--- conflicted
+++ resolved
@@ -6,58 +6,7 @@
 
 # See docker-compose.yml file and README.md for docker-compose information
 
-<<<<<<< HEAD
-FROM rockylinux:8
-
-# Build ARGs
-ARG PYTHON_VERSION=3.10.12
-
-WORKDIR /dockermount
-
-# update to use centos official mirrors only
-RUN sed -i '/#baseurl/s/^#//g' /etc/yum.repos.d/Rocky-*
-RUN sed -i '/mirrorlist/s/^/#/g' /etc/yum.repos.d/Rocky-*
-
-RUN dnf -y update
-# sqlite-devel added as prerequisite for coverage python lib, used by pytest-cov plugin
-RUN dnf -y install gcc openssl-devel bzip2-devel libffi-devel zlib-devel wget make
-RUN dnf -y groupinstall "Development Tools"
-
-RUN dnf install epel-release -y
-RUN dnf --enablerepo=powertools install perl-IPC-Run -y
-
-
-##### Install PostgreSQL 13 client (psql)
-## Import and install not working on local BAH computers
-#RUN rpm --import https://download.postgresql.org/pub/repos/yum/keys/RPM-GPG-KEY-PGDG-AARCH64-RHEL8
-#RUN dnf -y install https://download.postgresql.org/pub/repos/yum/reporpms/EL-8-x86_64/pgdg-redhat-repo-latest.noarch.rpm
-
-RUN dnf -y module enable postgresql:13
-RUN dnf -y install postgresql
-RUN dnf -y install postgresql-devel
-
-
-##### Building python 3.x
-WORKDIR /usr/src
-RUN wget --quiet https://www.python.org/ftp/python/${PYTHON_VERSION}/Python-${PYTHON_VERSION}.tgz
-RUN tar xzf Python-${PYTHON_VERSION}.tgz
-WORKDIR /usr/src/Python-${PYTHON_VERSION}
-RUN ./configure --enable-optimizations
-RUN make altinstall
-RUN ln -sf /usr/local/bin/python`echo ${PYTHON_VERSION} | awk -F. '{short_version=$1 FS $2; print short_version}'` /usr/bin/python3
-RUN echo "$(python3 --version)"
-
-##### Copy python packaged
-WORKDIR /dockermount
-COPY requirements/ /dockermount/requirements/
-RUN export PATH=$PATH:/usr/pgsql-13/bin && python3 -m pip install -r requirements/requirements.txt
-
-RUN python3 -m pip install -r requirements/requirements-server.txt ansible==2.9.15 awscli
-
-##### Copy the rest of the project files into the container
-=======
-
-FROM python:3.8.16-slim-bullseye
+FROM python:3.10.12-slim-bullseye
 
 WORKDIR /dockermount
 
@@ -67,7 +16,7 @@
 ##### Copy python packaged
 WORKDIR /dockermount
 # COPY requirements/ /dockermount/requirements/
->>>>>>> 656e36c1
+
 COPY . /dockermount
 RUN python3 -m pip install -r requirements/requirements.txt -r requirements/requirements-server.txt && \
     python3 -m pip install ansible==2.9.15 awscli==1.34.19
