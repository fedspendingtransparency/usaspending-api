--- conflicted
+++ resolved
@@ -11,11 +11,7 @@
 WORKDIR /dockermount
 
 RUN apt update && \
-<<<<<<< HEAD
-    apt install -y curl gcc postgresql-13
-=======
-    apt install -y gcc postgresql-13 libpq-dev
->>>>>>> a7b42405
+    apt install -y curl gcc postgresql-13 libpq-dev
 
 ##### Copy python packaged
 WORKDIR /dockermount
