import json

from typing import List

from usaspending_api.disaster.v2.views.elasticsearch_base import (
    ElasticsearchDisasterBase,
    ElasticsearchLoansPaginationMixin,
)
from usaspending_api.references.models import Cfda
from usaspending_api.search.v2.elasticsearch_helper import get_summed_value_as_float


class CfdaLoansViewSet(ElasticsearchLoansPaginationMixin, ElasticsearchDisasterBase):
    """
    This route takes DEF Codes and Query text and returns Loans of CFDA.
    """

    endpoint_doc = "usaspending_api/api_contracts/contracts/v2/disaster/cfda/loans.md"

    required_filters = ["def_codes", "query", "_loan_award_type_codes"]
    query_fields = ["cfda_title.contains", "cfda_number.contains"]
    agg_key = "cfda_number.keyword"
    is_loans = True

    def build_elasticsearch_result(self, info_buckets: List[dict]) -> List[dict]:
        results = []

<<<<<<< HEAD
        cfda_prefetch_pks = [json.loads(bucket.get("key")).get("code") for bucket in info_buckets]
        prefetched_cfdas = Cfda.objects.filter(program_number__in=cfda_prefetch_pks)

        for bucket in info_buckets:
            info = json.loads(bucket.get("key"))
            toAdd = {
                "id": info["id"],
                "code": info["code"],
                "description": info["description"],
                "award_count": int(bucket.get("doc_count", 0)),
                "resource_link": info["url"],
                **{
                    column: get_summed_value_as_float(bucket, self.sum_column_mapping[column])
                    for column in self.sum_column_mapping
                },
            }

            cfda = [cfda for cfda in prefetched_cfdas if cfda.program_number == info.get("code")]
            if cfda:
                toAdd.update(
                    {
                        "cfda_federal_agency": cfda[0].federal_agency,
                        "cfda_objectives": cfda[0].objectives,
                        "cfda_website": cfda[0].website_address,
                        "applicant_eligibility": cfda[0].applicant_eligibility,
                        "beneficiary_eligibility": cfda[0].beneficiary_eligibility,
                    }
                )
            else:
                toAdd.update(
                    {
                        "cfda_federal_agency": None,
                        "cfda_objectives": None,
                        "cfda_website": None,
                        "applicant_eligibility": None,
                        "beneficiary_eligibility": None,
                    }
                )

            results.append(toAdd)
=======
        cfda_prefetch_pks = [bucket.get("key") for bucket in info_buckets]
        prefetched_cfdas = {
            cfda["program_number"]: cfda for cfda in Cfda.objects.filter(program_number__in=cfda_prefetch_pks).values()
        }

        for bucket in info_buckets:
            cfda_number = bucket.get("key")
            cfda = prefetched_cfdas.get(cfda_number, {})

            results.append(
                {
                    "id": cfda.get("id"),
                    "code": cfda.get("program_number"),
                    "description": cfda.get("program_title"),
                    "award_count": int(bucket.get("doc_count", 0)),
                    "resource_link": cfda.get("url") if cfda.get("url") != "None;" else None,
                    "cfda_federal_agency": cfda.get("federal_agency"),
                    "cfda_objectives": cfda.get("objectives"),
                    "cfda_website": cfda.get("website_address"),
                    "applicant_eligibility": cfda.get("applicant_eligibility"),
                    "beneficiary_eligibility": cfda.get("beneficiary_eligibility"),
                    **{
                        column: get_summed_value_as_float(bucket, self.sum_column_mapping[column])
                        for column in self.sum_column_mapping
                    },
                }
            )
>>>>>>> 64061867

        return results<|MERGE_RESOLUTION|>--- conflicted
+++ resolved
@@ -1,5 +1,3 @@
-import json
-
 from typing import List
 
 from usaspending_api.disaster.v2.views.elasticsearch_base import (
@@ -24,49 +22,6 @@
 
     def build_elasticsearch_result(self, info_buckets: List[dict]) -> List[dict]:
         results = []
-
-<<<<<<< HEAD
-        cfda_prefetch_pks = [json.loads(bucket.get("key")).get("code") for bucket in info_buckets]
-        prefetched_cfdas = Cfda.objects.filter(program_number__in=cfda_prefetch_pks)
-
-        for bucket in info_buckets:
-            info = json.loads(bucket.get("key"))
-            toAdd = {
-                "id": info["id"],
-                "code": info["code"],
-                "description": info["description"],
-                "award_count": int(bucket.get("doc_count", 0)),
-                "resource_link": info["url"],
-                **{
-                    column: get_summed_value_as_float(bucket, self.sum_column_mapping[column])
-                    for column in self.sum_column_mapping
-                },
-            }
-
-            cfda = [cfda for cfda in prefetched_cfdas if cfda.program_number == info.get("code")]
-            if cfda:
-                toAdd.update(
-                    {
-                        "cfda_federal_agency": cfda[0].federal_agency,
-                        "cfda_objectives": cfda[0].objectives,
-                        "cfda_website": cfda[0].website_address,
-                        "applicant_eligibility": cfda[0].applicant_eligibility,
-                        "beneficiary_eligibility": cfda[0].beneficiary_eligibility,
-                    }
-                )
-            else:
-                toAdd.update(
-                    {
-                        "cfda_federal_agency": None,
-                        "cfda_objectives": None,
-                        "cfda_website": None,
-                        "applicant_eligibility": None,
-                        "beneficiary_eligibility": None,
-                    }
-                )
-
-            results.append(toAdd)
-=======
         cfda_prefetch_pks = [bucket.get("key") for bucket in info_buckets]
         prefetched_cfdas = {
             cfda["program_number"]: cfda for cfda in Cfda.objects.filter(program_number__in=cfda_prefetch_pks).values()
@@ -94,6 +49,5 @@
                     },
                 }
             )
->>>>>>> 64061867
 
         return results