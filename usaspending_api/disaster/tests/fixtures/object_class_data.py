import pytest

from model_mommy import mommy

from usaspending_api.references.models import DisasterEmergencyFundCode
from usaspending_api.submissions.models import SubmissionAttributes
from usaspending_api.disaster.tests.fixtures.award_count_data import _normal_award


@pytest.fixture
def basic_faba_with_object_class(award_count_sub_schedule, award_count_submission, defc_codes):
    basic_object_class = major_object_class_with_children("001", [1])

    award = _normal_award()

    mommy.make(
        "awards.FinancialAccountsByAwards",
        parent_award_id="basic award",
        award=award,
        disaster_emergency_fund=DisasterEmergencyFundCode.objects.filter(code="M").first(),
        submission=SubmissionAttributes.objects.all().first(),
        object_class=basic_object_class[0],
    )


@pytest.fixture
def basic_fa_by_object_class_with_object_class(award_count_sub_schedule, award_count_submission, defc_codes):
    basic_object_class = major_object_class_with_children("001", [1])

    mommy.make(
        "financial_activities.FinancialAccountsByProgramActivityObjectClass",
        disaster_emergency_fund=DisasterEmergencyFundCode.objects.filter(code="M").first(),
        submission=SubmissionAttributes.objects.all().first(),
        object_class=basic_object_class[0],
        obligations_incurred_by_program_object_class_cpe=9,
        gross_outlay_amount_by_program_object_class_cpe=0,
    )


@pytest.fixture
def basic_fa_by_object_class_with_multpile_object_class(
    award_count_sub_schedule, award_count_quarterly_submission, defc_codes
):
    major_object_class_1 = major_object_class_with_children("001", [1, 2, 3])

    mommy.make(
        "financial_activities.FinancialAccountsByProgramActivityObjectClass",
        disaster_emergency_fund=DisasterEmergencyFundCode.objects.filter(code="M").first(),
        submission=SubmissionAttributes.objects.all().first(),
        object_class=major_object_class_1[0],
        obligations_incurred_by_program_object_class_cpe=10,
        gross_outlay_amount_by_program_object_class_cpe=2,
    )

    mommy.make(
        "financial_activities.FinancialAccountsByProgramActivityObjectClass",
        disaster_emergency_fund=DisasterEmergencyFundCode.objects.filter(code="M").first(),
        submission=SubmissionAttributes.objects.all().first(),
        object_class=major_object_class_1[1],
        obligations_incurred_by_program_object_class_cpe=0,
        gross_outlay_amount_by_program_object_class_cpe=20,
    )

    mommy.make(
        "financial_activities.FinancialAccountsByProgramActivityObjectClass",
        disaster_emergency_fund=DisasterEmergencyFundCode.objects.filter(code="M").first(),
        submission=SubmissionAttributes.objects.all().first(),
        object_class=major_object_class_1[2],
        obligations_incurred_by_program_object_class_cpe=1,
        gross_outlay_amount_by_program_object_class_cpe=0,
    )


@pytest.fixture
def basic_fa_by_object_class_with_multpile_object_class_of_same_code(
    award_count_sub_schedule, award_count_quarterly_submission, defc_codes
):
    class1 = mommy.make(
        "references.ObjectClass",
        id=9,
        major_object_class="major",
        major_object_class_name=f"major name",
        object_class=f"0001",
        object_class_name=f"0001 name",
    )

    class2 = mommy.make(
        "references.ObjectClass",
        id=10,
        major_object_class="major",
        major_object_class_name=f"major name",
        object_class=f"0001",
        object_class_name=f"0001 name",
    )

    mommy.make(
        "financial_activities.FinancialAccountsByProgramActivityObjectClass",
        disaster_emergency_fund=DisasterEmergencyFundCode.objects.filter(code="M").first(),
        submission=SubmissionAttributes.objects.all().first(),
        object_class=class1,
        obligations_incurred_by_program_object_class_cpe=10,
        gross_outlay_amount_by_program_object_class_cpe=2,
    )

    mommy.make(
        "financial_activities.FinancialAccountsByProgramActivityObjectClass",
        disaster_emergency_fund=DisasterEmergencyFundCode.objects.filter(code="M").first(),
        submission=SubmissionAttributes.objects.all().first(),
        object_class=class2,
        obligations_incurred_by_program_object_class_cpe=0,
        gross_outlay_amount_by_program_object_class_cpe=20,
    )


@pytest.fixture
def basic_fa_by_object_class_with_object_class_but_no_obligations(
    award_count_sub_schedule, award_count_submission, defc_codes
):
    basic_object_class = major_object_class_with_children("001", [1])

    mommy.make(
        "financial_activities.FinancialAccountsByProgramActivityObjectClass",
        disaster_emergency_fund=DisasterEmergencyFundCode.objects.filter(code="M").first(),
        submission=SubmissionAttributes.objects.all().first(),
        object_class=basic_object_class[0],
        obligations_incurred_by_program_object_class_cpe=0,
        gross_outlay_amount_by_program_object_class_cpe=0,
    )


<<<<<<< HEAD
def major_object_class_with_children(major_code, minor_codes):
=======
@pytest.fixture
def faba_with_object_class_and_two_awards(award_count_sub_schedule, award_count_submission, defc_codes):
    basic_object_class = _major_object_class_with_children("001", [1])

    award1 = _normal_award()
    award2 = _normal_award()

    mommy.make(
        "awards.FinancialAccountsByAwards",
        parent_award_id="basic award",
        award=award1,
        disaster_emergency_fund=DisasterEmergencyFundCode.objects.filter(code="M").first(),
        submission=SubmissionAttributes.objects.all().first(),
        object_class=basic_object_class[0],
    )

    mommy.make(
        "awards.FinancialAccountsByAwards",
        parent_award_id="basic award",
        award=award2,
        disaster_emergency_fund=DisasterEmergencyFundCode.objects.filter(code="M").first(),
        submission=SubmissionAttributes.objects.all().first(),
        object_class=basic_object_class[0],
    )


@pytest.fixture
def faba_with_two_object_classes_and_two_awards(award_count_sub_schedule, award_count_submission, defc_codes):
    object_class1 = _major_object_class_with_children("001", [1])
    object_class2 = _major_object_class_with_children("002", [2])

    award1 = _normal_award()
    award2 = _normal_award()

    mommy.make(
        "awards.FinancialAccountsByAwards",
        parent_award_id="basic award",
        award=award1,
        disaster_emergency_fund=DisasterEmergencyFundCode.objects.filter(code="M").first(),
        submission=SubmissionAttributes.objects.all().first(),
        object_class=object_class1[0],
    )

    mommy.make(
        "awards.FinancialAccountsByAwards",
        parent_award_id="basic award",
        award=award2,
        disaster_emergency_fund=DisasterEmergencyFundCode.objects.filter(code="M").first(),
        submission=SubmissionAttributes.objects.all().first(),
        object_class=object_class2[0],
    )


def _major_object_class_with_children(major_code, minor_codes):
>>>>>>> 2d5e05e3
    retval = []
    for minor_code in minor_codes:
        retval.append(
            mommy.make(
                "references.ObjectClass",
                id=minor_code,
                major_object_class=major_code,
                major_object_class_name=f"{major_code} name",
                object_class=f"000{minor_code}",
                object_class_name=f"000{minor_code} name",
            )
        )
    return retval<|MERGE_RESOLUTION|>--- conflicted
+++ resolved
@@ -128,12 +128,9 @@
     )
 
 
-<<<<<<< HEAD
-def major_object_class_with_children(major_code, minor_codes):
-=======
 @pytest.fixture
 def faba_with_object_class_and_two_awards(award_count_sub_schedule, award_count_submission, defc_codes):
-    basic_object_class = _major_object_class_with_children("001", [1])
+    basic_object_class = major_object_class_with_children("001", [1])
 
     award1 = _normal_award()
     award2 = _normal_award()
@@ -159,8 +156,8 @@
 
 @pytest.fixture
 def faba_with_two_object_classes_and_two_awards(award_count_sub_schedule, award_count_submission, defc_codes):
-    object_class1 = _major_object_class_with_children("001", [1])
-    object_class2 = _major_object_class_with_children("002", [2])
+    object_class1 = major_object_class_with_children("001", [1])
+    object_class2 = major_object_class_with_children("002", [2])
 
     award1 = _normal_award()
     award2 = _normal_award()
@@ -184,8 +181,7 @@
     )
 
 
-def _major_object_class_with_children(major_code, minor_codes):
->>>>>>> 2d5e05e3
+def major_object_class_with_children(major_code, minor_codes):
     retval = []
     for minor_code in minor_codes:
         retval.append(
