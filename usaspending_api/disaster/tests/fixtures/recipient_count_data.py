import pytest

from model_bakery import baker

from usaspending_api.references.models import DisasterEmergencyFundCode
from usaspending_api.submissions.models import SubmissionAttributes


@pytest.fixture
def basic_fabs_award(award_count_sub_schedule, award_count_submission, defc_codes):
<<<<<<< HEAD
    _normal_faba(_normal_fabs(1))
    baker.make(
        "recipient.RecipientLookup",
        recipient_hash="c229f674-92c9-1128-7bdf-292fb3e4226b",
        uei="1",
        legal_business_name="Recipient 1",
    )
    baker.make(
        "recipient.RecipientProfile",
        recipient_hash="c229f674-92c9-1128-7bdf-292fb3e4226b",
        uei="1",
        recipient_level="R",
    )
=======
    _normal_faba(_normal_fabs(8))
>>>>>>> 5a2ebc84


@pytest.fixture
def basic_fpds_award(award_count_sub_schedule, award_count_submission, defc_codes):
<<<<<<< HEAD
    transaction_fpds = baker.make(
        "search.TransactionSearch",
        transaction_id=2,
        type="A",
        award_id=100,
        action_date="2022-05-01",
        fiscal_action_date="2022-09-01",
        is_fpds=True,
        recipient_hash="053cca9b-ad9c-09ee-4b4b-243fa59f0be2",
        recipient_uei="fpds",
        recipient_name="Recipient FPDS",
        recipient_name_raw="Recipient FPDS",
        recipient_levels=["R"],
    )
    _normal_faba(
        baker.make(
            "search.AwardSearch",
            award_id=100,
            latest_transaction_id=transaction_normalized.transaction_id,
            type="A",
            is_fpds=True,
        )
    )
    baker.make(
        "recipient.RecipientLookup",
        recipient_hash="053cca9b-ad9c-09ee-4b4b-243fa59f0be2",
        uei="fpds",
        legal_business_name="Recipient FPDS",
    )
=======

    transaction_normalized = baker.make(
        "search.TransactionSearch",
        transaction_id=1,
        type="A",
        award_id=100,
        action_date="2022-05-01",
        is_fpds=True,
        recipient_hash="9427d7e5-3e8f-d0c0-3c58-2adc322ce489",
        recipient_unique_id="fpds",
    )
    baker.make("recipient.RecipientLookup", recipient_hash="9427d7e5-3e8f-d0c0-3c58-2adc322ce489", duns="fpds")
>>>>>>> 5a2ebc84
    baker.make(
        "recipient.RecipientProfile",
        recipient_hash="053cca9b-ad9c-09ee-4b4b-243fa59f0be2",
        uei="fpds",
        recipient_level="R",
    )
<<<<<<< HEAD
=======
    _normal_faba(
        baker.make(
            "search.AwardSearch",
            award_id=100,
            latest_transaction_id=transaction_normalized.transaction_id,
            type="A",
            is_fpds=True,
        )
    )
>>>>>>> 5a2ebc84


@pytest.fixture
def double_fpds_awards_with_distinct_recipients(award_count_sub_schedule, award_count_submission, defc_codes):
<<<<<<< HEAD
    transaction_fpds_1 = baker.make(
        "search.TransactionSearch",
        transaction_id=3,
        award_id=200,
        action_date="2022-05-01",
        fiscal_action_date="2022-09-01",
        is_fpds=True,
        recipient_unique_id="1",
        recipient_hash="053cca9b-ad9c-09ee-4b4b-243fa59f0be2",
        recipient_uei="fpds",
        recipient_levels=["R"],
    )
    _normal_faba(
        baker.make(
            "search.AwardSearch", award_id=200, latest_transaction_id=transaction_fpds_1.transaction_id, type="A"
        )
    )

    baker.make(
        "recipient.RecipientLookup",
        recipient_hash="053cca9b-ad9c-09ee-4b4b-243fa59f0be2",
        uei="fpds",
        legal_business_name="Recipient FPDS",
    )
    baker.make(
        "recipient.RecipientProfile",
        recipient_hash="053cca9b-ad9c-09ee-4b4b-243fa59f0be2",
        uei="fpds",
        recipient_level="R",
    )

    transaction_fpds_2 = baker.make(
        "search.TransactionSearch",
        transaction_id=4,
        award_id=300,
        action_date="2022-05-01",
        fiscal_action_date="2022-09-01",
        is_fpds=True,
        recipient_unique_id="2",
        recipient_uei="2",
        recipient_hash="dfdbbb4f-1a81-1232-84b0-341e93d0acb1",
        recipient_levels=["R"],
    )
    _normal_faba(
        baker.make("search.AwardSearch", id=300, latest_transaction_id=transaction_fpds_2.transaction_id, type="A")
    )

    baker.make(
        "recipient.RecipientLookup",
        recipient_hash="dfdbbb4f-1a81-1232-84b0-341e93d0acb1",
        uei="2",
        legal_business_name="Recipient 2",
    )
    baker.make(
        "recipient.RecipientProfile",
        recipient_hash="dfdbbb4f-1a81-1232-84b0-341e93d0acb1",
        uei="2",
        recipient_level="R",
=======
    transaction_normalized = baker.make(
        "search.TransactionSearch",
        transaction_id=2,
        award_id=200,
        action_date="2022-05-01",
        is_fpds=True,
        recipient_unique_id="1",
    )
    _normal_faba(
        baker.make(
            "search.AwardSearch", award_id=200, latest_transaction_id=transaction_normalized.transaction_id, type="A"
        )
    )

    transaction_normalized = baker.make(
        "search.TransactionSearch",
        transaction_id=3,
        award_id=300,
        action_date="2022-05-01",
        is_fpds=True,
        recipient_unique_id="2",
    )
    _normal_faba(
        baker.make(
            "search.AwardSearch", award_id=300, latest_transaction_id=transaction_normalized.transaction_id, type="A"
        )
>>>>>>> 5a2ebc84
    )


@pytest.fixture
def double_fpds_awards_with_same_recipients(award_count_sub_schedule, award_count_submission, defc_codes):
<<<<<<< HEAD
    transaction_fpds_1 = baker.make(
=======
    transaction_normalized = baker.make(
>>>>>>> 5a2ebc84
        "search.TransactionSearch",
        transaction_id=4,
        award_id=400,
        action_date="2022-05-01",
        is_fpds=True,
        recipient_unique_id="1",
<<<<<<< HEAD
    )
    _normal_faba(
        baker.make(
            "search.AwardSearch", award_id=400, latest_transaction_id=transaction_fpds_1.transaction_id, type="A"
        )
    )
    transaction_fpds_2 = baker.make(
        "search.TransactionSearch",
        transaction_id=6,
        award_id=500,
        action_date="2022-05-01",
        fiscal_action_date="2022-09-01",
=======
    )
    _normal_faba(
        baker.make(
            "search.AwardSearch", award_id=400, latest_transaction_id=transaction_normalized.transaction_id, type="A"
        )
    )

    transaction_normalized = baker.make(
        "search.TransactionSearch",
        transaction_id=5,
        award_id=500,
        action_date="2022-05-01",
>>>>>>> 5a2ebc84
        is_fpds=True,
        recipient_unique_id="1",
    )
    _normal_faba(
        baker.make(
<<<<<<< HEAD
            "search.AwardSearch", award_id=500, latest_transaction_id=transaction_fpds_2.transaction_id, type="A"
=======
            "search.AwardSearch", award_id=500, latest_transaction_id=transaction_normalized.transaction_id, type="A"
>>>>>>> 5a2ebc84
        )
    )


@pytest.fixture
def double_fpds_awards_with_same_special_case_recipients(award_count_sub_schedule, award_count_submission, defc_codes):
<<<<<<< HEAD
    transaction_fpds_1 = baker.make(
        "search.TransactionSearch",
        transaction_id=7,
        award_id=600,
        type="A",
        action_date="2022-05-01",
        fiscal_action_date="2022-09-01",
=======
    transaction_normalized = baker.make(
        "search.TransactionSearch",
        transaction_id=6,
        award_id=600,
        type="A",
        action_date="2022-05-01",
>>>>>>> 5a2ebc84
        is_fpds=True,
        recipient_name_raw="MULTIPLE RECIPIENTS",
        recipient_name="MULTIPLE RECIPIENTS",
        recipient_unique_id="123",
    )
    _normal_faba(
        baker.make(
<<<<<<< HEAD
            "search.AwardSearch", award_id=600, latest_transaction_id=transaction_fpds_1.transaction_id, type="A"
        )
    )

    transaction_fpds_2 = baker.make(
        "search.TransactionSearch",
        transaction_id=8,
        award_id=700,
        type="A",
        action_date="2022-05-01",
        fiscal_action_date="2022-09-01",
=======
            "search.AwardSearch", award_id=600, latest_transaction_id=transaction_normalized.transaction_id, type="A"
        )
    )

    transaction_normalized = baker.make(
        "search.TransactionSearch",
        transaction_id=7,
        award_id=700,
        type="A",
        action_date="2022-05-01",
>>>>>>> 5a2ebc84
        is_fpds=True,
        recipient_name_raw="MULTIPLE RECIPIENTS",
        recipient_name="MULTIPLE RECIPIENTS",
        recipient_unique_id="456",
    )
    _normal_faba(
        baker.make(
<<<<<<< HEAD
            "search.AwardSearch", award_id=700, latest_transaction_id=transaction_fpds_2.transaction_id, type="A"
=======
            "search.AwardSearch", award_id=700, latest_transaction_id=transaction_normalized.transaction_id, type="A"
>>>>>>> 5a2ebc84
        )
    )


@pytest.fixture
def award_with_no_outlays(award_count_sub_schedule, award_count_submission, defc_codes):
    baker.make(
        "awards.FinancialAccountsByAwards",
        award=_normal_fabs(1),
        piid="piid 1",
        parent_award_id="same parent award",
        fain="fain 1",
        uri="uri 1",
        disaster_emergency_fund=DisasterEmergencyFundCode.objects.filter(code="M").first(),
        submission=SubmissionAttributes.objects.all().first(),
        gross_outlay_amount_by_award_cpe=0,
    )


@pytest.fixture
def fabs_award_with_quarterly_submission(award_count_sub_schedule, award_count_quarterly_submission, defc_codes):
    _normal_faba(_normal_fabs(1))


@pytest.fixture
def fabs_award_with_old_submission(defc_codes, award_count_sub_schedule):
    baker.make(
        "submissions.DABSSubmissionWindowSchedule",
        id=20220300,
        is_quarter=False,
        submission_fiscal_year=2022,
        submission_fiscal_quarter=3,
        submission_fiscal_month=3,
        submission_reveal_date="2020-5-15",
    )
    old_submission = baker.make(
        "submissions.SubmissionAttributes",
        reporting_fiscal_year=2022,
        reporting_fiscal_period=3,
        quarter_format_flag=False,
        reporting_period_start="2022-04-01",
        submission_window_id=20220300,
    )
    ta1 = baker.make(
        "references.ToptierAgency",
        name=f"Agency 001",
        toptier_code=f"001",
    )
    baker.make("references.Agency", toptier_agency=ta1, toptier_flag=True)
    defc_m = baker.make(
        "references.DisasterEmergencyFundCode",
        code="M",
        public_law="PUBLIC LAW FOR CODE M",
        title="TITLE FOR CODE M",
        group_name="covid_19",
    )
    fa1 = baker.make(
        "accounts.FederalAccount", federal_account_code="001-0000", account_title="FA 1", parent_toptier_agency=ta1
    )
    tas1 = baker.make(
        "accounts.TreasuryAppropriationAccount",
        budget_function_code=100,
        budget_function_title="NAME 1",
        budget_subfunction_code=1100,
        budget_subfunction_title="NAME 1A",
        account_title="TA 1",
        tas_rendering_label="001-X-0000-000",
        federal_account=fa1,
        funding_toptier_agency=ta1,
    )
    baker.make(
        "awards.FinancialAccountsByAwards",
        award=_normal_fabs(1),
        treasury_account=tas1,
        piid="piid 1",
        parent_award_id="same parent award",
        fain="fain 1",
        uri="uri 1",
        disaster_emergency_fund=defc_m,
        submission=old_submission,
        transaction_obligated_amount=8,
    )


@pytest.fixture
def fabs_award_with_unclosed_submission(defc_codes, award_count_sub_schedule):
    old_submission = baker.make(
        "submissions.SubmissionAttributes",
        reporting_fiscal_year=2022,
        reporting_fiscal_period=11,
        quarter_format_flag=False,
        reporting_period_start="2022-11-01",
    )
    baker.make(
        "awards.FinancialAccountsByAwards",
        award=_normal_fabs(1),
        piid="piid 1",
        parent_award_id="same parent award",
        fain="fain 1",
        uri="uri 1",
        disaster_emergency_fund=DisasterEmergencyFundCode.objects.filter(code="M").first(),
        submission=old_submission,
        gross_outlay_amount_by_award_cpe=8,
    )


def _normal_faba(award):
    ta1 = baker.make(
        "references.ToptierAgency",
        name=f"Agency 00{award.award_id}",
        toptier_code=f"00{award.award_id}",
    )
    baker.make("references.Agency", toptier_agency=ta1, toptier_flag=True)
    defc_m = baker.make(
        "references.DisasterEmergencyFundCode",
        code="M",
        public_law="PUBLIC LAW FOR CODE M",
        title="TITLE FOR CODE M",
        group_name="covid_19",
    )
    fa1 = baker.make(
        "accounts.FederalAccount", federal_account_code="001-0000", account_title="FA 1", parent_toptier_agency=ta1
    )
    tas1 = baker.make(
        "accounts.TreasuryAppropriationAccount",
        budget_function_code=100,
        budget_function_title="NAME 1",
        budget_subfunction_code=1100,
        budget_subfunction_title="NAME 1A",
        account_title="TA 1",
        tas_rendering_label="001-X-0000-000",
        federal_account=fa1,
        funding_toptier_agency=ta1,
    )
    return baker.make(
        "awards.FinancialAccountsByAwards",
        award=award,
        treasury_account=tas1,
        piid="piid 1",
        parent_award_id="same parent award",
        fain="fain 1",
        uri="uri 1",
        disaster_emergency_fund=defc_m,
        submission=SubmissionAttributes.objects.all().first(),
        gross_outlay_amount_by_award_cpe=8,
    )


def _normal_fabs(id):
<<<<<<< HEAD
    fabs_award = baker.make("search.AwardSearch", latest_transaction_id=id, type="07", is_fpds=False)
=======
    award = baker.make("search.AwardSearch", latest_transaction_id=id, type="07")
>>>>>>> 5a2ebc84
    baker.make(
        "search.TransactionSearch",
        type="07",
        transaction_id=id,
<<<<<<< HEAD
        award_id=fabs_award.award_id,
        action_date="2022-05-01",
        fiscal_action_date="2022-05-01",
        recipient_uei="1",
        recipient_hash="c229f674-92c9-1128-7bdf-292fb3e4226b",
        recipient_name="Recipient 1",
        recipient_name_raw="Recipient 1",
        recipient_levels=["R"],
        is_fpds=False,
    )
    return fabs_award
=======
        award=award,
        action_date="2022-05-01",
        recipient_unique_id="1",
        is_fpds=False,
    )
    return award
>>>>>>> 5a2ebc84
<|MERGE_RESOLUTION|>--- conflicted
+++ resolved
@@ -8,7 +8,6 @@
 
 @pytest.fixture
 def basic_fabs_award(award_count_sub_schedule, award_count_submission, defc_codes):
-<<<<<<< HEAD
     _normal_faba(_normal_fabs(1))
     baker.make(
         "recipient.RecipientLookup",
@@ -22,14 +21,10 @@
         uei="1",
         recipient_level="R",
     )
-=======
-    _normal_faba(_normal_fabs(8))
->>>>>>> 5a2ebc84
 
 
 @pytest.fixture
 def basic_fpds_award(award_count_sub_schedule, award_count_submission, defc_codes):
-<<<<<<< HEAD
     transaction_fpds = baker.make(
         "search.TransactionSearch",
         transaction_id=2,
@@ -48,7 +43,7 @@
         baker.make(
             "search.AwardSearch",
             award_id=100,
-            latest_transaction_id=transaction_normalized.transaction_id,
+            latest_transaction_id=transaction_fpds.transaction_id,
             type="A",
             is_fpds=True,
         )
@@ -59,43 +54,17 @@
         uei="fpds",
         legal_business_name="Recipient FPDS",
     )
-=======
-
-    transaction_normalized = baker.make(
-        "search.TransactionSearch",
-        transaction_id=1,
-        type="A",
-        award_id=100,
-        action_date="2022-05-01",
-        is_fpds=True,
-        recipient_hash="9427d7e5-3e8f-d0c0-3c58-2adc322ce489",
-        recipient_unique_id="fpds",
-    )
-    baker.make("recipient.RecipientLookup", recipient_hash="9427d7e5-3e8f-d0c0-3c58-2adc322ce489", duns="fpds")
->>>>>>> 5a2ebc84
     baker.make(
         "recipient.RecipientProfile",
         recipient_hash="053cca9b-ad9c-09ee-4b4b-243fa59f0be2",
         uei="fpds",
         recipient_level="R",
     )
-<<<<<<< HEAD
-=======
-    _normal_faba(
-        baker.make(
-            "search.AwardSearch",
-            award_id=100,
-            latest_transaction_id=transaction_normalized.transaction_id,
-            type="A",
-            is_fpds=True,
-        )
-    )
->>>>>>> 5a2ebc84
 
 
 @pytest.fixture
 def double_fpds_awards_with_distinct_recipients(award_count_sub_schedule, award_count_submission, defc_codes):
-<<<<<<< HEAD
+
     transaction_fpds_1 = baker.make(
         "search.TransactionSearch",
         transaction_id=3,
@@ -154,55 +123,23 @@
         recipient_hash="dfdbbb4f-1a81-1232-84b0-341e93d0acb1",
         uei="2",
         recipient_level="R",
-=======
-    transaction_normalized = baker.make(
-        "search.TransactionSearch",
-        transaction_id=2,
-        award_id=200,
-        action_date="2022-05-01",
-        is_fpds=True,
-        recipient_unique_id="1",
-    )
-    _normal_faba(
-        baker.make(
-            "search.AwardSearch", award_id=200, latest_transaction_id=transaction_normalized.transaction_id, type="A"
-        )
-    )
-
-    transaction_normalized = baker.make(
-        "search.TransactionSearch",
-        transaction_id=3,
-        award_id=300,
-        action_date="2022-05-01",
-        is_fpds=True,
-        recipient_unique_id="2",
-    )
-    _normal_faba(
-        baker.make(
-            "search.AwardSearch", award_id=300, latest_transaction_id=transaction_normalized.transaction_id, type="A"
-        )
->>>>>>> 5a2ebc84
     )
 
 
 @pytest.fixture
 def double_fpds_awards_with_same_recipients(award_count_sub_schedule, award_count_submission, defc_codes):
-<<<<<<< HEAD
     transaction_fpds_1 = baker.make(
-=======
-    transaction_normalized = baker.make(
->>>>>>> 5a2ebc84
         "search.TransactionSearch",
         transaction_id=4,
         award_id=400,
         action_date="2022-05-01",
         is_fpds=True,
         recipient_unique_id="1",
-<<<<<<< HEAD
     )
     _normal_faba(
         baker.make(
             "search.AwardSearch", award_id=400, latest_transaction_id=transaction_fpds_1.transaction_id, type="A"
+
         )
     )
     transaction_fpds_2 = baker.make(
@@ -211,37 +148,19 @@
         award_id=500,
         action_date="2022-05-01",
         fiscal_action_date="2022-09-01",
-=======
-    )
-    _normal_faba(
-        baker.make(
-            "search.AwardSearch", award_id=400, latest_transaction_id=transaction_normalized.transaction_id, type="A"
-        )
-    )
-
-    transaction_normalized = baker.make(
-        "search.TransactionSearch",
-        transaction_id=5,
-        award_id=500,
-        action_date="2022-05-01",
->>>>>>> 5a2ebc84
         is_fpds=True,
         recipient_unique_id="1",
     )
     _normal_faba(
         baker.make(
-<<<<<<< HEAD
             "search.AwardSearch", award_id=500, latest_transaction_id=transaction_fpds_2.transaction_id, type="A"
-=======
-            "search.AwardSearch", award_id=500, latest_transaction_id=transaction_normalized.transaction_id, type="A"
->>>>>>> 5a2ebc84
+
         )
     )
 
 
 @pytest.fixture
 def double_fpds_awards_with_same_special_case_recipients(award_count_sub_schedule, award_count_submission, defc_codes):
-<<<<<<< HEAD
     transaction_fpds_1 = baker.make(
         "search.TransactionSearch",
         transaction_id=7,
@@ -249,14 +168,6 @@
         type="A",
         action_date="2022-05-01",
         fiscal_action_date="2022-09-01",
-=======
-    transaction_normalized = baker.make(
-        "search.TransactionSearch",
-        transaction_id=6,
-        award_id=600,
-        type="A",
-        action_date="2022-05-01",
->>>>>>> 5a2ebc84
         is_fpds=True,
         recipient_name_raw="MULTIPLE RECIPIENTS",
         recipient_name="MULTIPLE RECIPIENTS",
@@ -264,7 +175,6 @@
     )
     _normal_faba(
         baker.make(
-<<<<<<< HEAD
             "search.AwardSearch", award_id=600, latest_transaction_id=transaction_fpds_1.transaction_id, type="A"
         )
     )
@@ -276,18 +186,6 @@
         type="A",
         action_date="2022-05-01",
         fiscal_action_date="2022-09-01",
-=======
-            "search.AwardSearch", award_id=600, latest_transaction_id=transaction_normalized.transaction_id, type="A"
-        )
-    )
-
-    transaction_normalized = baker.make(
-        "search.TransactionSearch",
-        transaction_id=7,
-        award_id=700,
-        type="A",
-        action_date="2022-05-01",
->>>>>>> 5a2ebc84
         is_fpds=True,
         recipient_name_raw="MULTIPLE RECIPIENTS",
         recipient_name="MULTIPLE RECIPIENTS",
@@ -295,11 +193,7 @@
     )
     _normal_faba(
         baker.make(
-<<<<<<< HEAD
             "search.AwardSearch", award_id=700, latest_transaction_id=transaction_fpds_2.transaction_id, type="A"
-=======
-            "search.AwardSearch", award_id=700, latest_transaction_id=transaction_normalized.transaction_id, type="A"
->>>>>>> 5a2ebc84
         )
     )
 
@@ -449,16 +343,11 @@
 
 
 def _normal_fabs(id):
-<<<<<<< HEAD
     fabs_award = baker.make("search.AwardSearch", latest_transaction_id=id, type="07", is_fpds=False)
-=======
-    award = baker.make("search.AwardSearch", latest_transaction_id=id, type="07")
->>>>>>> 5a2ebc84
     baker.make(
         "search.TransactionSearch",
         type="07",
         transaction_id=id,
-<<<<<<< HEAD
         award_id=fabs_award.award_id,
         action_date="2022-05-01",
         fiscal_action_date="2022-05-01",
@@ -469,12 +358,4 @@
         recipient_levels=["R"],
         is_fpds=False,
     )
-    return fabs_award
-=======
-        award=award,
-        action_date="2022-05-01",
-        recipient_unique_id="1",
-        is_fpds=False,
-    )
-    return award
->>>>>>> 5a2ebc84
+    return fabs_award