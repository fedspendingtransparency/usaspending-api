"""
Spark utility functions that could be used as stages or steps of an ETL job (aka "data pipeline")

NOTE: This is distinguished from the usaspending_api.common.helpers.spark_helpers module, which holds mostly boilerplate
functions for setup and configuration of the spark environment
"""
from itertools import chain
from typing import List
from pyspark.sql.functions import to_date, lit, expr, concat, concat_ws, col, regexp_replace, transform, when
from pyspark.sql.types import StructType, DecimalType, StringType, ArrayType
from pyspark.sql import DataFrame, SparkSession
import time
from collections import namedtuple
from py4j.protocol import Py4JError

from usaspending_api.accounts.models import FederalAccount, TreasuryAppropriationAccount
from usaspending_api.config import CONFIG
from usaspending_api.common.helpers.spark_helpers import (
    get_jvm_logger,
    get_jdbc_connection_properties,
    get_usas_jdbc_url,
    get_broker_jdbc_url,
)
from usaspending_api.download.filestreaming.download_generation import EXCEL_ROW_LIMIT
from usaspending_api.recipient.models import StateData
from usaspending_api.references.models import (
    Cfda,
    Agency,
    ToptierAgency,
    SubtierAgency,
    NAICS,
    Office,
    PSC,
    RefCountryCode,
    CityCountyStateCode,
    PopCounty,
    PopCongressionalDistrict,
    DisasterEmergencyFundCode,
    RefProgramActivity,
    ObjectClass,
)
from usaspending_api.submissions.models import SubmissionAttributes, DABSSubmissionWindowSchedule

MAX_PARTITIONS = CONFIG.SPARK_MAX_PARTITIONS
_USAS_RDS_REF_TABLES = [
    Agency,
    Cfda,
    CityCountyStateCode,
    DABSSubmissionWindowSchedule,
    DisasterEmergencyFundCode,
    FederalAccount,
    NAICS,
    ObjectClass,
    Office,
    PopCongressionalDistrict,
    PopCounty,
    PSC,
    RefCountryCode,
    RefProgramActivity,
    StateData,
    SubmissionAttributes,
    SubtierAgency,
    ToptierAgency,
    TreasuryAppropriationAccount,
]

_BROKER_REF_TABLES = ["zips_grouped", "cd_state_grouped", "cd_zips_grouped", "cd_county_grouped", "cd_city_grouped"]


def extract_db_data_frame(
    spark: SparkSession,
    conn_props: dict,
    jdbc_url: str,
    partition_rows: int,
    min_max_sql: str,
    table: str,
    partitioning_col: str,
    is_numeric_partitioning_col: bool = True,
    is_date_partitioning_col: bool = False,
    custom_schema: StructType = None,
) -> DataFrame:
    logger = get_jvm_logger(spark)

    logger.info(f"Getting partition bounds using SQL:\n{min_max_sql}")

    data_df = None

    logger.info(
        f"Running extract for table {table} "
        f"with is_numeric_partitioning_col = {is_numeric_partitioning_col} and "
        f"is_date_partitioning_col = {is_date_partitioning_col}"
    )
    if is_numeric_partitioning_col and is_date_partitioning_col:
        raise ValueError("Partitioning col cannot be both numeric and date. Pick one.")

    # Get the bounds of the data we are extracting, so we can let spark partition it
    min_max_df = spark.read.jdbc(url=jdbc_url, table=min_max_sql, properties=conn_props)
    if is_date_partitioning_col:
        # Ensure it is a date (e.g. if date in string format, convert to date)
        min_max_df = min_max_df.withColumn(min_max_df.columns[0], to_date(min_max_df[0])).withColumn(
            min_max_df.columns[1], to_date(min_max_df[1])
        )
    min_max = min_max_df.first()
    min_val = min_max[0]
    max_val = min_max[1]
    count = min_max[2]

    if is_numeric_partitioning_col:
        logger.info(f"Deriving partitions from numeric ranges across column: {partitioning_col}")
        # Take count as partition if using a spotty range, and count of rows is less than range of IDs
        partitions = int(min((int(max_val) - int(min_val)), int(count)) / (partition_rows + 1))
        logger.info(f"Derived {partitions} partitions from numeric ranges across column: {partitioning_col}")
        if partitions > MAX_PARTITIONS:
            fail_msg = (
                f"Aborting job run because {partitions} partitions "
                f"is greater than the max allowed by this job ({MAX_PARTITIONS})"
            )
            logger.fatal(fail_msg)
            raise RuntimeError(fail_msg)

        logger.info(f"{partitions} partitions to extract at approximately {partition_rows} rows each.")

        data_df = spark.read.options(customSchema=custom_schema).jdbc(
            url=jdbc_url,
            table=table,
            column=partitioning_col,
            lowerBound=min_val,
            upperBound=max_val,
            numPartitions=partitions,
            properties=conn_props,
        )
    elif is_date_partitioning_col:
        logger.info(f"Deriving partitions from dates in column: {partitioning_col}")
        # Assume we want a partition per distinct date, and cover every date in the range from min to max, inclusive
        # But if the fill-factor is not > 60% in that range, i.e. if the distinct count of dates in our data is not
        # 3/5ths or more of the total dates in that range, use the distinct date values from the data set -- but ONLY
        # if that distinct count is less than MAX_PARTITIONS
        date_delta = max_val - min_val
        partitions = date_delta.days + 1
        if (count / partitions) < 0.6 or True:  # Forcing this path, see comment in else below
            logger.info(
                f"Partitioning by date in col {partitioning_col} would yield {partitions} but only {count} "
                f"distinct dates in the dataset. This partition range is too sparse. Going to query the "
                f"distinct dates and use as partitions if less than MAX_PARTITIONS ({MAX_PARTITIONS})"
            )
            if count > MAX_PARTITIONS:
                fail_msg = (
                    f"Aborting job run because {partitions} partitions "
                    f"is greater than the max allowed by this job ({MAX_PARTITIONS})"
                )
                logger.fatal(fail_msg)
                raise RuntimeError(fail_msg)
            else:
                date_df = spark.read.jdbc(
                    url=jdbc_url,
                    table=f"(select distinct {partitioning_col} from {table}) distinct_dates",
                    properties=conn_props,
                )
                partition_sql_predicates = [f"{partitioning_col} = '{str(row[0])}'" for row in date_df.collect()]
                logger.info(
                    f"Built {len(partition_sql_predicates)} SQL partition predicates "
                    f"to yield data partitions, based on distinct values of {partitioning_col} "
                )

                data_df = spark.read.jdbc(
                    url=jdbc_url,
                    table=table,
                    predicates=partition_sql_predicates,
                    properties=conn_props,
                )
        else:
            # Getting a partition for each date in the range of dates from min to max, inclusive
            logger.info(
                f"Derived {partitions} partitions from min ({min_val}) to max ({max_val}) date range "
                f"across column: {partitioning_col}, with data for {(count / partitions):.1%} of those dates"
            )
            if partitions > MAX_PARTITIONS:
                fail_msg = (
                    f"Aborting job run because {partitions} partitions "
                    f"is greater than the max allowed by this job ({MAX_PARTITIONS})"
                )
                logger.fatal(fail_msg)
                raise RuntimeError(fail_msg)
            else:
                # NOTE: Have to use integer (really a Long) representation of the Date, since that is what the Scala
                # ... implementation is expecting: https://github.com/apache/spark/blob/c561ee686551690bee689f37ae5bbd75119994d6/sql/core/src/main/scala/org/apache/spark/sql/execution/datasources/jdbc/JDBCRelation.scala#L192-L207
                # TODO: THIS DOES NOT SEEM TO WORK WITH DATES for lowerBound and upperBound. Forcing use of predicates
                raise NotImplementedError("Cannot read JDBC partitions with date lower/upper bound")

                data_df = spark.read.jdbc(
                    url=jdbc_url,
                    table=table,
                    column=partitioning_col,
                    lowerBound=min_val,
                    upperBound=max_val,
                    numPartitions=partitions,
                    properties=conn_props,
                )
    else:
        logger.info(f"Deriving partitions from dates in column: {partitioning_col}")
        partitions = int(count / (partition_rows + 1))
        logger.info(
            f"Derived {partitions} partitions from {count} distinct non-numeric (text) "
            f"values in column: {partitioning_col}."
        )
        if partitions > MAX_PARTITIONS:
            fail_msg = (
                f"Aborting job run because {partitions} partitions "
                f"is greater than the max allowed by this job ({MAX_PARTITIONS})"
            )
            logger.fatal(fail_msg)
            raise RuntimeError(fail_msg)

        # SQL usable in Postgres to get a distinct 32-bit int from an md5 hash of text
        pg_int_from_hash = f"('x'||substr(md5({partitioning_col}::text),1,8))::bit(32)::int"
        # int could be signed. This workaround SQL gets unsigned modulus from the hash int
        non_neg_modulo = f"mod({partitions} + mod({pg_int_from_hash}, {partitions}), {partitions})"
        partition_sql_predicates = [f"{non_neg_modulo} = {p}" for p in range(0, partitions)]

        logger.info(f"{partitions} partitions to extract by predicates at approximately {partition_rows} rows each.")

        data_df = spark.read.jdbc(
            url=jdbc_url,
            table=table,
            predicates=partition_sql_predicates,
            properties=conn_props,
        )

    return data_df


def get_partition_bounds_sql(
    table_name: str,
    partitioning_col_name: str,
    partitioning_col_alias: str,
    is_partitioning_col_unique: bool = True,
    core_sql: str = None,
    row_limit: int = None,
) -> str:
    if not row_limit and is_partitioning_col_unique:
        sql = f"""
        (
            select
                min({table_name}.{partitioning_col_alias}),
                max({table_name}.{partitioning_col_alias}),
                count({table_name}.{partitioning_col_alias})
            {core_sql if core_sql else "from " + table_name}
        ) min_max
        """
    else:
        sql = f"""
        (
            select
                min(limited.{partitioning_col_alias}),
                max(limited.{partitioning_col_alias}),
                count(limited.{partitioning_col_alias})
            from (
                -- distinct allows for creating partitions (row-chunks) on non-primary key columns
                select distinct {table_name}.{partitioning_col_name} as {partitioning_col_alias}
                {core_sql if core_sql else "from " + table_name}
                where {table_name}.{partitioning_col_name} is not null
                limit {row_limit if row_limit else "NULL"}
            ) limited
        ) min_max
        """
    return sql


def load_delta_table(
    spark: SparkSession,
    source_df: DataFrame,
    delta_table_name: str,
    overwrite: bool = False,
) -> None:
    """
    Write DataFrame data to a table in Delta format.
    Args:
        spark: the SparkSession
        source_df: DataFrame with data to write
        delta_table_name: table to write into. Currently this function requires the table to already exist.
        overwrite: If True, will replace all existing data with that of the DataFrame, while append will add new data.
            If left False (the default), the DataFrame data will be appended to existing data.
    Returns: None
    """
    logger = get_jvm_logger(spark)
    logger.info(f"LOAD (START): Loading data into Delta table {delta_table_name}")
    # NOTE: Best to (only?) use .saveAsTable(name=<delta_table>) rather than .insertInto(tableName=<delta_table>)
    # ... The insertInto does not seem to align/merge columns from DataFrame to table columns (defaults to column order)
    save_mode = "overwrite" if overwrite else "append"
    source_df.write.format(source="delta").mode(saveMode=save_mode).saveAsTable(name=delta_table_name)
    logger.info(f"LOAD (FINISH): Loaded data into Delta table {delta_table_name}")


def load_es_index(
    spark: SparkSession, source_df: DataFrame, base_config: dict, index_name: str, routing: str, doc_id: str
) -> None:  # pragma: no cover -- will be used and tested eventually
    index_config = base_config.copy()
    index_config["es.resource.write"] = index_name
    index_config["es.mapping.routing"] = routing
    index_config["es.mapping.id"] = doc_id

    # JVM-based Python utility function to convert a python dictionary to a scala Map[String, String]
    jvm_es_config_map = source_df._jmap(index_config)

    # Conversion of Python DataFrame to JVM DataFrame
    jvm_data_df = source_df._jdf

    # Call the elasticsearch-hadoop method to write the DF to ES via the _jvm conduit on the SparkContext
    spark.sparkContext._jvm.org.elasticsearch.spark.sql.EsSparkSQL.saveToEs(jvm_data_df, jvm_es_config_map)


def merge_delta_table(spark: SparkSession, source_df: DataFrame, delta_table_name: str, merge_column: str):
    source_df.create_or_replace_temporary_view("temp_table")

    spark.sql(
        rf"""
        MERGE INTO {delta_table_name} USING temp_table
            ON {delta_table_name}.{merge_column} = temp_table.{merge_column}
        WHEN MATCHED THEN UPDATE SET *
        WHEN NOT MATCHED THEN INSERT *
    """
    )


def diff(
    left: DataFrame, right: DataFrame, unique_key_col="id", compare_cols=None, include_unchanged_rows=False
) -> DataFrame:
    """Compares two Spark DataFrames that share a schema and returns row-level differences in a DataFrame

    NOTE: Given this returns a DataFrame, two common things to do with it afterwards are:
        1. df.show() ... to print out a display of *some* of the differences. Args to show() include:
                n (int): number of rows to show
                truncate (bool): whether to trim overflowing text in shown results
                vertical (bool): whether to orient data vertically (for perhaps better reading)
            What seems to work well is diff_df.show(n=<how_many>, truncate=False, vertical=True)
        2. df.collect() ... to actually compare ALL rows and then collect all results from the in-memory comparison
           into a Python data structure (List[Row]), for further iteration/manipulation. Use this with CAUTION if the
           result set could be very LARGE, it might overload the memory on your machine

        Or, you can write the resulting DataFrame's data to some other place like a CSV file or database table or Delta
        table

    Args:
        left (DataFrame): DataFrame with a schema that matches the right DataFrame

        right (DataFrame): DataFrame with a schema that matches the right DataFrame

        unique_key_col (str): Column in the dataframes that uniquely identifies the Row, which can be used
            to find matching Rows in each DataFrame. Defaults to "id"

        compare_cols (List[str]): list of columns to be compared, must exist in both left and right DataFrame;
            defaults to None
            list which indicates ALL columns should be compared.
            - If compare_cols is None or an empty list, ALL columns will be compared to each other (for rows where
              unique_key_col values match).
            - Otherwise, specify the columns that determine "sameness" of rows

        include_unchanged_rows (bool): Whether the DataFrame of differences should retain rows that are unchanged;
            default is False

    Returns:
        A DataFrame containing a comparison of the left and right DataFrames. The first column will be named "diff",
        and will have a value of:
        - N = No Change
        - C = Changed. unique_key_column matched for a Row in left and right, but at least one of the columns being
              compared is different from left to right.
        - I = Inserted on the right (not present in the left)
        - D = Deleted on the right (present in left, but not in right)

        Remaining columns returned are the values of the left and right DataFrames' compare_cols.
        Example contents of a returned DataFrame data structure:
            +----+---+---+---------+---------+-----+-----+-----------+-----------+
            |diff|id |id |first_col|first_col|color|color|numeric_val|numeric_val|
            +----+---+---+---------+---------+-----+-----+-----------+-----------+
            |C   |101|101|row 1    |row 1    |blue |blue |-98        |-196       |
            +----+---+---+---------+---------+-----+-----+-----------+-----------+
    """
    if not compare_cols:
        if set(left.schema.names) != set(right.schema.names):
            raise ValueError(
                "The two DataFrames to compare do not contain the same columns. "
                f"\n\tleft cols (in alpha order):  {sorted(set(left.schema.names))} "
                f"\n\tright cols (in alpha order): {sorted(set(right.schema.names))}"
            )
        compare_cols = left.schema.names
    else:
        # Keep the cols to compare ordered as they are defined in the DataFrame schema (the left one to be exact)
        compare_cols = [c for c in left.schema.names if c in compare_cols]

    # unique_key_col does not need to be compared
    if unique_key_col in compare_cols:
        compare_cols.remove(unique_key_col)

    distinct_stmts = " ".join([f"WHEN l.{c} IS DISTINCT FROM r.{c} THEN 'C'" for c in compare_cols])
    compare_expr = f"""
     CASE
         WHEN l.exists IS NULL THEN 'I'
         WHEN r.exists IS NULL THEN 'D'
         {distinct_stmts}
         ELSE 'N'
     END
     """

    differences = (
        left.withColumn("exists", lit(1))
        .alias("l")
        .join(right.withColumn("exists", lit(1)).alias("r"), left[unique_key_col] == right[unique_key_col], "fullouter")
        .withColumn("diff", expr(compare_expr))
    )
    # Put "diff" col first, then follow by the l and r value for each column, for all columns compared
    cols_to_show = (
        ["diff"]
        + [f"l.{unique_key_col}", f"r.{unique_key_col}"]
        + list(chain(*zip([f"l.{c}" for c in compare_cols], [f"r.{c}" for c in compare_cols])))
    )
    differences = differences.select(*cols_to_show)
    if not include_unchanged_rows:
        differences = differences.where("diff != 'N'")
    return differences


def convert_decimal_cols_to_string(df: DataFrame) -> DataFrame:
    df_no_decimal = df
    for f in df.schema.fields:
        if not isinstance(f.dataType, DecimalType):
            continue
        df_no_decimal = df_no_decimal.withColumn(f.name, df_no_decimal[f.name].cast(StringType()))
    return df_no_decimal


def convert_array_cols_to_string(
    df: DataFrame,
    is_postgres_array_format=False,
    is_for_csv_export=False,
) -> DataFrame:
    """For each column that is an Array of ANYTHING, transfrom it to a string-ified representation of that Array.

    This will:
      1. cast each array element to a STRING representation
      2. Concatenate array elements with ', ' as separator
      3. Wrap the string-concatenation with either square or curly braces (curly if is_postgres_array_format=True)
         - e.g. {"val1", "val2"}

    This is necessary in one case because CSV data source does not support having a DataFrame written to
    CSV if one of the columns of the DataFrame is of data type Array<String>. It will fail without trying. To get
    around this, those column's types must be converted or cast to a String representation before data can be written
    to CSV format.

    Args:
        df (DataFrame): The DataFrame whose Array cols will be string-ified
        is_postgres_array_format (bool): If True, use curly braces to wrap the Array
        is_for_csv_export (bool): Whether the data should be transformed in a way that writes a compatible format in
            CSV files. If True, this has to do a extra handling on the Array in case array values have both/either
            quote ('"') or delimiter (',') characters in their values. The over-cautious approach is to
              1. Quote each element of the Array. This protects against seeing the delimiter character and treating
                 it as a delimiter rather than part of the Array element's value. This is done even if it's destined
                 for an integer[] DB field). Postgres will convert these to the right type upon upload/COPY of the
                 CSV, but consider if this will be a problem for your use of the CSV data; e.g. {"123", "4920"},
                 or {"individual", "business"}
              2. Escape any quotes inside the array element with backslash.
              - A case that involves all of this will yield CSV field value like this when viewed in a text editor,
                assuming Spark CSV options are: quote='"', escape='"' (the default is for it to match quote)
                ...,"{""{\""simple\"": \""elem1\"", \""other\"": \""elem1\""}"", ""{\""simple\"": \""elem2\"", \""other\"": \""elem2\""}""}",...
    """
    arr_open_bracket = "["
    arr_close_bracket = "]"
    if is_postgres_array_format:
        arr_open_bracket = "{"
        arr_close_bracket = "}"
    df_no_arrays = df
    for f in df.schema.fields:
        if not isinstance(f.dataType, ArrayType):
            continue
        df_no_arrays = df_no_arrays.withColumn(
            f.name,
            # Only process NON-NULL values for this Array col. NULL values will be left as NULL
            when(
                col(f.name).isNotNull(),
                # Wrap string-ified array content in brace or bracket
                concat(
                    lit(arr_open_bracket),
                    # Re-join string-ified array elements together with ", "
                    concat_ws(
                        ", ",
                        # NOTE: There does not seem to be a way to cast and enforce that array elements must be NON-NULL
                        #  So NULL array elements would be allowed with this transformation
                        col(f.name).cast(ArrayType(StringType())) if not is_for_csv_export
                        # When creating CSVs, quote elements and escape inner quotes with backslash
                        else transform(
                            col(f.name).cast(ArrayType(StringType())),
                            lambda c: concat(
                                lit('"'),
                                # Special handling in case of data that already has either a quote " or backslash \
                                # inside an array element
                                # First replace any single backslash character \ with TWO \\ (an escaped backslash)
                                # Then replace any quote " character with \" (escaped quote, inside a quoted array elem)
                                # NOTE: these regexp_replace get sent down to a Java replaceAll, which will require
                                #       FOUR backslashes to represent ONE
                                regexp_replace(regexp_replace(c, "\\\\", "\\\\\\\\"), '"', '\\\\"'),
                                lit('"'),
                            ),
                        ),
                    ),
                    lit(arr_close_bracket),
                ),
            ),
        )

    return df_no_arrays


def build_ref_table_name_list():
    return [rds_ref_table._meta.db_table for rds_ref_table in _USAS_RDS_REF_TABLES]


def _generate_global_view_sql_strings(tables: List[str], jdbc_url: str) -> List[str]:
    """Generates the CREATE OR REPLACE SQL strings for each of the given tables and JDBC URL"""

    sql_strings: List[str] = []
    jdbc_conn_props = get_jdbc_connection_properties()

    for table_name in tables:
        sql_strings.append(
            f"""
            CREATE OR REPLACE GLOBAL TEMPORARY VIEW {table_name}
            USING JDBC
            OPTIONS (
                driver '{jdbc_conn_props["driver"]}',
                fetchsize '{jdbc_conn_props["fetchsize"]}',
                url '{jdbc_url}',
                dbtable '{table_name}'
            )
            """
        )

    return sql_strings


def create_ref_temp_views(spark: SparkSession, create_broker_views: bool = False):
    """Create global temporary Spark reference views that sit atop remote PostgreSQL RDS tables
    Setting create_broker_views to True will create views for all tables list in _BROKER_REF_TABLES
    Note: They will all be listed under global_temp.{table_name}
    """
    logger = get_jvm_logger(spark)

    # Create USAS temp views
    rds_ref_tables = build_ref_table_name_list()
    rds_sql_strings = _generate_global_view_sql_strings(
        tables=rds_ref_tables,
        jdbc_url=get_usas_jdbc_url(),
    )
    logger.info(f"Creating the following tables under the global_temp database: {rds_ref_tables}")
    for sql_statement in rds_sql_strings:
        spark.sql(sql_statement)

    # Create Broker temp views
    if create_broker_views:
        broker_sql_strings = _generate_global_view_sql_strings(
            tables=_BROKER_REF_TABLES,
            jdbc_url=get_broker_jdbc_url(),
        )
        logger.info(f"Creating the following Broker tables under the global_temp database: {_BROKER_REF_TABLES}")
        for sql_statement in broker_sql_strings:
            spark.sql(sql_statement)

    logger.info(f"Created the reference views in the global_temp database")


def load_csv_file(
    spark: SparkSession,
    df: DataFrame,
    parts_dir: str,
    max_rows_per_merged_file=EXCEL_ROW_LIMIT,
    overwrite=True,
    logger=None,
) -> int:
    """Load DataFrame data into a SINGLE CSV file.
    Args:
        spark: passed-in active SparkSession
        df: the DataFrame wrapping the data source to be dumped to CSV.
        parts_dir: Path to dir that will contain the outputted parts files from partitions
        overwrite: Whether to replace the file CSV files if they already exist by that name
        max_rows_per_merged_file: Final CSV data will be subdivided into numbered files so that there is not more than
            this many rows in any file written. Only if the total data exceeds this value will multiple files be
            created with a pattern of ``{merged_file}_N.{extension}`` with N starting at 1.
        logger: The logger to use. If one note provided (e.g. to log to console or stdout) the underlying JVM-based
            Logger will be extracted from the ``spark`` ``SparkSession`` and used as the logger.
    Returns:
        record count of the DataFrame that was used to populate the CSV file
    """

    if not logger:
        logger = get_jvm_logger(spark)

    df_record_count = write_csv_file(
        spark=spark,
        df=df,
        parts_dir=parts_dir,
        max_rows_per_merged_file=max_rows_per_merged_file,
        overwrite=overwrite,
        logger=logger,
    )
    return df_record_count


def write_csv_file(
    spark: SparkSession,
    df: DataFrame,
    parts_dir: str,
    max_rows_per_merged_file=EXCEL_ROW_LIMIT,
    overwrite=True,
    logger=None,
) -> int:
    """Write DataFrame data to CSV file parts.
    Args:
        spark: passed-in active SparkSession
        df: the DataFrame wrapping the data source to be dumped to CSV.
        parts_dir: Path to dir that will contain the outputted parts files from partitions
        overwrite: Whether to replace the file CSV files if they already exist by that name
        max_rows_per_merged_file: Suggestion to Spark of how many records to put in each written CSV file part,
        if it will end up writing multiple files.
        logger: The logger to use. If one note provided (e.g. to log to console or stdout) the underlying JVM-based
            Logger will be extracted from the ``spark`` ``SparkSession`` and used as the logger.
    Returns:
        record count of the DataFrame that was used to populate the CSV file(s)
    """
    if not logger:
        logger = get_jvm_logger(spark)
    # Delete output data dir if it already exists
    parts_dir_path = spark.sparkContext._jvm.org.apache.hadoop.fs.Path(parts_dir)
    fs = parts_dir_path.getFileSystem(spark.sparkContext._jsc.hadoopConfiguration())
    if fs.exists(parts_dir_path):
        fs.delete(parts_dir_path, True)
    start = time.time()
    logger.info(f"Writing source data DataFrame to csv part files for file {parts_dir}...")
    df_record_count = df.count()
    df.write.options(
        # NOTE: this is a suggestion, to be used by Spark if partitions yield multiple files
        maxRecordsPerFile=max_rows_per_merged_file,
    ).csv(
        path=parts_dir,
        header=False,
        nullValue=None,
        escape='"',  # " is used to escape the 'quote' character setting (which defaults to "). Escaped quote = ""
        ignoreLeadingWhiteSpace=False,  # must set for CSV write, as it defaults to true
        ignoreTrailingWhiteSpace=False,  # must set for CSV write, as it defaults to true
        timestampFormat=CONFIG.SPARK_CSV_TIMEZONE_FORMAT,
        mode="overwrite" if overwrite else "errorifexists",
    )
    logger.info(f"Wrote source data DataFrame to csv part files in {(time.time() - start):3f}s")
    return df_record_count


def hadoop_copy_merge(
    spark: SparkSession,
    parts_dir: str,
    zip_file_path: str,
    header: str,
    overwrite=False,
    delete_parts_dir=False,
    remove_zip_source_files=False,
    rows_per_part=CONFIG.SPARK_PARTITION_ROWS,
    max_rows_per_merged_file=EXCEL_ROW_LIMIT,
    logger=None,
) -> None:
    """PySpark impl of Hadoop 2.x copyMerge() (deprecated in Hadoop 3.x)
    It uses the underlying Hadoop FileSystem API to combine all part files under a directory
    into a single specified destination file
    Hadoop will return the correct FileSystem implementation based on the path provided
    e.g. if it is like: s3a://some-bucket, it will return an S3AFileSystem implementation
    if the Path is not a full URI, and the scheme (hdfs://, s3a://, file:///) cannot be determined, it will attempt
    to use the filesystem impl based on the "fs.defaultFS" setting
    - Locally this is file:///
    - in EMR this is e.g. hdfs://ip-internal:8020
    Args:
        spark: passed-in active SparkSession
        parts_dir: Path to dir that contains the outputted parts files from partitions
        zip_file_path: Final merged file name
        header: A comma-separated list of field names, to be placed as the first row of every final CSV file.
            Individual part files must NOT therefore be created with their own header.
        overwrite: Whether to replace the file CSV files if they already exist by that name
        delete_parts_dir: Cleanup the directory containing all the parts by deleting it after the final merged
            file(s) is created
        remove_zip_source_files: To remove the .csv or .csv.gz files that were bundled into the downloadable .zip
        file after zipping
        rows_per_part: If the interim output was written to disk per-partition,
            how many rows were at most in each partition and therefore part file?
            e.g. could be based on ``numPartitions`` param given to ``spark.jdbc.read(...)``. You need to calculate
            this ahead of time as best as possible; it's used to determine how the part-files are combined or divided to
            build up the final files that go in the .zip.
        max_rows_per_merged_file: Final CSV data will be subdivided into numbered files so that there is not more than
            this many rows in any file written. Only if the total data exceeds this value will multiple files be
            created with a pattern of ``{merged_file}_N.{extension}`` with N starting at 1.
        logger: The logger to use. If one note provided (e.g. to log to console or stdout) the underlying JVM-based
            Logger will be extracted from the ``spark`` ``SparkSession`` and used as the logger.
    """
    if not logger:
        logger = get_jvm_logger(spark)
    hadoop = spark.sparkContext._jvm.org.apache.hadoop
    conf = spark.sparkContext._jsc.hadoopConfiguration()
    parts_dir_path = hadoop.fs.Path(parts_dir)

    # See comment in docstring about how FileSystem is determined
    fs = parts_dir_path.getFileSystem(conf)

    if not fs.exists(parts_dir_path):
        raise ValueError("Source directory {} does not exist".format(parts_dir))

    extension = ".csv"
    ext_idx = parts_dir.index(extension)
    file = parts_dir[:ext_idx]
    file_path = hadoop.fs.Path(file)

    # Don't delete first if disallowing overwrite.
    if not overwrite and fs.exists(file_path):
        raise Py4JError(
            spark._jvm.org.apache.hadoop.fs.FileAlreadyExistsException(f"{str(file_path)} " f"already exists")
        )
    files = []
    merged_file_paths = []

    for f in fs.listStatus(parts_dir_path):
        if f.isFile():
            file_path = f.getPath()
            if file_path.getName().startswith("_"):
                logger.debug(f"Skipping non-part file: {file_path.getName()}")
                continue
            logger.debug(f"Including part file: {file_path.getName()}")
            files.append(f.getPath())
    if not files:
        logger.warn("Source directory is empty with no part files. Attempting creation of file with CSV header only")
        out_stream = None
        try:
            out_stream = fs.create(hadoop.fs.Path(parts_dir), overwrite)
            out_stream.writeBytes(header + "\n")
        finally:
            if out_stream is not None:
                out_stream.close()
        return

    # Helper to chunk up files into mergeable groups
    def merge_grouper(items, group_size):
        FileMergeGroup = namedtuple("FileMergeGroup", ["part", "file_list"])
        if len(items) <= group_size:
            yield FileMergeGroup(None, items)
            return
        group_generator = (items[i : i + group_size] for i in range(0, len(items), group_size))
        for i, group in enumerate(group_generator, start=1):
            yield FileMergeGroup(i, group)

    files.sort(key=lambda f: str(f))  # put parts in order by part number for merging
    parts_batch_size = max_rows_per_merged_file // rows_per_part

    for merge_file_group in merge_grouper(files, parts_batch_size):
        part_suffix = f"_{str(merge_file_group.part).zfill(2)}" if merge_file_group.part else ""
        partial_merged_file = f"{parts_dir}.partial{part_suffix}"
        partial_merged_file_path = hadoop.fs.Path(partial_merged_file)
        ext_idx = parts_dir.index(extension)
        merge_group_file_name = parts_dir[:ext_idx] + part_suffix + parts_dir[ext_idx:]
        merge_group_file_path = hadoop.fs.Path(merge_group_file_name)

        if overwrite and fs.exists(merge_group_file_path):
            fs.delete(merge_group_file_path, True)

        out_stream = None
        try:
            if fs.exists(partial_merged_file_path):
                fs.delete(partial_merged_file_path, True)
            out_stream = fs.create(partial_merged_file_path)
            out_stream.writeBytes(header + "\n")
            # Read-in files in alphabetical order and append them one by one to the merged file
            for file in merge_file_group.file_list:
                in_stream = None
                try:
                    in_stream = fs.open(file)
                    # Write bytes of each file read and keep out_stream open after write for next file
                    hadoop.io.IOUtils.copyBytes(in_stream, out_stream, conf, False)
                finally:
                    if in_stream:
                        in_stream.close()
                    if fs.exists(partial_merged_file_path):
                        fs.delete(partial_merged_file_path, True)
        finally:
            if out_stream is not None:
                out_stream.close()

        try:
            fs.rename(partial_merged_file_path, merge_group_file_path)
        except Exception:
            if fs.exists(partial_merged_file_path):
                fs.delete(partial_merged_file_path, True)
            raise

        merged_file_paths.append(merge_group_file_path)

    # Take each merged file, and add to a Zip archive for one bundled download
    partial_file = f"{zip_file_path}.partial"
    partial_zip_file_path = hadoop.fs.Path(partial_file)
<<<<<<< HEAD
    logger.info(f"Starting zip of merged_file_paths files into compressed file {str(zip_file_path)} ...")
=======
    logger.info(
        f"Starting zip of {len(merged_file_paths)} {extension} files into compressed file {str(zip_file_path)} ..."
    )
>>>>>>> cfaa653b
    zip_start = time.time()
    out_stream = None
    zip_out_stream = None
    try:
        if not fs.exists(partial_zip_file_path):
            out_stream = fs.create(partial_zip_file_path)
        else:
            out_stream = fs.appendFile(partial_zip_file_path)
        zip_out_stream = spark._jvm.java.util.zip.ZipOutputStream(out_stream)
        for file_path_to_zip in merged_file_paths:
            in_stream = None
            try:
                zip_entry = spark._jvm.java.util.zip.ZipEntry(file_path_to_zip.getName())
                zip_out_stream.putNextEntry(zip_entry)
                in_stream = fs.open(file_path_to_zip)
                # Write bytes of each file read and keep out_stream open after write for next file
                hadoop.io.IOUtils.copyBytes(in_stream, zip_out_stream, conf, False)
            finally:
                if in_stream:
                    in_stream.close()
    finally:
        if zip_out_stream:
            zip_out_stream.close()
        if out_stream:
            out_stream.close()
        # Cleanup source files for zip
        if remove_zip_source_files:
            for file_path_to_zip in merged_file_paths:
                fs.delete(file_path_to_zip, True)

    try:
        # Get the new zipped bits to the target file.
        # If this file is supposed to already exist, there may be a short period of time where the file does NOT
        # exist, between when the delete completes and the rename completes.
        # S3 does not allow renaming to an existing file, and renames are done as copies of the full object
        if overwrite and fs.exists(zip_file_path):
            fs.delete(zip_file_path, True)
        fs.rename(partial_zip_file_path, zip_file_path)
    except Exception:
        if fs.exists(partial_zip_file_path):
            fs.delete(partial_zip_file_path, True)  # drop partial zip file if rename completes or not
        raise

    logger.info(
        f"Completed zip of {len(merged_file_paths)} {extension} files into file "
        f"{str(file_path)} in {(time.time() - zip_start):3f}s"
    )

    if delete_parts_dir:
        fs.delete(parts_dir_path, True)<|MERGE_RESOLUTION|>--- conflicted
+++ resolved
@@ -796,13 +796,7 @@
     # Take each merged file, and add to a Zip archive for one bundled download
     partial_file = f"{zip_file_path}.partial"
     partial_zip_file_path = hadoop.fs.Path(partial_file)
-<<<<<<< HEAD
-    logger.info(f"Starting zip of merged_file_paths files into compressed file {str(zip_file_path)} ...")
-=======
-    logger.info(
-        f"Starting zip of {len(merged_file_paths)} {extension} files into compressed file {str(zip_file_path)} ..."
-    )
->>>>>>> cfaa653b
+    logger.info(f"Starting zip of {merged_file_paths} files into compressed file {str(zip_file_path)} ...")
     zip_start = time.time()
     out_stream = None
     zip_out_stream = None
