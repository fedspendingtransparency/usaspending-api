from pyspark.sql.functions import to_date
from pyspark.sql.types import StructType

from pyspark.sql import DataFrame, SparkSession

from usaspending_api.common.helpers.spark_helpers import get_jvm_logger

MAX_PARTITIONS = 100000


def extract_db_data_frame(
    spark: SparkSession,
    conn_props: dict,
    jdbc_url: str,
    partition_rows: int,
    min_max_sql: str,
    table: str,
    partitioning_col: str,
    is_numeric_partitioning_col: bool = True,
<<<<<<< HEAD
    is_date_partitioning_col: bool = False,
    custom_schema: StructType = None,
) -> DataFrame:
=======
) -> DataFrame:  # pragma: no cover -- will be used and tested eventually
>>>>>>> 8b1fdac6
    logger = get_jvm_logger(spark)

    logger.info(f"Getting partition bounds using SQL:\n{min_max_sql}")

    data_df = None

    logger.info(
        f"Running extract for table {table} "
        f"with is_numeric_partitioning_col = {is_numeric_partitioning_col} and "
        f"is_date_partitioning_col = {is_date_partitioning_col}"
    )
    if is_numeric_partitioning_col and is_date_partitioning_col:
        raise ValueError("Partitioning col cannot be both numeric and date. Pick one.")

    # Get the bounds of the data we are extracting, so we can let spark partition it
    min_max_df = spark.read.jdbc(url=jdbc_url, table=min_max_sql, properties=conn_props)
    if is_date_partitioning_col:
        # Ensure it is a date (e.g. if date in string format, convert to date)
        min_max_df = min_max_df.withColumn(min_max_df.columns[0], to_date(min_max_df[0])).withColumn(
            min_max_df.columns[1], to_date(min_max_df[1])
        )
    min_max = min_max_df.first()
    min_val = min_max[0]
    max_val = min_max[1]
    count = min_max[2]

    if is_numeric_partitioning_col:
        logger.info(f"Deriving partitions from numeric ranges across column: {partitioning_col}")
        # Take count as partition if using a spotty range, and count of rows is less than range of IDs
        partitions = int(min((int(max_val) - int(min_val)), int(count)) / (partition_rows + 1))
        logger.info(f"Derived {partitions} partitions from numeric ranges across column: {partitioning_col}")
        if partitions > MAX_PARTITIONS:
            fail_msg = (
                f"Aborting job run because {partitions} partitions "
                f"is greater than the max allowed by this job ({MAX_PARTITIONS})"
            )
            logger.fatal(fail_msg)
            raise RuntimeError(fail_msg)

        logger.info(f"{partitions} partitions to extract at approximately {partition_rows} rows each.")

        data_df = spark.read.options(customSchema=custom_schema,).jdbc(
            url=jdbc_url,
            table=table,
            column=partitioning_col,
            lowerBound=min_val,
            upperBound=max_val,
            numPartitions=partitions,
            properties=conn_props,
        )
    elif is_date_partitioning_col:
        logger.info(f"Deriving partitions from dates in column: {partitioning_col}")
        # Assume we want a partition per distinct date, and cover every date in the range from min to max, inclusive
        # But if the fill-factor is not > 60% in that range, i.e. if the distinct count of dates in our data is not
        # 3/5ths or more of the total dates in that range, use the distinct date values from the data set -- but ONLY
        # if that distinct count is less than MAX_PARTITIONS
        date_delta = max_val - min_val
        partitions = date_delta.days + 1
        if (count / partitions) < 0.6 or True:  # Forcing this path, see comment in else below
            logger.info(
                f"Partitioning by date in col {partitioning_col} would yield {partitions} but only {count} "
                f"distinct dates in the dataset. This partition range is too sparse. Going to query the "
                f"distinct dates and use as partitions if less than MAX_PARTITIONS ({MAX_PARTITIONS})"
            )
            if count > MAX_PARTITIONS:
                fail_msg = (
                    f"Aborting job run because {partitions} partitions "
                    f"is greater than the max allowed by this job ({MAX_PARTITIONS})"
                )
                logger.fatal(fail_msg)
                raise RuntimeError(fail_msg)
            else:
                date_df = spark.read.jdbc(
                    url=jdbc_url,
                    table=f"(select distinct {partitioning_col} from {table}) distinct_dates",
                    properties=conn_props,
                )
                partition_sql_predicates = [f"{partitioning_col} = '{str(row[0])}'" for row in date_df.collect()]
                logger.info(
                    f"Built {len(partition_sql_predicates)} SQL partition predicates "
                    f"to yield data partitions, based on distinct values of {partitioning_col} "
                )

                data_df = spark.read.jdbc(
                    url=jdbc_url,
                    table=table,
                    predicates=partition_sql_predicates,
                    properties=conn_props,
                )
        else:
            # Getting a partition for each date in the range of dates from min to max, inclusive
            logger.info(
                f"Derived {partitions} partitions from min ({min_val}) to max ({max_val}) date range "
                f"across column: {partitioning_col}, with data for {(count / partitions):.1%} of those dates"
            )
            if partitions > MAX_PARTITIONS:
                fail_msg = (
                    f"Aborting job run because {partitions} partitions "
                    f"is greater than the max allowed by this job ({MAX_PARTITIONS})"
                )
                logger.fatal(fail_msg)
                raise RuntimeError(fail_msg)
            else:
                # NOTE: Have to use integer (really a Long) representation of the Date, since that is what the Scala
                # ... implementation is expecting: https://github.com/apache/spark/blob/c561ee686551690bee689f37ae5bbd75119994d6/sql/core/src/main/scala/org/apache/spark/sql/execution/datasources/jdbc/JDBCRelation.scala#L192-L207
                # TODO: THIS DOES NOT SEEM TO WORK WITH DATES for lowerBound and upperBound. Forcing use of predicates
                raise NotImplementedError("Cannot read JDBC partitions with date lower/upper bound")

                data_df = spark.read.jdbc(
                    url=jdbc_url,
                    table=table,
                    column=partitioning_col,
                    lowerBound=min_val,
                    upperBound=max_val,
                    numPartitions=partitions,
                    properties=conn_props,
                )
    else:
        logger.info(f"Deriving partitions from dates in column: {partitioning_col}")
        partitions = int(count / (partition_rows + 1))
        logger.info(
            f"Derived {partitions} partitions from {count} distinct non-numeric (text) "
            f"values in column: {partitioning_col}."
        )
        if partitions > MAX_PARTITIONS:
            fail_msg = (
                f"Aborting job run because {partitions} partitions "
                f"is greater than the max allowed by this job ({MAX_PARTITIONS})"
            )
            logger.fatal(fail_msg)
            raise RuntimeError(fail_msg)

        # SQL usable in Postgres to get a distinct 32-bit int from an md5 hash of text
        pg_int_from_hash = f"('x'||substr(md5({partitioning_col}::text),1,8))::bit(32)::int"
        # int could be signed. This workaround SQL gets unsigned modulus from the hash int
        non_neg_modulo = f"mod({partitions} + mod({pg_int_from_hash}, {partitions}), {partitions})"
        partition_sql_predicates = [f"{non_neg_modulo} = {p}" for p in range(0, partitions)]

        logger.info(f"{partitions} partitions to extract by predicates at approximately {partition_rows} rows each.")

        data_df = spark.read.jdbc(
            url=jdbc_url,
            table=table,
            predicates=partition_sql_predicates,
            properties=conn_props,
        )

    return data_df


def get_partition_bounds_sql(
    table_name: str,
    partitioning_col_name: str,
    partitioning_col_alias: str,
    is_partitioning_col_unique: bool = True,
    core_sql: str = None,
    row_limit: int = None,
) -> str:
    if not row_limit and is_partitioning_col_unique:
        sql = f"""
        (
            select
                min({table_name}.{partitioning_col_alias}),
                max({table_name}.{partitioning_col_alias}),
                count({table_name}.{partitioning_col_alias})
            {core_sql if core_sql else "from " + table_name}
        ) min_max
        """
    else:
        sql = f"""
        (
            select
                min(limited.{partitioning_col_alias}),
                max(limited.{partitioning_col_alias}),
                count(limited.{partitioning_col_alias})
            from (
                -- distinct allows for creating partitions (row-chunks) on non-primary key columns
                select distinct {table_name}.{partitioning_col_name} as {partitioning_col_alias}
                {core_sql if core_sql else "from " + table_name}
                where {table_name}.{partitioning_col_name} is not null
                limit {row_limit if row_limit else "NULL"}
            ) limited
        ) min_max
        """
    return sql


def load_delta_table(
    spark: SparkSession,
    source_df: DataFrame,
    delta_table_name: str,
    overwrite: bool = False,
) -> None:
    """
    Write DataFrame data to a table in Delta format.
    Args:
        spark: the SparkSession
        source_df: DataFrame with data to write
        delta_table_name: table to write into. Currently this function requires the table to already exist.
        overwrite: If True, will replace all existing data with that of the DataFrame, while append will add new data.
            If left False (the default), the DataFrame data will be appended to existing data.
    Returns: None
    """
    logger = get_jvm_logger(spark)
    logger.info(f"LOAD (START): Loading data into Delta table {delta_table_name}")
    # NOTE: Best to (only?) use .saveAsTable(name=<delta_table>) rather than .insertInto(tableName=<delta_table>)
    # ... The insertInto does not seem to align/merge columns from DataFrame to table columns (defaults to column order)
    save_mode = "overwrite" if overwrite else "append"
    source_df.write.format(source="delta").mode(saveMode=save_mode).saveAsTable(name=delta_table_name)
    logger.info(f"LOAD (FINISH): Loaded data into Delta table {delta_table_name}")


def load_es_index(
    spark: SparkSession, source_df: DataFrame, base_config: dict, index_name: str, routing: str, doc_id: str
) -> None:  # pragma: no cover -- will be used and tested eventually
    index_config = base_config.copy()
    index_config["es.resource.write"] = index_name
    index_config["es.mapping.routing"] = routing
    index_config["es.mapping.id"] = doc_id

    # JVM-based Python utility function to convert a python dictionary to a scala Map[String, String]
    jvm_es_config_map = source_df._jmap(index_config)

    # Conversion of Python DataFrame to JVM DataFrame
    jvm_data_df = source_df._jdf

    # Call the elasticsearch-hadoop method to write the DF to ES via the _jvm conduit on the SparkContext
    spark.sparkContext._jvm.org.elasticsearch.spark.sql.EsSparkSQL.saveToEs(jvm_data_df, jvm_es_config_map)


# TODO - Implement Merge
def merge_delta_table(spark: SparkSession, source_df: DataFrame, delta_table_name: str, merge_column: str):
    source_df.create_or_replace_temporary_view("temp_table")

    spark.sql(
        rf"""
        MERGE INTO {delta_table_name} USING temp_table
            ON {delta_table_name}.{merge_column} = temp_table.{merge_column}
        WHEN MATCHED THEN UPDATE SET *
        WHEN NOT MATCHED THEN INSERT *
    """
    )<|MERGE_RESOLUTION|>--- conflicted
+++ resolved
@@ -17,13 +17,9 @@
     table: str,
     partitioning_col: str,
     is_numeric_partitioning_col: bool = True,
-<<<<<<< HEAD
     is_date_partitioning_col: bool = False,
     custom_schema: StructType = None,
 ) -> DataFrame:
-=======
-) -> DataFrame:  # pragma: no cover -- will be used and tested eventually
->>>>>>> 8b1fdac6
     logger = get_jvm_logger(spark)
 
     logger.info(f"Getting partition bounds using SQL:\n{min_max_sql}")
