from collections import OrderedDict
from django.conf import settings

from usaspending_api.accounts.models import TASAutocompleteMatview

import usaspending_api.awards.models_matviews as mv

DEFAULT_MATIVEW_DIR = settings.BASE_DIR.parent / "matviews"
DEPENDENCY_FILEPATH = settings.APP_DIR / "database_scripts" / "matviews" / "functions_and_enums.sql"
JSON_DIR = settings.APP_DIR / "database_scripts" / "matview_sql_generator"
MATVIEW_GENERATOR_FILE = settings.APP_DIR / "database_scripts" / "matview_generator" / "matview_sql_generator.py"
OVERLAY_VIEWS = [
<<<<<<< HEAD
    APP_DIR / "database_scripts/matviews/vw_award_search.sql",
    APP_DIR / "database_scripts/etl/transaction_delta_view.sql",
    APP_DIR / "database_scripts/etl/award_delta_view.sql",
=======
    settings.APP_DIR / "database_scripts" / "matviews" / "vw_award_search.sql",
    settings.APP_DIR / "database_scripts" / "etl" / "transaction_delta_view.sql",
>>>>>>> 07a1aa00
]
DROP_OLD_MATVIEWS = settings.APP_DIR / "database_scripts" / "matviews" / "drop_old_matviews.sql"
MATERIALIZED_VIEWS = OrderedDict(
    [
        (
            "mv_award_summary",
            {
                "model": mv.AwardSummaryMatview,
                "json_filepath": str(JSON_DIR / "mv_award_summary.json"),
                "sql_filename": "mv_award_summary.sql",
            },
        ),
        (
            "mv_contract_award_search",
            {
                "model": mv.ContractAwardSearchMatview,
                "json_filepath": str(JSON_DIR / "mv_contract_award_search.json"),
                "sql_filename": "mv_contract_award_search.sql",
            },
        ),
        (
            "mv_directpayment_award_search",
            {
                "model": mv.DirectPaymentAwardSearchMatview,
                "json_filepath": str(JSON_DIR / "mv_directpayment_award_search.json"),
                "sql_filename": "mv_directpayment_award_search.sql",
            },
        ),
        (
            "mv_grant_award_search",
            {
                "model": mv.GrantAwardSearchMatview,
                "json_filepath": str(JSON_DIR / "mv_grant_award_search.json"),
                "sql_filename": "mv_grant_award_search.sql",
            },
        ),
        (
            "mv_idv_award_search",
            {
                "model": mv.IDVAwardSearchMatview,
                "json_filepath": str(JSON_DIR / "mv_idv_award_search.json"),
                "sql_filename": "mv_idv_award_search.sql",
            },
        ),
        (
            "mv_loan_award_search",
            {
                "model": mv.LoanAwardSearchMatview,
                "json_filepath": str(JSON_DIR / "mv_loan_award_search.json"),
                "sql_filename": "mv_loan_award_search.sql",
            },
        ),
        (
            "mv_other_award_search",
            {
                "model": mv.OtherAwardSearchMatview,
                "json_filepath": str(JSON_DIR / "mv_other_award_search.json"),
                "sql_filename": "mv_other_award_search.sql",
            },
        ),
        (
            "mv_pre2008_award_search",
            {
                "model": mv.Pre2008AwardSearchMatview,
                "json_filepath": str(JSON_DIR / "mv_pre2008_award_search.json"),
                "sql_filename": "mv_pre2008_award_search.sql",
            },
        ),
        (
            "subaward_view",
            {
                "model": mv.SubawardView,
                "json_filepath": str(JSON_DIR / "subaward_view.json"),
                "sql_filename": "subaward_view.sql",
            },
        ),
        (
            "summary_state_view",
            {
                "model": mv.SummaryStateView,
                "json_filepath": str(JSON_DIR / "summary_state_view.json"),
                "sql_filename": "summary_state_view.sql",
            },
        ),
        (
            "summary_transaction_fed_acct_view",
            {
                "model": mv.SummaryTransactionFedAcctView,
                "json_filepath": str(JSON_DIR / "summary_transaction_fed_acct_view.json"),
                "sql_filename": "summary_transaction_fed_acct_view.sql",
            },
        ),
        (
            "summary_transaction_geo_view",
            {
                "model": mv.SummaryTransactionGeoView,
                "json_filepath": str(JSON_DIR / "summary_transaction_geo_view.json"),
                "sql_filename": "summary_transaction_geo_view.sql",
            },
        ),
        (
            "summary_transaction_month_view",
            {
                "model": mv.SummaryTransactionMonthView,
                "json_filepath": str(JSON_DIR / "summary_transaction_month_view.json"),
                "sql_filename": "summary_transaction_month_view.sql",
            },
        ),
        (
            "summary_transaction_recipient_view",
            {
                "model": mv.SummaryTransactionRecipientView,
                "json_filepath": str(JSON_DIR / "summary_transaction_recipient_view.json"),
                "sql_filename": "summary_transaction_recipient_view.sql",
            },
        ),
        (
            "summary_transaction_view",
            {
                "model": mv.SummaryTransactionView,
                "json_filepath": str(JSON_DIR / "summary_transaction_view.json"),
                "sql_filename": "summary_transaction_view.sql",
            },
        ),
        (
            "summary_view",
            {
                "model": mv.SummaryView,
                "json_filepath": str(JSON_DIR / "summary_view.json"),
                "sql_filename": "summary_view.sql",
            },
        ),
        (
            "summary_view_cfda_number",
            {
                "model": mv.SummaryCfdaNumbersView,
                "json_filepath": str(JSON_DIR / "summary_view_cfda_number.json"),
                "sql_filename": "summary_view_cfda_number.sql",
            },
        ),
        (
            "summary_view_naics_codes",
            {
                "model": mv.SummaryNaicsCodesView,
                "json_filepath": str(JSON_DIR / "summary_view_naics_codes.json"),
                "sql_filename": "summary_view_naics_codes.sql",
            },
        ),
        (
            "summary_view_psc_codes",
            {
                "model": mv.SummaryPscCodesView,
                "json_filepath": str(JSON_DIR / "summary_view_psc_codes.json"),
                "sql_filename": "summary_view_psc_codes.sql",
            },
        ),
        (
            "tas_autocomplete_matview",
            {
                "model": TASAutocompleteMatview,
                "json_filepath": str(JSON_DIR / "tas_autocomplete_matview.json"),
                "sql_filename": "tas_autocomplete_matview.sql",
            },
        ),
        (
            "universal_transaction_matview",
            {
                "model": mv.UniversalTransactionView,
                "json_filepath": str(JSON_DIR / "universal_transaction_matview.json"),
                "sql_filename": "universal_transaction_matview.sql",
            },
        ),
    ]
)<|MERGE_RESOLUTION|>--- conflicted
+++ resolved
@@ -10,14 +10,9 @@
 JSON_DIR = settings.APP_DIR / "database_scripts" / "matview_sql_generator"
 MATVIEW_GENERATOR_FILE = settings.APP_DIR / "database_scripts" / "matview_generator" / "matview_sql_generator.py"
 OVERLAY_VIEWS = [
-<<<<<<< HEAD
-    APP_DIR / "database_scripts/matviews/vw_award_search.sql",
-    APP_DIR / "database_scripts/etl/transaction_delta_view.sql",
-    APP_DIR / "database_scripts/etl/award_delta_view.sql",
-=======
     settings.APP_DIR / "database_scripts" / "matviews" / "vw_award_search.sql",
     settings.APP_DIR / "database_scripts" / "etl" / "transaction_delta_view.sql",
->>>>>>> 07a1aa00
+    settings.APP_DIR / "database_scripts" / "etl" / "award_delta_view.sql",
 ]
 DROP_OLD_MATVIEWS = settings.APP_DIR / "database_scripts" / "matviews" / "drop_old_matviews.sql"
 MATERIALIZED_VIEWS = OrderedDict(
