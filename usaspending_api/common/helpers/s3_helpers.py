--- conflicted
+++ resolved
@@ -8,11 +8,7 @@
 from botocore.exceptions import ClientError
 from django.conf import settings
 from pathlib import Path
-<<<<<<< HEAD
-from typing import List, Optional
-=======
 from typing import Optional
->>>>>>> f7e14c20
 from botocore.client import BaseClient
 
 from usaspending_api.config import CONFIG
@@ -141,11 +137,7 @@
 def delete_s3_objects(
     bucket_name: str,
     *,
-<<<<<<< HEAD
-    key_list: Optional[List[str]] = None,
-=======
     key_list: Optional[list[str]] = None,
->>>>>>> f7e14c20
     key_prefix: Optional[str] = None,
     region_name: Optional[str] = settings.USASPENDING_AWS_REGION,
 ) -> int:
