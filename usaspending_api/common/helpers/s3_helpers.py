--- conflicted
+++ resolved
@@ -5,34 +5,17 @@
 import time
 
 from boto3.s3.transfer import TransferConfig, S3Transfer
-<<<<<<< HEAD
-from botocore.client import BaseClient
-
-from django.conf import settings
-from pathlib import Path
-from typing import List, Union
-from contextlib import closing
-
-from usaspending_api.config import CONFIG
-=======
 from botocore.exceptions import ClientError
 from django.conf import settings
 from pathlib import Path
 from typing import List
 from botocore.client import BaseClient
->>>>>>> 96b19342
 
 from usaspending_api.config import CONFIG
 
 logger = logging.getLogger("script")
 
 
-<<<<<<< HEAD
-def get_boto3_s3_client() -> BaseClient:
-    if not CONFIG.USE_AWS:
-        boto3_session = boto3.session.Session(
-            region_name=CONFIG.AWS_REGION,
-=======
 def _get_boto3_s3_client(region_name=CONFIG.AWS_REGION) -> BaseClient:
     """Returns the correct boto3 client based on the
     environment.
@@ -43,77 +26,23 @@
     if not CONFIG.USE_AWS:
         boto3_session = boto3.session.Session(
             region_name=region_name,
->>>>>>> 96b19342
             aws_access_key_id=CONFIG.AWS_ACCESS_KEY.get_secret_value(),
             aws_secret_access_key=CONFIG.AWS_SECRET_KEY.get_secret_value(),
         )
         s3_client = boto3_session.client(
             service_name="s3",
-<<<<<<< HEAD
-            region_name=CONFIG.AWS_REGION,
-=======
             region_name=region_name,
->>>>>>> 96b19342
             endpoint_url=f"http://{CONFIG.AWS_S3_ENDPOINT}",
         )
     else:
         s3_client = boto3.client(
             service_name="s3",
-<<<<<<< HEAD
-            region_name=CONFIG.AWS_REGION,
-=======
             region_name=region_name,
->>>>>>> 96b19342
             endpoint_url=f"https://{CONFIG.AWS_S3_ENDPOINT}",
         )
     return s3_client
 
 
-<<<<<<< HEAD
-def get_s3_object_bytes(s3_bucket_name: str, s3_obj_key: str, configured_logger=None) -> bytes:
-    if not configured_logger:
-        configured_logger = logger
-    s3_client = get_boto3_s3_client()
-    try:
-        s3_obj = s3_client.get_object(Bucket=s3_bucket_name, Key=s3_obj_key)
-        # Getting Body gives a botocore.response.StreamingBody object back to allow "streaming" its contents
-        s3_obj_body = s3_obj["Body"]
-        with closing(s3_obj_body):  # make sure to close the stream when done
-            obj_bytes = s3_obj_body.read()
-            configured_logger.info(
-                f"Finished reading s3 object bytes for '{s3_obj_key}' from bucket '{s3_bucket_name}'"
-            )
-            return obj_bytes
-    except Exception as exc:
-        configured_logger.error(f"ERROR reading object '{s3_obj_key}' from bucket '{s3_bucket_name}'")
-        configured_logger.exception(exc)
-        raise exc
-
-
-def download_s3_object(
-    s3_bucket_name: str, s3_obj_key: str, download_path: Union[str, Path], configured_logger=None
-) -> None:
-    try:
-        with open(download_path, "wb") as csv_file:
-            csv_file.write(
-                get_s3_object_bytes(
-                    s3_bucket_name=s3_bucket_name,
-                    s3_obj_key=s3_obj_key,
-                    configured_logger=configured_logger,
-                )
-            )
-
-        configured_logger.info(
-            f"Finished writing s3 object '{s3_obj_key}' from bucket '{s3_bucket_name}' to path '{str(download_path)}'"
-        )
-    except Exception as exc:
-        configured_logger.error(f"ERROR downloading object '{s3_obj_key}' from bucket '{s3_bucket_name}'")
-        configured_logger.exception(exc)
-        raise exc
-
-
-=======
->>>>>>> 96b19342
 def retrieve_s3_bucket_object_list(bucket_name: str) -> List["boto3.resources.factory.s3.ObjectSummary"]:
     try:
         bucket = get_s3_bucket(bucket_name=bucket_name)
