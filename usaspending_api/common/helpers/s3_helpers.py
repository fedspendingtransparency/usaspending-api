--- conflicted
+++ resolved
@@ -87,7 +87,6 @@
     return bucket_objects
 
 
-<<<<<<< HEAD
 def get_s3_bucket(
     bucket_name: str, region_name: str = settings.USASPENDING_AWS_REGION
 ) -> "boto3.resources.factory.s3.Instance":
@@ -95,8 +94,6 @@
     return s3.Bucket(bucket_name)
 
 
-=======
->>>>>>> 0db23fb8
 def access_s3_object(bucket_name: str, obj: "boto3.resources.factory.s3.ObjectSummary") -> io.BytesIO:
     """Return the Bytes of an S3 object"""
     bucket = get_s3_bucket(bucket_name=bucket_name)
@@ -167,8 +164,7 @@
         bucket_name: The name of the bucket where the key is located.
         key: The name of the key to delete
     """
-<<<<<<< HEAD
-    s3 = _get_boto3_s3_client(region_name)
+    s3 = _get_boto3("client", "s3", region_name=region_name)
     s3.delete_object(Bucket=bucket_name, Key=key)
 
 
@@ -202,8 +198,4 @@
     s3_client = _get_boto3_s3_client(region_name)
     resp = s3_client.delete_objects(Bucket=bucket_name, Delete={"Objects": object_list})
 
-    return len(resp.get("Deleted", []))
-=======
-    s3 = _get_boto3("client", "s3", region_name=region_name)
-    s3.delete_object(Bucket=bucket_name, Key=key)
->>>>>>> 0db23fb8
+    return len(resp.get("Deleted", []))