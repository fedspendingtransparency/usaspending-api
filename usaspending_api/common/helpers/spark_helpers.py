"""
Boilerplate helper functions for setup and configuration of the Spark environment

NOTE: This is distinguished from the usaspending_api.common.etl.spark module, which holds Spark utility functions that
could be used as stages or steps of an ETL job (aka "data pipeline")
"""
import inspect
import logging
import os
import sys
import re
from typing import Optional, Union, List, Dict

from datetime import date, datetime
from django.core.management import call_command
from py4j.java_gateway import (
    JavaGateway,
)
from py4j.protocol import Py4JJavaError
from pyspark.conf import SparkConf
from pyspark.context import SparkContext
from pyspark.find_spark_home import _find_spark_home
from pyspark.java_gateway import launch_gateway
from pyspark.serializers import read_int, UTF8Deserializer
from pyspark.sql import SparkSession
from pyspark.sql.conf import RuntimeConfig
from typing import Sequence, Set

from usaspending_api.awards.delta_models.awards import AWARDS_COLUMNS
from usaspending_api.awards.delta_models.financial_accounts_by_awards import FINANCIAL_ACCOUNTS_BY_AWARDS_COLUMNS
from usaspending_api.common.helpers.aws_helpers import is_aws, get_aws_credentials
from usaspending_api.config import CONFIG
<<<<<<< HEAD
from usaspending_api.config.utils import parse_pg_uri
from usaspending_api.transactions.delta_models.transaction_fabs import (
    TRANSACTION_FABS_COLUMN_INFO,
    TRANSACTION_FABS_COLUMNS,
)
from usaspending_api.transactions.delta_models.transaction_fpds import (
    TRANSACTION_FPDS_COLUMN_INFO,
    TRANSACTION_FPDS_COLUMNS,
)
from usaspending_api.transactions.delta_models.transaction_normalized import TRANSACTION_NORMALIZED_COLUMNS
=======

from usaspending_api.config.utils import parse_pg_uri, parse_http_url
>>>>>>> bbd9cd10


def get_active_spark_context() -> Optional[SparkContext]:
    """Returns the active ``SparkContext`` if there is one and it's not stopped, otherwise returns None"""
    if is_spark_context_stopped():
        return None
    return SparkContext._active_spark_context


def get_active_spark_session() -> Optional[SparkSession]:
    """Returns the active ``SparkSession`` if there is one and it's not stopped, otherwise returns None"""
    if is_spark_context_stopped():
        return None
    return SparkSession.getActiveSession()


def is_spark_context_stopped() -> bool:
    is_stopped = True
    with SparkContext._lock:
        # Check the Singleton instance populated if there's an active SparkContext
        if SparkContext._active_spark_context is not None:
            sc = SparkContext._active_spark_context
            is_stopped = not (sc._jvm and not sc._jvm.SparkSession.getDefaultSession().get().sparkContext().isStopped())
    return is_stopped


def stop_spark_context() -> bool:
    stopped_without_error = True
    with SparkContext._lock:
        # Check the Singleton instance populated if there's an active SparkContext
        if SparkContext._active_spark_context is not None:
            sc = SparkContext._active_spark_context
            if sc._jvm and not sc._jvm.SparkSession.getDefaultSession().get().sparkContext().isStopped():
                try:
                    sc.stop()
                except Exception:
                    # Swallow errors if not able to stop (e.g. may have already been stopped)
                    stopped_without_error = False
    return stopped_without_error


def configure_spark_session(
    java_gateway: JavaGateway = None,
    spark_context: Union[SparkContext, SparkSession] = None,
    master=None,
    app_name="Spark App",
    log_level: int = None,
    log_spark_config_vals: bool = False,
    log_hadoop_config_vals: bool = False,
    enable_hive_support: bool = False,
    **options,
) -> SparkSession:
    """Get a SparkSession object with some of the default/boiler-plate config needed for THIS project pre-set

    Providing no arguments will work, and give a plain-vanilla SparkSession wrapping a plain vanilla SparkContext
    with all the default spark configurations set (or set with any file-based configs that have been established in
    the runtime environment (e.g. $SPARK_HOME/spark-defaults.conf)

    Use arguments in varying combinations to override or provide pre-configured components of the SparkSession.
    Lastly, provide a dictionary or exploded dict (like: **my_options) of name-value pairs of spark properties with
    specific values.

    Args:
        java_gateway (JavaGateway): Provide your own JavaGateway, which is typically a network interface to a running
            spark-submit process, through which PySpark jobs can be submitted to a JVM-based Spark runtime.
            NOTE: Only JavaGateway and not ClientServer (which would be used for support of PYSPARK_PIN_THREAD) is
            supported at this time.

        spark_context (SparkContext): Provide your own pre-built or fetched-from-elsewhere SparkContext object that
            the built SparkSession will wrap. The given SparkContext must be active (not stopped). Since an active
            SparkContext will have its own active underlying JVM gateway, you cannot provide this AND a java_gateway.

        master (str): URL in the form of spark://host:port where the master node of the Spark cluster can be found.
            If not provided here, or via a conf property spark.master, the default value of local[*] will remain.

        app_name (str): The name given to the app running in this SparkSession. This is not a modifiable property,
            and can only be set if creating a brand new SparkContext and SparkSession.

        log_level (str): Set the log level. Only set AFTER construction of the SparkContext, unfortunately.
            Values are one of: logging.ERROR, logging.WARN, logging.WARNING, logging.INFO, logging.DEBUG

        log_spark_config_vals (bool): If True, log at INFO the current spark config property values

        log_hadoop_config_vals (bool): If True, log at INFO the current hadoop config property values

        enable_hive_support (bool): If True, enable hive on the created SparkSession. Doing so internally sets the
            spark conf spark.sql.catalogImplementation=hive, which persists the metastore_db to its configured location
            (by default the working dir of the spark command run as a Derby DB folder, but configured explicitly here
            if running locally (not AWS))

        options (kwargs): dict or named-arguments (unlikely due to dots in properties) of key-value pairs representing
            additional spark config values to set as the SparkContext and SparkSession are created.
            NOTE: If a value is provided, and a SparkContext is also provided, the value must be a modifiable
            property, otherwise an error will be thrown.
    """
    if spark_context and (
        not spark_context._jvm or spark_context._jvm.SparkSession.getDefaultSession().get().sparkContext().isStopped()
    ):
        raise ValueError("The provided spark_context arg is a stopped SparkContext. It must be active.")
    if spark_context and java_gateway:
        raise Exception(
            "Cannot provide BOTH spark_context and java_gateway args. The active spark_context supplies its own gateway"
        )

    conf = SparkConf()

    # Normalize all timestamps read into the SparkSession to UTC time.
    # So if timezone-aware timestamps are read-in, Spark will shifted to UTC and then strip off the timezone so they
    # are only an "instant" (no timezone part)
    # - See also: https://docs.databricks.com/spark/latest/dataframes-datasets/dates-timestamps.html#timestamps-and
    #   time-zones
    # - if not set, it will fallback to the timezone of the JVM running spark, which could be the local time zone of
    #   the machine
    #   - Still would be ok so long as reads and writes of an "instant" happen from the same session timezone
    conf.set("spark.sql.session.timeZone", "UTC")
    conf.set("spark.scheduler.mode", CONFIG.SPARK_SCHEDULER_MODE)
    # Don't try to re-run the whole job if there's an error
    # Assume that random errors are rare, and jobs have long runtimes, so fail fast, fix and retry manually.
    conf.set("spark.yarn.maxAppAttempts", "1")
    conf.set("spark.hadoop.fs.s3a.endpoint", CONFIG.AWS_S3_ENDPOINT)

    if not CONFIG.USE_AWS:  # i.e. running in a "local" [development] environment
        # Set configs to allow the S3AFileSystem to work against a local MinIO object storage proxy
        conf.set("spark.hadoop.fs.s3a.connection.ssl.enabled", "false")
        # "Enable S3 path style access ie disabling the default virtual hosting behaviour.
        # Useful for S3A-compliant storage providers as it removes the need to set up DNS for virtual hosting."
        conf.set("spark.hadoop.fs.s3a.path.style.access", "true")

        # Documenting for Awareness:
        # Originally it was thought that the S3AFileSystem "Committer" needed config changes to be compliant when
        # hitting MinIO locally instead of AWS S3 service. However, those changs were proven unnecessary.
        # - There is however an intermitten issue which we cannot quite identify the root cause (perhaps changing
        #   back to defaults will keep it from happening again). See: https://github.com/minio/minio/issues/10744
        #   - The error comes back as "FileAlreadyExists" ... or just: "<file/folder> already exists"
        #   - It is either some cache purging of Docker or MinIO or both over time that fixes it
        #   - Or some fiddling with these committer settings
        # - For Committer Details: https://hadoop.apache.org/docs/current/hadoop-aws/tools/hadoop-aws/committers.html
        # - Findings:
        #   - If USE_AWS = True, and you point it at an AWS bucket...
        #     - s3a.path.style.access=true works, by itself as well as with no committer specified (falls back to
        #      FileOutputCommitter) and any combo of conflict-mode and tmp.path
        #     - However if committer.name="directory" (it uses the StagingOutputCommitter) AND conflict-mode=replace,
        #       it will replace the whole directory at the last file write, which is the _SUCCESS file, and that's why
        #       that's the only file you see
        # - The below settings are the DEFAULT when not set, but documenting here FYI
        # conf.set("spark.hadoop.fs.s3a.committer.name", "file")
        # conf.set("spark.hadoop.fs.s3a.committer.staging.conflict-mode", "fail")
        # conf.set("spark.hadoop.fs.s3a.committer.staging.tmp.path", "tmp/staging")

        # Turn on Hive support to use a Derby filesystem DB as the metastore DB for tracking of schemas and tables
        enable_hive_support = True

        # Add Spark conf to set the Spark SQL Warehouse to an explicit directory,
        # and to make the Hive metastore_db folder get stored under that warehouse dir
        conf.set("spark.sql.warehouse.dir", CONFIG.SPARK_SQL_WAREHOUSE_DIR)
        conf.set(
            "spark.hadoop.javax.jdo.option.ConnectionURL",
            f"jdbc:derby:;databaseName={CONFIG.HIVE_METASTORE_DERBY_DB_DIR};create=true",
        )

    # Set AWS credentials in the Spark config
    # Hint: If connecting to AWS resources when executing program from a local env, and you usually authenticate with
    # an AWS_PROFILE, set each of these config values to empty/None, and ensure your AWS_PROFILE env var is set in
    # the shell when executing this program, and set temporary_creds=True.
    configure_s3_credentials(
        conf,
        CONFIG.AWS_ACCESS_KEY.get_secret_value(),
        CONFIG.AWS_SECRET_KEY.get_secret_value(),
        CONFIG.AWS_PROFILE,
        temporary_creds=False,
    )

    # Set optional config key=value items passed in as args
    # Do this after all required config values are set with their defaults to allow overrides by passed-in values
    [conf.set(str(k), str(v)) for k, v in options.items() if options]

    # NOTE: If further configuration needs to be set later (after SparkSession is built), use the below, where keys are
    # not prefixed with "spark.hadoop.", e.g.:
    # spark.sparkContext._jsc.hadoopConfiguration().set("key", value), e.g.
    # spark.sparkContext._jsc.hadoopConfiguration().set("fs.s3a.access.key", AWS_ACCESS_KEY)
    # EXPLORE THE ABOVE WITH CAUTION. It may not stick, and if it does, it's generally dangerous to modify a
    #     JavaSparkContext (_jsc) since all SparkSessions share that single context and its config

    # Build the SparkSession based on args provided
    builder = SparkSession.builder
    if spark_context:
        builder = builder._sparkContext(spark_context)
    if java_gateway:
        SparkContext._ensure_initialized(gateway=java_gateway, conf=conf)
        sc_with_gateway = SparkContext.getOrCreate(conf=conf)
        builder = builder._sparkContext(sc_with_gateway)
    if master:
        builder = builder.master(master)
    if app_name:
        builder = builder.appName(app_name)
    if enable_hive_support:
        builder = builder.enableHiveSupport()
    spark = builder.config(conf=conf).getOrCreate()

    # Now that the SparkSession was created, check whether certain provided config values were ignored if given a
    # pre-existing SparkContext, and error-out if so
    if spark_context:
        built_conf = spark.conf  # type: RuntimeConfig
        provided_conf_keys = [item[0] for item in conf.getAll()]
        non_modifiable_conf = [k for k in provided_conf_keys if not built_conf.isModifiable(k)]
        if non_modifiable_conf:
            raise ValueError(
                "An active SparkContext was given along with NEW spark config values. The following "
                "spark config values were not set because they are not modifiable on the active "
                "SparkContext"
            )

    # Override log level, if provided
    # While this is a bit late (missing out on any logging at SparkSession instantiation time),
    # could not find a way (aside from injecting a ${SPARK_HOME}/conf/log4.properties file) to have it pick up
    # the desired log level at Spark startup time
    if log_level:
        logging._checkLevel(log_level)  # throws error if not recognized
        log_level_name = logging.getLevelName(log_level)
        if log_level_name == "WARNING":
            log_level_name = "WARN"  # tranlate to short-form used by log4j
        spark.sparkContext.setLogLevel(log_level_name)

    logger = get_jvm_logger(spark)
    logger.info("PySpark Job started!")
    logger.info(
        f"""
@       Found SPARK_HOME: {_find_spark_home()}
@       Python Version: {sys.version}
@       Spark Version: {spark.version}
@       Hadoop Version: {spark.sparkContext._gateway.jvm.org.apache.hadoop.util.VersionInfo.getVersion()}
    """
    )
    es_config = get_es_config()
    es_auth = ""
    if "es.net.http.auth.user" in es_config and "es.net.http.auth.pass" in es_config:
        es_auth = f"{es_config['es.net.http.auth.user']}:********@"
    logger.info(
        f"Running Job with:\n"
        f"\tDB = {get_usas_jdbc_url().rsplit('=', 1)[0] + '=********'}"
        f"\n\tES = {'https' if (es_config['es.net.ssl'] and es_config['es.net.ssl'].lower() != 'false') else 'http'}://"
        f"{es_auth}{es_config['es.nodes']}:{es_config['es.port']}"
        f"\n\tS3 = {conf.get('spark.hadoop.fs.s3a.endpoint')} with "
        f"spark.hadoop.fs.s3a.access.key='{conf.get('spark.hadoop.fs.s3a.access.key')}' and "
        f"spark.hadoop.fs.s3a.secret.key='{'********' if conf.get('spark.hadoop.fs.s3a.secret.key') else ''}'"
    )

    if log_spark_config_vals:
        log_spark_config(spark)
    if log_hadoop_config_vals:
        log_hadoop_config(spark)
    return spark


def read_java_gateway_connection_info(gateway_conn_info_path):  # pragma: no cover -- useful development util
    """Read the port and auth token from a file holding connection info to a running spark-submit process

    Args:
        gateway_conn_info_path (path-like): File path of a file that the spun-up spark-submit process would have
            written its port and secret info to. In order to do so this file path would have needed to be provided in an
            environment variable named _PYSPARK_DRIVER_CONN_INFO_PATH in the environment where the spark-submit
            process was started. It will read that, and dump out its connection info to that file upon starting.
    """
    with open(gateway_conn_info_path, "rb") as conn_info:
        gateway_port = read_int(conn_info)
        gateway_secret = UTF8Deserializer().loads(conn_info)
    return gateway_port, gateway_secret


def attach_java_gateway(
    gateway_port,
    gateway_auth_token,
) -> JavaGateway:  # pragma: no cover -- useful development util
    """Create a new JavaGateway that latches onto the port of a running spark-submit process

    Args:
        gateway_port (int): Port on which the spark-submit process will allow the gateway to attach
        gateway_auth_token: Shared secret that must be provided to attach to the spark-submit process

    Returns: The instantiated JavaGateway, which acts as a network interface for PySpark to submit spark jobs through
        to the JVM-based Spark runtime
    """
    os.environ["PYSPARK_GATEWAY_PORT"] = str(gateway_port)
    os.environ["PYSPARK_GATEWAY_SECRET"] = gateway_auth_token

    gateway = launch_gateway()

    # ALTERNATIVE IMPL BELOW, THAT WOULD ALLOW SETTING THE IP ADDRESS WHERE THE JAVA GATEWAY CAN BE FOUND
    #     - HOWEVER APPEARS TO NOT WORK FROM OUTSIDE-IN OF A CONTAINER, PROBABLY DUE TO IT NOT BEING ABLE TO CALLBACK
    #       TO THE PYTHON PROCESS SINCE IT IS HARD-CODED TO LOOK AT LOCALHOST
    # gateway = JavaGateway(
    #     gateway_parameters=GatewayParameters(
    #         address=gateway_address,
    #         port=gateway_port,
    #         auth_token=gateway_auth_token,
    #         auto_convert=True))
    #
    # gateway.proc = None  # no self-started process, latching on to externally started gateway process
    #
    # # CAUTION: These imports were copied from pyspark/java_gateway.py -> launch_gateway(). They should be checked for
    # #          change if an error occurs
    #
    # # Import the classes used by PySpark
    # java_import(gateway.jvm, "org.apache.spark.SparkConf")
    # java_import(gateway.jvm, "org.apache.spark.api.java.*")
    # java_import(gateway.jvm, "org.apache.spark.api.python.*")
    # java_import(gateway.jvm, "org.apache.spark.ml.python.*")
    # java_import(gateway.jvm, "org.apache.spark.mllib.api.python.*")
    # java_import(gateway.jvm, "org.apache.spark.resource.*")
    # # TODO(davies): move into sql
    # java_import(gateway.jvm, "org.apache.spark.sql.*")
    # java_import(gateway.jvm, "org.apache.spark.sql.api.python.*")
    # java_import(gateway.jvm, "org.apache.spark.sql.hive.*")
    # java_import(gateway.jvm, "scala.Tuple2")

    return gateway


def get_jdbc_connection_properties(fix_strings=True) -> dict:
    jdbc_props = {"driver": "org.postgresql.Driver", "fetchsize": str(CONFIG.SPARK_PARTITION_ROWS)}
    if fix_strings:
        # This setting basically tells the JDBC driver how to process the strings, which could be a special type casted
        # as a string (ex. UUID, JSONB). By default, it assumes they are actually strings. Setting this to "unspecified"
        # tells the driver to not make that assumption and let the schema try to infer the type on insertion.
        # See the `stringtype` param on https://jdbc.postgresql.org/documentation/94/connect.html for details.
        jdbc_props["stringtype"] = "unspecified"
    return jdbc_props


def get_jdbc_url_from_pg_uri(pg_uri: str) -> str:
    """Converts the passed-in Postgres DB connection URI to a JDBC-compliant Postgres DB connection string"""
    url_parts, user, password = parse_pg_uri(pg_uri)
    if user is None or password is None:
        raise ValueError("pg_uri provided must have username and password with host or in query string")
    # JDBC URLs only support postgresql://
    pg_uri = f"postgresql://{url_parts.hostname}:{url_parts.port}{url_parts.path}?user={user}&password={password}"

    return f"jdbc:{pg_uri}"


def get_usas_jdbc_url():
    """Getting a JDBC-compliant Postgres DB connection string hard-wired to the POSTGRES vars set in CONFIG"""
    if not CONFIG.DATABASE_URL:
        raise ValueError("DATABASE_URL config val must provided")

    return get_jdbc_url_from_pg_uri(CONFIG.DATABASE_URL)


def get_broker_jdbc_url():
    """Getting a JDBC-compliant Broker Postgres DB connection string hard-wired to the POSTGRES vars set in CONFIG"""
    if not CONFIG.DATA_BROKER_DATABASE_URL:
        raise ValueError("DATA_BROKER_DATABASE_URL config val must provided")

    return get_jdbc_url_from_pg_uri(CONFIG.DATA_BROKER_DATABASE_URL)


def get_es_config():  # pragma: no cover -- will be used eventually

    """
    Get a base template of Elasticsearch configuration settings tailored to the specific environment setup being
    used

    NOTE that this is the base or template config. index-specific values should be overwritten in a copy of this
    config; e.g.
        base_config = get_es_config()
        index_config = base_config.copy()
        index_config["es.resource.write"] = name      # for index name
        index_config["es.mapping.routing"] = routing  # for index routing key
        index_config["es.mapping.id"] = doc_id        # for _id field of indexed documents
    """
    es_url = CONFIG.ES_HOSTNAME
    url_parts, url_username, url_password = parse_http_url(es_url)
    ssl = url_parts.scheme == "https"
    host = url_parts.hostname
    port = url_parts.port if url_parts.port else "443" if ssl else "80"
    user = url_username or ""
    password = url_password or ""

    # More values at:
    # - https://www.elastic.co/guide/en/elasticsearch/hadoop/current/configuration.html
    # - https://www.elastic.co/guide/en/elasticsearch/hadoop/current/spark.html#spark-python
    config = {
        "es.resource.write": "",
        "es.nodes": host,
        "es.port": str(port),  # default 9200
        "es.index.auto.create": "yes",  # default yes
        # "es.mapping.id": "_id",  # defaults to not set
        # "es.nodes.data.only": "false",                    # default true, but should not be set when in WAN-only mode
        "es.nodes.wan.only": "true",  # default false
        "es.net.http.auth.user": user,  # default (not set). Set if running on a local cluster that has auth
        "es.net.http.auth.pass": password,  # default (not set) Set if running on a local cluster that has auth
        "es.net.ssl": str(ssl).lower(),  # default false
        "es.net.ssl.cert.allow.self.signed": "true",  # default false
        "es.batch.size.entries": str(CONFIG.ES_BATCH_ENTRIES),  # default 1000
        "es.batch.size.bytes": str(CONFIG.ES_MAX_BATCH_BYTES),  # default 1024*1024 (1mb)
        "es.batch.write.refresh": "false",  # default true, to refresh after configured batch size completes
    }

    if is_aws():
        # Basic auth only required for local clusters
        config.pop("es.net.http.auth.user")
        config.pop("es.net.http.auth.pass")

    return config


def get_jvm_logger(spark: SparkSession, logger_name=None):
    """
    Get a JVM log4j Logger object instance to log through Java

    WARNING about Logging: This is NOT python's `logging` module
    This is a python proxy to a java Log4J Logger object
    As such, you can't do everything with it you'd do in Python, NOTABLY: passing
    keyword args, like `logger.error("msg here", exc_info=exc)`. Instead do e.g.:
    `logger.error("msg here", exc)`
    Also, errors may not be loggable in the traditional way. See: https://www.py4j.org/py4j_java_protocol.html#
    `logger.error("msg here", exc)` should probably just format the stack track from Java:
    `logger.error("msg here:\n {str(exc)}")`
    """
    if not logger_name:
        try:
            calling_function_name = inspect.stack()[1][3]
            logger_name = calling_function_name
        except Exception:
            logger_name = "pyspark_job"
    logger = spark._jvm.org.apache.log4j.LogManager.getLogger(logger_name)
    return logger


def log_java_exception(logger, exc, err_msg=""):
    if exc and (isinstance(exc, Py4JJavaError) or hasattr(exc, "java_exception")):
        logger.error(f"{err_msg}\n{str(exc.java_exception)}")
    elif exc and hasattr(exc, "printStackTrace"):
        logger.error(f"{err_msg}\n{str(exc.printStackTrace)}")
    else:
        try:
            logger.error(err_msg, exc)
        except Exception:
            logger.error(f"{err_msg}\n{str(exc)}")


def configure_s3_credentials(
    conf: SparkConf,
    access_key: str = None,
    secret_key: str = None,
    profile: str = None,
    temporary_creds: bool = False,
):
    """Set Spark config values allowing authentication to S3 for bucket data

    See Also:
        Details on authenticating to AWS for s3a access:
          - https://hadoop.apache.org/docs/current/hadoop-aws/tools/hadoop-aws/index.html#Authenticating_with_S3
          -                                ^---- change docs to version of hadoop being used

    Args:
        conf: Spark configuration object
        access_key: AWS Access Key ID
        secret_key: AWS Secret Access Key
        profile: AWS profile, from which to derive access key and secret key
        temporary_creds: When set to True, use ``org.apache.hadoop.fs.s3a.TemporaryAWSCredentialsProvider``
          - This provider issues short-lived credentials that are routinely refreshed on the client system. Typically
            the client uses an AWS_PROFILE, under which the credentials are refreshed. When authenticating with these
            credentials, the access_key, secret_key, and token must be provided. Additionally the endpoint to a Security
            Token Service that can validate that the given temporary credentials were in fact issued must be configured.
    """
    if access_key and secret_key and not profile and not temporary_creds:
        # Short-circuit the need for boto3 if the caller gave the creds directly as access/secret keys
        conf.set("spark.hadoop.fs.s3a.access.key", access_key)
        conf.set("spark.hadoop.fs.s3a.secret.key", secret_key)
        return

    # Use boto3 Session to derive creds
    aws_creds = get_aws_credentials(access_key, secret_key, profile)
    conf.set("spark.hadoop.fs.s3a.access.key", aws_creds.access_key)
    conf.set("spark.hadoop.fs.s3a.secret.key", aws_creds.secret_key)
    if temporary_creds:
        conf.set(
            "spark.hadoop.fs.s3a.aws.credentials.provider", "org.apache.hadoop.fs.s3a.TemporaryAWSCredentialsProvider"
        )
        conf.set("spark.hadoop.fs.s3a.session.token", aws_creds.token)
        conf.set("spark.hadoop.fs.s3a.assumed.role.sts.endpoint", CONFIG.AWS_STS_ENDPOINT)
        conf.set("spark.hadoop.fs.s3a.assumed.role.sts.endpoint.region", CONFIG.AWS_REGION)


def log_spark_config(spark: SparkSession, config_key_contains=""):
    """Log at log4j INFO the values of the SparkConf object in the current SparkSession"""
    logger = get_jvm_logger(spark)
    [
        logger.info(f"{item[0]}={item[1]}")
        for item in spark.sparkContext.getConf().getAll()
        if config_key_contains in item[0]
    ]


def log_hadoop_config(spark: SparkSession, config_key_contains=""):
    """Print out to the log the current config values for hadoop. Limit to only those whose key contains the string
    provided to narrow in on a particular subset of config values.
    """
    logger = get_jvm_logger(spark)
    conf = spark.sparkContext._jsc.hadoopConfiguration()
    [
        logger.info(f"{k}={v}")
        for (k, v) in {str(_).split("=")[0]: str(_).split("=")[1] for _ in conf.iterator()}.items()
        if config_key_contains in k
    ]


<<<<<<< HEAD
def load_dict_to_delta_table(spark, s3_data_bucket, table_schema, table_name, data, overwrite=False):
    table_to_col_names_dict = {}
    table_to_col_names_dict["transaction_fabs"] = TRANSACTION_FABS_COLUMNS
    table_to_col_names_dict["transaction_fpds"] = TRANSACTION_FPDS_COLUMNS
    table_to_col_names_dict["transaction_normalized"] = list(TRANSACTION_NORMALIZED_COLUMNS)
    table_to_col_names_dict["awards"] = list(AWARDS_COLUMNS)
    table_to_col_names_dict["financial_accounts_by_awards"] = list(FINANCIAL_ACCOUNTS_BY_AWARDS_COLUMNS)

    table_to_col_info_dict = {}
    for tbl_name, col_info in zip(
        ("transaction_fabs", "transaction_fpds"), (TRANSACTION_FABS_COLUMN_INFO, TRANSACTION_FPDS_COLUMN_INFO)
    ):
        table_to_col_info_dict[tbl_name] = {}
        for col in col_info:
            table_to_col_info_dict[tbl_name][col.dest_name] = col

    # Make sure the table has been created first
    call_command("create_delta_table", "--destination-table", table_name, "--spark-s3-bucket", s3_data_bucket)

    if data:
        insert_sql = f"INSERT {'OVERWRITE' if overwrite else 'INTO'} {table_schema}.{table_name} VALUES\n"
        row_strs = []
        for row in data:
            value_strs = []
            for col_name in table_to_col_names_dict[table_name]:
                value = row.get(col_name)
                if isinstance(value, (str, bytes)):
                    # Quote strings for insertion into DB
                    value_strs.append(f"'{value}'")
                elif isinstance(value, (date, datetime)):
                    # Convert to string and quote
                    value_strs.append(f"""'{value.isoformat()}'""")
                elif isinstance(value, bool):
                    value_strs.append(str(value).upper())
                elif isinstance(value, (Sequence, Set)):
                    # Assume "sequences" must be "sequences" of strings, so quote each item in the "sequence"
                    value = [f"'{item}'" for item in value]
                    value_strs.append(f"ARRAY({', '.join(value)})")
                elif value is None:
                    col_info = table_to_col_info_dict.get(table_name)
                    if (
                        col_info
                        and col_info[col_name].delta_type.upper() == "BOOLEAN"
                        and not col_info[col_name].handling == "leave_null"
                    ):
                        # Convert None/NULL to false for boolean columns unless specified to leave the null
                        value_strs.append("FALSE")
                    else:
                        value_strs.append("NULL")
                else:
                    value_strs.append(str(value))

            row_strs.append(f"    ({', '.join(value_strs)})")

        sql = "".join([insert_sql, ",\n".join(row_strs), ";"])
        spark.sql(sql)
=======
def clean_postgres_sql_for_spark_sql(
    postgres_sql_str: str, global_temp_view_proxies: List[str] = None, identifier_replacements: Dict[str, str] = None
):
    """Convert some of the known-to-be-problematic PostgreSQL syntax, which is not compliant with Spark SQL,
    to an acceptable and compliant Spark SQL alternative.

    CAUTION: There is no guarantee that this will convert everything, AND some liberties are taken here to convert
    incompatible data types like JSON to string. USE AT YOUR OWN RISK and make sure its transformations fit your use
    case!

    Arguments:
        postgres_sql_str (str): the SQL string to clean
        global_temp_view_proxies (List[str]): list of table names that should be prepended with the global_temp
            schema if they exist in the hive metastore as a GLOBAL TEMPORARY VIEW
        identifier_replacements (Dict[str, str]): given names (dict keys), that if found (preceded by whitespace)
            will be replaced with the provided alternate name (dict value)

    """
    # Spark SQL does not like double-quoted identifiers
    spark_sql = postgres_sql_str.replace('"', "")
    spark_sql = re.sub(fr"CREATE VIEW", fr"CREATE OR REPLACE TEMP VIEW", spark_sql, flags=re.IGNORECASE | re.MULTILINE)

    # Treat these type casts as string in Spark SQL
    # NOTE: If replacing a ::JSON cast, be sure that the string data coming from delta is treated as needed (e.g. as
    # JSON or converted to JSON or a dict) on the receiving side, and not just left as a string
    spark_sql = re.sub(fr"::text|::json", fr"::string", spark_sql, flags=re.IGNORECASE | re.MULTILINE)

    if global_temp_view_proxies:
        for vw in global_temp_view_proxies:
            spark_sql = re.sub(
                fr"FROM\s+{vw}", fr"FROM global_temp.{vw}", spark_sql, flags=re.IGNORECASE | re.MULTILINE
            )
            spark_sql = re.sub(
                fr"JOIN\s+{vw}", fr"JOIN global_temp.{vw}", spark_sql, flags=re.IGNORECASE | re.MULTILINE
            )

    if identifier_replacements:
        for old, new in identifier_replacements.items():
            spark_sql = re.sub(fr"(\s+|^){old}(\s+|$)", fr" {new} ", spark_sql, flags=re.IGNORECASE | re.MULTILINE)

    return spark_sql
>>>>>>> bbd9cd10
<|MERGE_RESOLUTION|>--- conflicted
+++ resolved
@@ -30,8 +30,7 @@
 from usaspending_api.awards.delta_models.financial_accounts_by_awards import FINANCIAL_ACCOUNTS_BY_AWARDS_COLUMNS
 from usaspending_api.common.helpers.aws_helpers import is_aws, get_aws_credentials
 from usaspending_api.config import CONFIG
-<<<<<<< HEAD
-from usaspending_api.config.utils import parse_pg_uri
+from usaspending_api.config.utils import parse_pg_uri, parse_http_url
 from usaspending_api.transactions.delta_models.transaction_fabs import (
     TRANSACTION_FABS_COLUMN_INFO,
     TRANSACTION_FABS_COLUMNS,
@@ -41,10 +40,6 @@
     TRANSACTION_FPDS_COLUMNS,
 )
 from usaspending_api.transactions.delta_models.transaction_normalized import TRANSACTION_NORMALIZED_COLUMNS
-=======
-
-from usaspending_api.config.utils import parse_pg_uri, parse_http_url
->>>>>>> bbd9cd10
 
 
 def get_active_spark_context() -> Optional[SparkContext]:
@@ -553,7 +548,6 @@
     ]
 
 
-<<<<<<< HEAD
 def load_dict_to_delta_table(spark, s3_data_bucket, table_schema, table_name, data, overwrite=False):
     table_to_col_names_dict = {}
     table_to_col_names_dict["transaction_fabs"] = TRANSACTION_FABS_COLUMNS
@@ -610,7 +604,8 @@
 
         sql = "".join([insert_sql, ",\n".join(row_strs), ";"])
         spark.sql(sql)
-=======
+
+
 def clean_postgres_sql_for_spark_sql(
     postgres_sql_str: str, global_temp_view_proxies: List[str] = None, identifier_replacements: Dict[str, str] = None
 ):
@@ -651,5 +646,4 @@
         for old, new in identifier_replacements.items():
             spark_sql = re.sub(fr"(\s+|^){old}(\s+|$)", fr" {new} ", spark_sql, flags=re.IGNORECASE | re.MULTILINE)
 
-    return spark_sql
->>>>>>> bbd9cd10
+    return spark_sql