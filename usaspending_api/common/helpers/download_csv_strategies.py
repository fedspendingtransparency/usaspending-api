<<<<<<< HEAD
import logging
=======
from abc import ABC, abstractmethod
from dataclasses import dataclass
>>>>>>> 7f465c53
import multiprocessing
import time
from abc import ABC, abstractmethod
from dataclasses import dataclass
from pathlib import Path
<<<<<<< HEAD
from typing import List, Optional
=======
from typing import Optional
from django.conf import settings
>>>>>>> 7f465c53

from django.conf import settings
from pyspark.sql import DataFrame
from usaspending_api.common.csv_helpers import count_rows_in_delimited_file
from usaspending_api.common.helpers.s3_helpers import delete_s3_objects, download_s3_object
<<<<<<< HEAD
from usaspending_api.common.helpers.sql_helpers import read_sql_file_to_text
=======
from usaspending_api.common.helpers.sql_helpers import strip_sql_whitespace
>>>>>>> 7f465c53
from usaspending_api.download.filestreaming.download_generation import (
    EXCEL_ROW_LIMIT,
    split_and_zip_data_files,
    wait_for_process,
    execute_psql,
    generate_export_query_temp_file,
)
from usaspending_api.download.filestreaming.zip_file import append_files_to_zip_file
from usaspending_api.download.lookups import FILE_FORMATS


@dataclass
class CSVDownloadMetadata:
    filepaths: List[str]
    number_of_rows: int
    number_of_columns: Optional[int]


@dataclass
class CSVDownloadMetadata:
    filepaths: List[str]
    number_of_rows: int
    number_of_columns: Optional[int]


class AbstractToCSVStrategy(ABC):
    """A composable class that can be used according to the Strategy software design pattern.
    The "to csv" strategy establishes the interface for a suite of download
    algorithms; which take data from a source and outputs the result set to a csv.
    Implement this abstract class by taking specific algorithms which pull data from a source,
    and outputs to a csv, and bundle them into separate classes called strategies which
    inherit from this base class.
    """

    def __init__(self, *args, **kwargs):
        super().__init__(*args, **kwargs)
        self.file_format = "csv"

    @abstractmethod
    def download_to_csv(
        self,
        source_sql: str | None,
        destination_path: Path,
        destination_file_name: str,
        working_dir_path: Path,
        download_zip_path: Path,
<<<<<<< HEAD
        source_df: DataFrame | None = None,
=======
        source_df=None,
>>>>>>> 7f465c53
    ) -> CSVDownloadMetadata:
        """
        Args:
            source_sql: Some string that can be used as the source sql
            destination_path: The absolute destination path of the generated data files as a string
            destination_file_name: The name of the file in destination path without a file extension
            working_dir_path: The working directory path as a string
            download_zip_path: The path (as a string) to the download zip file
            source_df: A pyspark DataFrame that contains the data to be downloaded

        Returns:
            Returns a CSVDownloadMetadata object (a dataclass containing metadata about the download)
        """
        pass


class PostgresToCSVStrategy(AbstractToCSVStrategy):
    def __init__(self, logger: logging.Logger, *args, **kwargs):
        super().__init__(*args, **kwargs)
        self._logger = logger

    def download_to_csv(
        self, source_sql, destination_path, destination_file_name, working_dir_path, download_zip_path, source_df=None
    ):
        start_time = time.perf_counter()
        self._logger.info(f"Downloading data to {destination_path}")
        temp_data_file_name = destination_path.parent / (destination_path.name + "_temp")
        options = FILE_FORMATS[self.file_format]["options"]
        export_query = r"\COPY ({}) TO STDOUT {}".format(strip_sql_whitespace(source_sql), options)
        try:
            temp_file, temp_file_path = generate_export_query_temp_file(export_query, None, working_dir_path)
            # Create a separate process to run the PSQL command; wait
            psql_process = multiprocessing.Process(
                target=execute_psql, args=(temp_file_path, temp_data_file_name, None)
            )
            psql_process.start()
            wait_for_process(psql_process, start_time, None)

            delim = FILE_FORMATS[self.file_format]["delimiter"]

            # Log how many rows we have
            self._logger.info(f"Counting rows in delimited text file {temp_data_file_name}")
            try:
                row_count = count_rows_in_delimited_file(filename=temp_data_file_name, has_header=True, delimiter=delim)
                self._logger.info(f"{destination_path} contains {row_count:,} rows of data")
            except Exception:
                self._logger.exception("Unable to obtain delimited text file line count")

            start_time = time.perf_counter()
            zip_process = multiprocessing.Process(
                target=split_and_zip_data_files,
                args=(
                    str(download_zip_path),
                    temp_data_file_name,
                    str(destination_path),
                    self.file_format,
                    None,
                ),
            )
            zip_process.start()
            wait_for_process(zip_process, start_time, None)
        except Exception as e:
            raise e
        finally:
<<<<<<< HEAD
            Path(temp_file_path).unlink()
        return CSVDownloadMetadata([destination_path], row_count)
=======
            Path(temp_data_file_name).unlink()
        return CSVDownloadMetadata([destination_path], row_count, None)
>>>>>>> 7f465c53


class SparkToCSVStrategy(AbstractToCSVStrategy):
    def __init__(self, logger: logging.Logger, *args, **kwargs):
        super().__init__(*args, **kwargs)
        self._logger = logger

    def download_to_csv(
        self, source_sql, destination_path, destination_file_name, working_dir_path, download_zip_path, source_df=None
    ):
        # These imports are here for a reason.
        #   some strategies do not require spark
        #   we do not want to force all containers where
        #   other strategies run to have pyspark installed when the strategy
        #   doesn't require it.
        from usaspending_api.common.etl.spark import hadoop_copy_merge, write_csv_file
        from usaspending_api.common.helpers.spark_helpers import configure_spark_session, get_active_spark_session

        self.spark = None
        destination_path_dir = str(destination_path).replace(f"/{destination_file_name}", "")
        # The place to write intermediate data files to in s3
        s3_bucket_name = settings.BULK_DOWNLOAD_S3_BUCKET_NAME
        s3_bucket_path = f"s3a://{s3_bucket_name}"
        s3_bucket_sub_path = "temp_download"
        s3_destination_path = f"{s3_bucket_path}/{s3_bucket_sub_path}/{destination_file_name}"
        try:
            extra_conf = {
                # Config for Delta Lake tables and SQL. Need these to keep Dela table metadata in the metastore
                "spark.sql.extensions": "io.delta.sql.DeltaSparkSessionExtension",
                "spark.sql.catalog.spark_catalog": "org.apache.spark.sql.delta.catalog.DeltaCatalog",
                # See comment below about old date and time values cannot be parsed without these
                "spark.sql.legacy.parquet.datetimeRebaseModeInWrite": "LEGACY",  # for dates at/before 1900
                "spark.sql.legacy.parquet.int96RebaseModeInWrite": "LEGACY",  # for timestamps at/before 1900
                "spark.sql.jsonGenerator.ignoreNullFields": "false",  # keep nulls in our json
            }
            self.spark = get_active_spark_session()
            self.spark_created_by_command = False
            if not self.spark:
                self.spark_created_by_command = True
                self.spark = configure_spark_session(**extra_conf, spark_context=self.spark)
            if source_df is not None:
                df = source_df
            else:
                df = self.spark.sql(source_sql)
            record_count = write_csv_file(
                self.spark,
                df,
                parts_dir=s3_destination_path,
                num_partitions=1,
                max_records_per_file=EXCEL_ROW_LIMIT,
                logger=self._logger,
            )
            column_count = len(df.columns)
            # When combining these later, will prepend the extracted header to each resultant file.
            # The parts therefore must NOT have headers or the headers will show up in the data when combined.
            header = ",".join([_.name for _ in df.schema.fields])
            self._logger.info("Concatenating partitioned output files ...")
            merged_file_paths = hadoop_copy_merge(
                spark=self.spark,
                parts_dir=s3_destination_path,
                header=header,
                logger=self._logger,
                part_merge_group_size=1,
            )
            final_csv_data_file_locations = self._move_data_csv_s3_to_local(
                s3_bucket_name, merged_file_paths, s3_bucket_path, s3_bucket_sub_path, destination_path_dir
            )
        except Exception:
            self._logger.exception("Exception encountered. See logs")
            raise
        finally:
            delete_s3_objects(s3_bucket_name, key_prefix=f"{s3_bucket_sub_path}/{destination_file_name}")
            if self.spark_created_by_command:
                self.spark.stop()
        append_files_to_zip_file(final_csv_data_file_locations, download_zip_path)
        self._logger.info(f"Generated the following data csv files {final_csv_data_file_locations}")
        return CSVDownloadMetadata(final_csv_data_file_locations, record_count, column_count)

    def _move_data_csv_s3_to_local(
        self, bucket_name, s3_file_paths, s3_bucket_path, s3_bucket_sub_path, destination_path_dir
    ) -> List[str]:
        """Moves files from s3 data csv location to a location on the local machine.

        Args:
            bucket_name: The name of the bucket in s3 where file_names and s3_path are
            s3_file_paths: A list of file paths to move from s3, name should
                include s3a:// and bucket name
            s3_bucket_path: The bucket path, e.g. s3a:// + bucket name
            s3_bucket_sub_path: The path to the s3 files in the bucket, exluding s3a:// + bucket name, e.g. temp_directory/files
            destination_path_dir: The location to move those files from s3 to, must not include the
                file name in the path. This path should be a diretory.

        Returns:
            A list of the final location on the local machine that the
            files were moved to from s3.
        """
        start_time = time.time()
        self._logger.info("Moving data files from S3 to local machine...")
        local_csv_file_paths = []
        for file_name in s3_file_paths:
            s3_key = file_name.replace(f"{s3_bucket_path}/", "")
            file_name_only = s3_key.replace(f"{s3_bucket_sub_path}/", "")
            final_path = f"{destination_path_dir}/{file_name_only}"
            download_s3_object(
                bucket_name,
                s3_key,
                final_path,
            )
            local_csv_file_paths.append(final_path)
        self._logger.info(f"Copied data files from S3 to local machine in {(time.time() - start_time):3f}s")
        return local_csv_file_paths<|MERGE_RESOLUTION|>--- conflicted
+++ resolved
@@ -1,30 +1,16 @@
-<<<<<<< HEAD
 import logging
-=======
-from abc import ABC, abstractmethod
-from dataclasses import dataclass
->>>>>>> 7f465c53
 import multiprocessing
 import time
 from abc import ABC, abstractmethod
 from dataclasses import dataclass
 from pathlib import Path
-<<<<<<< HEAD
 from typing import List, Optional
-=======
-from typing import Optional
-from django.conf import settings
->>>>>>> 7f465c53
 
 from django.conf import settings
 from pyspark.sql import DataFrame
 from usaspending_api.common.csv_helpers import count_rows_in_delimited_file
 from usaspending_api.common.helpers.s3_helpers import delete_s3_objects, download_s3_object
-<<<<<<< HEAD
-from usaspending_api.common.helpers.sql_helpers import read_sql_file_to_text
-=======
 from usaspending_api.common.helpers.sql_helpers import strip_sql_whitespace
->>>>>>> 7f465c53
 from usaspending_api.download.filestreaming.download_generation import (
     EXCEL_ROW_LIMIT,
     split_and_zip_data_files,
@@ -43,13 +29,6 @@
     number_of_columns: Optional[int]
 
 
-@dataclass
-class CSVDownloadMetadata:
-    filepaths: List[str]
-    number_of_rows: int
-    number_of_columns: Optional[int]
-
-
 class AbstractToCSVStrategy(ABC):
     """A composable class that can be used according to the Strategy software design pattern.
     The "to csv" strategy establishes the interface for a suite of download
@@ -71,11 +50,7 @@
         destination_file_name: str,
         working_dir_path: Path,
         download_zip_path: Path,
-<<<<<<< HEAD
         source_df: DataFrame | None = None,
-=======
-        source_df=None,
->>>>>>> 7f465c53
     ) -> CSVDownloadMetadata:
         """
         Args:
@@ -140,13 +115,8 @@
         except Exception as e:
             raise e
         finally:
-<<<<<<< HEAD
-            Path(temp_file_path).unlink()
-        return CSVDownloadMetadata([destination_path], row_count)
-=======
             Path(temp_data_file_name).unlink()
         return CSVDownloadMetadata([destination_path], row_count, None)
->>>>>>> 7f465c53
 
 
 class SparkToCSVStrategy(AbstractToCSVStrategy):
