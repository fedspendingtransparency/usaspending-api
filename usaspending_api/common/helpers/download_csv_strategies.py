import logging
import multiprocessing
import time
from abc import ABC, abstractmethod
from dataclasses import dataclass
from pathlib import Path
from typing import List, Optional

from django.conf import settings
from pyspark.sql import DataFrame
from usaspending_api.common.csv_helpers import count_rows_in_delimited_file
from usaspending_api.common.helpers.s3_helpers import delete_s3_objects, download_s3_object
<<<<<<< HEAD
from usaspending_api.common.helpers.sql_helpers import strip_sql_whitespace
=======
>>>>>>> f7e14c20
from usaspending_api.download.filestreaming.download_generation import (
    EXCEL_ROW_LIMIT,
    split_and_zip_data_files,
    wait_for_process,
    execute_psql,
    generate_export_query_temp_file,
)
from usaspending_api.download.filestreaming.zip_file import append_files_to_zip_file
from usaspending_api.download.lookups import FILE_FORMATS


@dataclass
class CSVDownloadMetadata:
<<<<<<< HEAD
    filepaths: List[str]
    number_of_rows: int
    number_of_columns: Optional[int]
=======
    filepaths: list[str]
    number_of_rows: int
    number_of_columns: Optional[int] = None
>>>>>>> f7e14c20


class AbstractToCSVStrategy(ABC):
    """A composable class that can be used according to the Strategy software design pattern.
    The "to csv" strategy establishes the interface for a suite of download
    algorithms; which take data from a source and outputs the result set to a csv.
    Implement this abstract class by taking specific algorithms which pull data from a source,
    and outputs to a csv, and bundle them into separate classes called strategies which
    inherit from this base class.
    """

    def __init__(self, *args, **kwargs):
        super().__init__(*args, **kwargs)
        self.file_format = "csv"

    @abstractmethod
    def download_to_csv(
        self,
        source_sql: str | None,
        destination_path: Path,
        destination_file_name: str,
        working_dir_path: Path,
        download_zip_path: Path,
        source_df: DataFrame | None = None,
    ) -> CSVDownloadMetadata:
        """
        Args:
            source_sql: Some string that can be used as the source sql
            destination_path: The absolute destination path of the generated data files as a string
            destination_file_name: The name of the file in destination path without a file extension
            working_dir_path: The working directory path as a string
            download_zip_path: The path (as a string) to the download zip file
            source_df: A pyspark DataFrame that contains the data to be downloaded

        Returns:
            Returns a CSVDownloadMetadata object (a dataclass containing metadata about the download)
        """
        pass


class PostgresToCSVStrategy(AbstractToCSVStrategy):
    def __init__(self, logger: logging.Logger, *args, **kwargs):
        super().__init__(*args, **kwargs)
        self._logger = logger

    def download_to_csv(
        self, source_sql, destination_path, destination_file_name, working_dir_path, download_zip_path, source_df=None
    ):
        start_time = time.perf_counter()
        self._logger.info(f"Downloading data to {destination_path}")
        temp_data_file_name = destination_path.parent / (destination_path.name + "_temp")
        options = FILE_FORMATS[self.file_format]["options"]
<<<<<<< HEAD
        export_query = r"\COPY ({}) TO STDOUT {}".format(strip_sql_whitespace(source_sql), options)
=======
        export_query = r"\COPY ({}) TO STDOUT {}".format(source_sql, options)
>>>>>>> f7e14c20
        try:
            temp_file, temp_file_path = generate_export_query_temp_file(export_query, None, working_dir_path)
            # Create a separate process to run the PSQL command; wait
            psql_process = multiprocessing.Process(
                target=execute_psql, args=(temp_file_path, temp_data_file_name, None)
            )
            psql_process.start()
            wait_for_process(psql_process, start_time, None)

            delim = FILE_FORMATS[self.file_format]["delimiter"]

            # Log how many rows we have
            self._logger.info(f"Counting rows in delimited text file {temp_data_file_name}")
            try:
                row_count = count_rows_in_delimited_file(filename=temp_data_file_name, has_header=True, delimiter=delim)
                self._logger.info(f"{destination_path} contains {row_count:,} rows of data")
            except Exception:
                self._logger.exception("Unable to obtain delimited text file line count")

            start_time = time.perf_counter()
            zip_process = multiprocessing.Process(
                target=split_and_zip_data_files,
                args=(
                    str(download_zip_path),
                    temp_data_file_name,
                    str(destination_path),
                    self.file_format,
                    None,
                ),
            )
            zip_process.start()
            wait_for_process(zip_process, start_time, None)
        except Exception as e:
            raise e
        finally:
<<<<<<< HEAD
            Path(temp_data_file_name).unlink()
        return CSVDownloadMetadata([destination_path], row_count, None)
=======
            Path(temp_file_path).unlink()
        return CSVDownloadMetadata([destination_path], row_count)
>>>>>>> f7e14c20


class SparkToCSVStrategy(AbstractToCSVStrategy):
    def __init__(self, logger: logging.Logger, *args, **kwargs):
        super().__init__(*args, **kwargs)
        self._logger = logger

    def download_to_csv(
        self, source_sql, destination_path, destination_file_name, working_dir_path, download_zip_path, source_df=None
    ):
        # These imports are here for a reason.
        #   some strategies do not require spark
        #   we do not want to force all containers where
        #   other strategies run to have pyspark installed when the strategy
        #   doesn't require it.
        from usaspending_api.common.etl.spark import hadoop_copy_merge, write_csv_file
        from usaspending_api.common.helpers.spark_helpers import configure_spark_session, get_active_spark_session

        self.spark = None
        destination_path_dir = str(destination_path).replace(f"/{destination_file_name}", "")
        # The place to write intermediate data files to in s3
        s3_bucket_name = settings.BULK_DOWNLOAD_S3_BUCKET_NAME
        s3_bucket_path = f"s3a://{s3_bucket_name}"
        s3_bucket_sub_path = "temp_download"
        s3_destination_path = f"{s3_bucket_path}/{s3_bucket_sub_path}/{destination_file_name}"
        try:
            extra_conf = {
                # Config for Delta Lake tables and SQL. Need these to keep Dela table metadata in the metastore
                "spark.sql.extensions": "io.delta.sql.DeltaSparkSessionExtension",
                "spark.sql.catalog.spark_catalog": "org.apache.spark.sql.delta.catalog.DeltaCatalog",
                # See comment below about old date and time values cannot be parsed without these
                "spark.sql.legacy.parquet.datetimeRebaseModeInWrite": "LEGACY",  # for dates at/before 1900
                "spark.sql.legacy.parquet.int96RebaseModeInWrite": "LEGACY",  # for timestamps at/before 1900
                "spark.sql.jsonGenerator.ignoreNullFields": "false",  # keep nulls in our json
            }
            self.spark = get_active_spark_session()
            self.spark_created_by_command = False
            if not self.spark:
                self.spark_created_by_command = True
                self.spark = configure_spark_session(**extra_conf, spark_context=self.spark)
            if source_df is not None:
                df = source_df
            else:
                df = self.spark.sql(source_sql)
            record_count = write_csv_file(
                self.spark,
                df,
                parts_dir=s3_destination_path,
                num_partitions=1,
                max_records_per_file=EXCEL_ROW_LIMIT,
                logger=self._logger,
            )
            column_count = len(df.columns)
            # When combining these later, will prepend the extracted header to each resultant file.
            # The parts therefore must NOT have headers or the headers will show up in the data when combined.
            header = ",".join([_.name for _ in df.schema.fields])
            self._logger.info("Concatenating partitioned output files ...")
            merged_file_paths = hadoop_copy_merge(
                spark=self.spark,
                parts_dir=s3_destination_path,
                header=header,
                logger=self._logger,
                part_merge_group_size=1,
            )
            final_csv_data_file_locations = self._move_data_csv_s3_to_local(
                s3_bucket_name, merged_file_paths, s3_bucket_path, s3_bucket_sub_path, destination_path_dir
            )
        except Exception:
            self._logger.exception("Exception encountered. See logs")
            raise
        finally:
            delete_s3_objects(s3_bucket_name, key_prefix=f"{s3_bucket_sub_path}/{destination_file_name}")
            if self.spark_created_by_command:
                self.spark.stop()
        append_files_to_zip_file(final_csv_data_file_locations, download_zip_path)
        self._logger.info(f"Generated the following data csv files {final_csv_data_file_locations}")
        return CSVDownloadMetadata(final_csv_data_file_locations, record_count, column_count)

    def _move_data_csv_s3_to_local(
        self, bucket_name, s3_file_paths, s3_bucket_path, s3_bucket_sub_path, destination_path_dir
    ) -> List[str]:
        """Moves files from s3 data csv location to a location on the local machine.

        Args:
            bucket_name: The name of the bucket in s3 where file_names and s3_path are
            s3_file_paths: A list of file paths to move from s3, name should
                include s3a:// and bucket name
            s3_bucket_path: The bucket path, e.g. s3a:// + bucket name
            s3_bucket_sub_path: The path to the s3 files in the bucket, exluding s3a:// + bucket name, e.g. temp_directory/files
            destination_path_dir: The location to move those files from s3 to, must not include the
                file name in the path. This path should be a diretory.

        Returns:
            A list of the final location on the local machine that the
            files were moved to from s3.
        """
        start_time = time.time()
        self._logger.info("Moving data files from S3 to local machine...")
        local_csv_file_paths = []
        for file_name in s3_file_paths:
            s3_key = file_name.replace(f"{s3_bucket_path}/", "")
            file_name_only = s3_key.replace(f"{s3_bucket_sub_path}/", "")
            final_path = f"{destination_path_dir}/{file_name_only}"
            download_s3_object(
                bucket_name,
                s3_key,
                final_path,
            )
            local_csv_file_paths.append(final_path)
        self._logger.info(f"Copied data files from S3 to local machine in {(time.time() - start_time):3f}s")
        return local_csv_file_paths<|MERGE_RESOLUTION|>--- conflicted
+++ resolved
@@ -10,10 +10,6 @@
 from pyspark.sql import DataFrame
 from usaspending_api.common.csv_helpers import count_rows_in_delimited_file
 from usaspending_api.common.helpers.s3_helpers import delete_s3_objects, download_s3_object
-<<<<<<< HEAD
-from usaspending_api.common.helpers.sql_helpers import strip_sql_whitespace
-=======
->>>>>>> f7e14c20
 from usaspending_api.download.filestreaming.download_generation import (
     EXCEL_ROW_LIMIT,
     split_and_zip_data_files,
@@ -27,15 +23,9 @@
 
 @dataclass
 class CSVDownloadMetadata:
-<<<<<<< HEAD
-    filepaths: List[str]
-    number_of_rows: int
-    number_of_columns: Optional[int]
-=======
     filepaths: list[str]
     number_of_rows: int
     number_of_columns: Optional[int] = None
->>>>>>> f7e14c20
 
 
 class AbstractToCSVStrategy(ABC):
@@ -88,11 +78,7 @@
         self._logger.info(f"Downloading data to {destination_path}")
         temp_data_file_name = destination_path.parent / (destination_path.name + "_temp")
         options = FILE_FORMATS[self.file_format]["options"]
-<<<<<<< HEAD
-        export_query = r"\COPY ({}) TO STDOUT {}".format(strip_sql_whitespace(source_sql), options)
-=======
         export_query = r"\COPY ({}) TO STDOUT {}".format(source_sql, options)
->>>>>>> f7e14c20
         try:
             temp_file, temp_file_path = generate_export_query_temp_file(export_query, None, working_dir_path)
             # Create a separate process to run the PSQL command; wait
@@ -128,13 +114,8 @@
         except Exception as e:
             raise e
         finally:
-<<<<<<< HEAD
-            Path(temp_data_file_name).unlink()
-        return CSVDownloadMetadata([destination_path], row_count, None)
-=======
             Path(temp_file_path).unlink()
-        return CSVDownloadMetadata([destination_path], row_count)
->>>>>>> f7e14c20
+        return CSVDownloadMetadata([str(destination_path)], row_count)
 
 
 class SparkToCSVStrategy(AbstractToCSVStrategy):
