--- conflicted
+++ resolved
@@ -308,18 +308,10 @@
 
 def close_all_django_db_conns() -> None:
     """
-<<<<<<< HEAD
-    Helper function to close all DB connetions
+    Helper function to close all DB connections
     Sometimes we have to kill any DB connections before forking processes
     as Django will want to share the single connection with all processes
     and we don't want to have any deadlock/SSL problems due to that.
     """
-=======
-        Helper function to close all DB connections
-        Sometimes we have to kill any DB connections before forking processes
-        as Django will want to share the single connection with all processes
-        and we don't want to have any deadlock/SSL problems due to that.
-     """
->>>>>>> 73d31b8b
 
     connections.close_all()