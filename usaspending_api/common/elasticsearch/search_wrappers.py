--- conflicted
+++ resolved
@@ -119,9 +119,6 @@
 
     @staticmethod
     def type_as_string():
-<<<<<<< HEAD
-        return "recipient_search"
-=======
         return "recipient_search"
 
 
@@ -130,5 +127,4 @@
 
     @staticmethod
     def type_as_string():
-        return "location_search"
->>>>>>> 65eb1dd1
+        return "location_search"