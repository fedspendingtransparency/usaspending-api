from django.db.models import Subquery, OuterRef, DecimalField, Func, F, Q, IntegerField
from rest_framework.response import Response
from usaspending_api.agency.v2.views.agency_base import AgencyBase, PaginationMixin
from django.utils.functional import cached_property

from usaspending_api.common.helpers.fiscal_year_helpers import (
    get_final_period_of_quarter,
    calculate_last_completed_fiscal_quarter,
)
from usaspending_api.common.helpers.generic_helper import get_pagination_metadata
from usaspending_api.references.models import ToptierAgency, Agency
from usaspending_api.reporting.models import ReportingAgencyOverview, ReportingAgencyTas, ReportingAgencyMissingTas
from usaspending_api.submissions.models import SubmissionAttributes


class AgenciesOverview(AgencyBase, PaginationMixin):
    """Return list of all agencies and the overview of their spending data for a provided fiscal year and period"""

    endpoint_doc = "usaspending_api/api_contracts/contracts/v2/reporting/agencies/overview.md"

    def get(self, request):
        self.sortable_columns = [
            "toptier_code",
            "current_total_budget_authority_amount",
            "missing_tas_accounts_count",
            "missing_tas_accounts_total",
            "agency_name",
            "obligation_difference",
            "recent_publication_date",
            "recent_publication_date_certified",
            "tas_obligation_not_in_gtas_total",
            "unlinked_contract_award_count",
            "unlinked_assistance_award_count",
        ]
        self.default_sort_column = "current_total_budget_authority_amount"
        results = self.get_agency_overview()
        page_metadata = get_pagination_metadata(len(results), self.pagination.limit, self.pagination.page)
        results = results[self.pagination.lower_limit : self.pagination.upper_limit]
        return Response(
            {"page_metadata": page_metadata, "results": results, "messages": self.standard_response_messages}
        )

    def get_agency_overview(self):
        agency_filters = [Q(toptier_code=OuterRef("toptier_code"))]
        if self.filter is not None:
            agency_filters.append(Q(name__icontains=self.filter) | Q(abbreviation__icontains=self.filter))
        result_list = (
            ReportingAgencyOverview.objects.filter(fiscal_year=self.fiscal_year, fiscal_period=self.fiscal_period)
            .annotate(
                current_total_budget_authority_amount=F("total_budgetary_resources"),
                obligation_difference=F("total_diff_approp_ocpa_obligated_amounts"),
                agency_name=Subquery(ToptierAgency.objects.filter(*agency_filters).values("name")),
                abbreviation=Subquery(ToptierAgency.objects.filter(*agency_filters).values("abbreviation")),
                recent_publication_date=Subquery(
                    SubmissionAttributes.objects.filter(
                        reporting_fiscal_year=OuterRef("fiscal_year"),
                        reporting_fiscal_period=OuterRef("fiscal_period"),
                        toptier_code=OuterRef("toptier_code"),
                    ).values("published_date")
                ),
                recent_publication_date_certified=Subquery(
                    SubmissionAttributes.objects.filter(
                        reporting_fiscal_year=OuterRef("fiscal_year"),
                        reporting_fiscal_period=OuterRef("fiscal_period"),
                        toptier_code=OuterRef("toptier_code"),
                    ).values("certified_date")
                ),
                submission_is_quarter=Subquery(
                    SubmissionAttributes.objects.filter(
                        reporting_fiscal_year=OuterRef("fiscal_year"),
                        reporting_fiscal_period=OuterRef("fiscal_period"),
                        toptier_code=OuterRef("toptier_code"),
                    ).values("quarter_format_flag")
                ),
                missing_tas_accounts_total=Subquery(
                    ReportingAgencyTas.objects.filter(
                        fiscal_year=OuterRef("fiscal_year"),
                        fiscal_period=OuterRef("fiscal_period"),
                        toptier_code=OuterRef("toptier_code"),
                    )
                    .annotate(the_sum=Func(F("appropriation_obligated_amount"), function="SUM"))
                    .values("the_sum"),
                    output_field=DecimalField(max_digits=23, decimal_places=2),
                ),
                tas_obligation_not_in_gtas_total=Subquery(
                    ReportingAgencyMissingTas.objects.filter(
                        fiscal_year=OuterRef("fiscal_year"),
                        fiscal_period=OuterRef("fiscal_period"),
                        toptier_code=OuterRef("toptier_code"),
                    )
                    .annotate(the_sum=Func(F("obligated_amount"), function="SUM"))
                    .values("the_sum"),
                    output_field=DecimalField(max_digits=23, decimal_places=2),
                ),
                missing_tas_accounts_count=Subquery(
                    ReportingAgencyMissingTas.objects.filter(
                        fiscal_year=OuterRef("fiscal_year"),
                        fiscal_period=OuterRef("fiscal_period"),
                        toptier_code=OuterRef("toptier_code"),
                    )
                    .annotate(count=Func(F("tas_rendering_label"), function="COUNT"))
                    .values("count"),
                    output_field=IntegerField(),
                ),
            )
            .exclude(agency_name__isnull=True)
            .values(
                "agency_name",
                "abbreviation",
                "toptier_code",
                "total_dollars_obligated_gtas",
                "current_total_budget_authority_amount",
                "obligation_difference",
                "recent_publication_date",
                "recent_publication_date_certified",
                "missing_tas_accounts_total",
                "tas_obligation_not_in_gtas_total",
                "missing_tas_accounts_count",
                "fiscal_year",
                "fiscal_period",
                "submission_is_quarter",
            )
            .order_by(
                f"{'-' if self.pagination.sort_order == 'desc' else ''}{self.pagination.sort_key if self.pagination.sort_key not in ['unlinked_contract_award_count','unlinked_assistance_award_count'] else self.default_sort_column}"
            )
            # currently we are just returning 0 for the unlinked awards, once this is removed, we should be able to remove this conditional
        )
        return self.format_results(result_list)

    def format_results(self, result_list):
        agencies = {
            a["toptier_agency__toptier_code"]: a["id"]
            for a in Agency.objects.filter(toptier_flag=True).values("toptier_agency__toptier_code", "id")
        }
        results = [
            {
                "agency_name": result["agency_name"],
                "abbreviation": result["abbreviation"],
<<<<<<< HEAD
                "toptier_code": result["toptier_code"],
                "agency_id": Agency.objects.filter(
                    toptier_agency__toptier_code=result["toptier_code"], toptier_flag=True
                )
                .first()
                .id,
=======
                "agency_code": result["agency_code"],
                "agency_id": agencies.get(result["agency_code"]),
>>>>>>> 5d2c6a20
                "current_total_budget_authority_amount": result["current_total_budget_authority_amount"],
                "recent_publication_date": result["recent_publication_date"],
                "recent_publication_date_certified": result["recent_publication_date_certified"] is not None,
                "tas_account_discrepancies_totals": {
                    "gtas_obligation_total": result["total_dollars_obligated_gtas"],
                    "tas_accounts_total": result["missing_tas_accounts_total"],
                    "tas_obligation_not_in_gtas_total": result["tas_obligation_not_in_gtas_total"] or 0.0,
                    "missing_tas_accounts_count": result["missing_tas_accounts_count"],
                },
                "obligation_difference": result["obligation_difference"],
                "unlinked_contract_award_count": 0,
                "unlinked_assistance_award_count": 0,
                "assurance_statement_url": self.create_assurance_statement_url(result),
            }
            for result in result_list
        ]
        return results

    @cached_property
    def fiscal_period(self):
        """
        This is the fiscal period we want to limit our queries to when querying CPE values for
        self.fiscal_year.  If it's prior to Q1 submission window close date, we will return
        quarter 1 anyhow and just show what we have (which will likely be incomplete).
        """
        return self.request.query_params.get(
            "fiscal_period", get_final_period_of_quarter(calculate_last_completed_fiscal_quarter(self.fiscal_year)) or 3
        )<|MERGE_RESOLUTION|>--- conflicted
+++ resolved
@@ -136,17 +136,8 @@
             {
                 "agency_name": result["agency_name"],
                 "abbreviation": result["abbreviation"],
-<<<<<<< HEAD
                 "toptier_code": result["toptier_code"],
-                "agency_id": Agency.objects.filter(
-                    toptier_agency__toptier_code=result["toptier_code"], toptier_flag=True
-                )
-                .first()
-                .id,
-=======
-                "agency_code": result["agency_code"],
-                "agency_id": agencies.get(result["agency_code"]),
->>>>>>> 5d2c6a20
+                "agency_id": agencies.get(result["toptier_code"]),
                 "current_total_budget_authority_amount": result["current_total_budget_authority_amount"],
                 "recent_publication_date": result["recent_publication_date"],
                 "recent_publication_date_certified": result["recent_publication_date_certified"] is not None,
