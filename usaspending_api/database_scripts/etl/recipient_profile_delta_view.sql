DROP VIEW IF EXISTS recipient_profile_delta_view;

CREATE VIEW recipient_profile_delta_view AS
SELECT
<<<<<<< HEAD
  "id",
  "recipient_hash",
  "recipient_name",
  "uei",
  "recipient_level",
  "duns"
=======
  id,
  recipient_hash,
  recipient_name,
  uei,
  recipient_level,
  recipient_unique_id AS duns
>>>>>>> a392a7f1
FROM
  rpt.recipient_profile;
<|MERGE_RESOLUTION|>--- conflicted
+++ resolved
@@ -2,20 +2,11 @@
 
 CREATE VIEW recipient_profile_delta_view AS
 SELECT
-<<<<<<< HEAD
-  "id",
-  "recipient_hash",
-  "recipient_name",
-  "uei",
-  "recipient_level",
-  "duns"
-=======
   id,
   recipient_hash,
   recipient_name,
   uei,
   recipient_level,
   recipient_unique_id AS duns
->>>>>>> a392a7f1
 FROM
   rpt.recipient_profile;
