DROP VIEW IF EXISTS award_delta_view;
CREATE VIEW award_delta_view AS
SELECT
  vw_es_award_search.award_id,
  vw_es_award_search.generated_unique_award_id,
  CASE
    WHEN vw_es_award_search.type IN ('02', '03', '04', '05', '06', '10', '07', '08', '09', '11') AND vw_es_award_search.fain IS NOT NULL THEN vw_es_award_search.fain
    WHEN vw_es_award_search.piid IS NOT NULL THEN vw_es_award_search.piid  -- contracts. Did it this way to easily handle IDV contracts
    ELSE vw_es_award_search.uri
  END AS display_award_id,

  vw_es_award_search.category,
  vw_es_award_search.type,
  vw_es_award_search.type_description,
  vw_es_award_search.piid,
  vw_es_award_search.fain,
  vw_es_award_search.uri,
  vw_es_award_search.total_obligation,
  vw_es_award_search.description,
  vw_es_award_search.award_amount,
  vw_es_award_search.total_subsidy_cost,
  vw_es_award_search.total_loan_value,
  vw_es_award_search.update_date,

  vw_es_award_search.recipient_name,
  vw_es_award_search.recipient_unique_id,
  recipient_profile.recipient_hash,
  CASE	  recipient_profile.recipient_levels,
    WHEN recipient_profile.recipient_hash IS NULL or recipient_profile.recipient_levels IS NULL	
      THEN	
        CONCAT(	
          '{"name":"', vw_es_award_search.recipient_name,	
          '","unique_id":"', vw_es_award_search.recipient_unique_id,	
          '","hash":"","levels":""}'	
        )	
    ELSE	
      CONCAT(	
        '{"name":"', vw_es_award_search.recipient_name,	
        '","unique_id":"', vw_es_award_search.recipient_unique_id,	
        '","hash":"', recipient_profile.recipient_hash,	
        '","levels":"', recipient_profile.recipient_levels, '"}'	
      )	
  END AS recipient_agg_key,

  vw_es_award_search.parent_recipient_unique_id,
  vw_es_award_search.business_categories,

  vw_es_award_search.action_date,
  vw_es_award_search.fiscal_year,
  vw_es_award_search.last_modified_date,
  vw_es_award_search.period_of_performance_start_date,
  vw_es_award_search.period_of_performance_current_end_date,
  vw_es_award_search.date_signed,
  vw_es_award_search.ordering_period_end_date,

  vw_es_award_search.original_loan_subsidy_cost,
  vw_es_award_search.face_value_loan_guarantee,

  vw_es_award_search.awarding_agency_id,
  vw_es_award_search.funding_agency_id,
  vw_es_award_search.funding_toptier_agency_id,
  vw_es_award_search.awarding_toptier_agency_name,
  vw_es_award_search.funding_toptier_agency_name,
  vw_es_award_search.awarding_subtier_agency_name,
  vw_es_award_search.funding_subtier_agency_name,
  vw_es_award_search.awarding_toptier_agency_code,
  vw_es_award_search.funding_toptier_agency_code,
  vw_es_award_search.awarding_subtier_agency_code,
  vw_es_award_search.funding_subtier_agency_code,
  CASE	
    WHEN vw_es_award_search.funding_toptier_agency_name IS NOT NULL	
      THEN CONCAT(	
        '{"name":"', vw_es_award_search.funding_toptier_agency_name,	
        '","code":"', vw_es_award_search.funding_toptier_agency_code,	
        '","id":"', (SELECT a1.id FROM agency a1 WHERE a1.toptier_agency_id = (SELECT a2.toptier_agency_id FROM agency a2 WHERE a2.id = vw_es_award_search.funding_agency_id) ORDER BY a1.toptier_flag DESC, a1.id LIMIT 1), '"}'	
      )	
    ELSE NULL	
  END AS funding_toptier_agency_agg_key,	
  CASE	
    WHEN vw_es_award_search.funding_subtier_agency_name IS NOT NULL	
      THEN CONCAT(	
        '{"name":"', vw_es_award_search.funding_subtier_agency_name,	
        '","code":"', vw_es_award_search.funding_subtier_agency_code,	
        '","id":"', (SELECT a1.id FROM agency a1 WHERE a1.toptier_agency_id = (SELECT a2.toptier_agency_id FROM agency a2 WHERE a2.id = vw_es_award_search.funding_agency_id) ORDER BY a1.toptier_flag DESC, a1.id LIMIT 1), '"}'	
      )	
    ELSE NULL	
  END AS funding_subtier_agency_agg_key,

  vw_es_award_search.recipient_location_country_code,
  vw_es_award_search.recipient_location_country_name,
  vw_es_award_search.recipient_location_state_code,
  vw_es_award_search.recipient_location_state_name,
  vw_es_award_search.recipient_location_state_fips,
  vw_es_award_search.recipient_location_state_population,
  vw_es_award_search.recipient_location_county_code,
  vw_es_award_search.recipient_location_county_name,
  vw_es_award_search.recipient_location_county_population,
  vw_es_award_search.recipient_location_congressional_code,
  vw_es_award_search.recipient_location_congressional_population,
  vw_es_award_search.recipient_location_zip5,
  vw_es_award_search.recipient_location_city_name,

  vw_es_award_search.pop_country_code,
  vw_es_award_search.pop_country_name,
  vw_es_award_search.pop_state_code,
  vw_es_award_search.pop_state_name,
  vw_es_award_search.pop_state_fips,
  vw_es_award_search.pop_state_population,
  vw_es_award_search.pop_county_code,
  vw_es_award_search.pop_county_name,
  vw_es_award_search.pop_county_population,
  vw_es_award_search.pop_zip5,
  vw_es_award_search.pop_congressional_code,
  vw_es_award_search.pop_congressional_population,
  vw_es_award_search.pop_city_name,
  vw_es_award_search.pop_city_code,

  vw_es_award_search.cfda_number,
<<<<<<< HEAD
  vw_es_award_search.cfda_program_title AS cfda_title,
  vw_es_award_search.cfda_id,
  vw_es_award_search.cfda_url,
  cfda.program_title AS cfda_title,	  vw_es_award_search.cfda_program_title AS cfda_title,
  CASE	  vw_es_award_search.cfda_id,
    WHEN vw_es_award_search.cfda_number IS NOT NULL	  vw_es_award_search.cfda_url,
      THEN CONCAT(	
        '{"code":"', vw_es_award_search.cfda_number,	
        '","description":"', cfda_title,	
        '","id":"', vw_es_award_search.cfda_id,	
        '","url":"', CASE WHEN vw_es_award_search.cfda_url = 'None;' THEN NULL ELSE vw_es_award_search.cfda_url END, '"}'	
      )	
    ELSE NULL	
  END AS cfda_agg_key,
=======
  fabs.cfda_title,
>>>>>>> 9df715e7

  vw_es_award_search.sai_number,
  vw_es_award_search.type_of_contract_pricing,
  vw_es_award_search.extent_competed,
  vw_es_award_search.type_set_aside,

  vw_es_award_search.product_or_service_code,
  vw_es_award_search.product_or_service_description,
  vw_es_award_search.naics_code,
  vw_es_award_search.naics_description,

  CASE	
    WHEN	
        vw_es_award_search.recipient_location_state_code IS NOT NULL	
        AND vw_es_award_search.recipient_location_county_code IS NOT NULL	
      THEN CONCAT(	
        '{"country_code":"', vw_es_award_search.recipient_location_country_code,	
        '","state_code":"', vw_es_award_search.recipient_location_state_code,	
        '","state_fips":"', vw_es_award_search.recipient_location_state_fips,	
        '","county_code":"', vw_es_award_search.recipient_location_county_code,	
        '","county_name":"', vw_es_award_search.recipient_location_county_name,	
        '","population":"', vw_es_award_search.recipient_location_county_population, '"}'	
      )	
    ELSE NULL	
  END AS recipient_location_county_agg_key,	
  CASE	
    WHEN	
        vw_es_award_search.recipient_location_state_code IS NOT NULL	
        AND vw_es_award_search.recipient_location_congressional_code IS NOT NULL	
      THEN CONCAT(	
        '{"country_code":"', vw_es_award_search.recipient_location_country_code,	
        '","state_code":"', vw_es_award_search.recipient_location_state_code,	
        '","state_fips":"', vw_es_award_search.recipient_location_state_fips,	
        '","congressional_code":"', vw_es_award_search.recipient_location_congressional_code,	
        '","population":"', vw_es_award_search.recipient_location_congressional_population, '"}'	
      )	
    ELSE NULL	
  END AS recipient_location_congressional_agg_key,	
  CASE	
    WHEN vw_es_award_search.recipient_location_state_code IS NOT NULL	
      THEN CONCAT(	
        '{"country_code":"', vw_es_award_search.recipient_location_country_code,	
        '","state_code":"', vw_es_award_search.recipient_location_state_code,	
        '","state_name":"', vw_es_award_search.recipient_location_state_name,	
        '","population":"', vw_es_award_search.recipient_location_state_population, '"}'	
      )	
    ELSE NULL	
  END AS recipient_location_state_agg_key,	

  CASE	
    WHEN vw_es_award_search.pop_state_code IS NOT NULL AND vw_es_award_search.pop_county_code IS NOT NULL	
      THEN CONCAT(	
        '{"country_code":"', vw_es_award_search.pop_country_code,	
        '","state_code":"', vw_es_award_search.pop_state_code,	
        '","state_fips":"', vw_es_award_search.pop_state_fips,	
        '","county_code":"', vw_es_award_search.pop_county_code,	
        '","county_name":"', vw_es_award_search.pop_county_name,	
        '","population":"', vw_es_award_search.pop_county_population, '"}'	
      )	
    ELSE NULL	
  END AS pop_county_agg_key,	
  CASE	
    WHEN vw_es_award_search.pop_state_code IS NOT NULL AND vw_es_award_search.pop_congressional_code IS NOT NULL	
      THEN CONCAT(	
        '{"country_code":"', vw_es_award_search.pop_country_code,	
        '","state_code":"', vw_es_award_search.pop_state_code,	
        '","state_fips":"', vw_es_award_search.pop_state_fips,	
        '","congressional_code":"', vw_es_award_search.pop_congressional_code,	
        '","population":"', vw_es_award_search.pop_congressional_population, '"}'	
      )	
    ELSE NULL	
  END AS pop_congressional_agg_key,	
  CASE	
    WHEN vw_es_award_search.pop_state_code IS NOT NULL	
      THEN CONCAT(	
        '{"country_code":"', vw_es_award_search.pop_country_code,	
        '","state_code":"', vw_es_award_search.pop_state_code,	
         '","state_name":"', vw_es_award_search.pop_state_name,	
        '","population":"', vw_es_award_search.pop_state_population, '"}'	
      )	
    ELSE NULL	
  END AS pop_state_agg_key,	

  vw_es_award_search.tas_paths,
  vw_es_award_search.tas_components,
  vw_es_award_search.disaster_emergency_fund_codes AS disaster_emergency_fund_codes,
  vw_es_award_search.gross_outlay_amount_by_award_cpe AS total_covid_outlay,
  vw_es_award_search.transaction_obligated_amount AS total_covid_obligation
FROM vw_es_award_search
<<<<<<< HEAD
=======
INNER JOIN awards a ON (a.id = vw_es_award_search.award_id)
LEFT JOIN transaction_fabs fabs ON (fabs.transaction_id = a.latest_transaction_id)
>>>>>>> 9df715e7
LEFT JOIN LATERAL (
  SELECT   recipient_hash, recipient_unique_id, ARRAY_AGG(recipient_level) AS recipient_levels
  FROM     recipient_profile
  WHERE    (recipient_hash = vw_es_award_search.recipient_hash OR recipient_unique_id = vw_es_award_search.recipient_unique_id) and
           recipient_name NOT IN (
             'MULTIPLE RECIPIENTS',
             'REDACTED DUE TO PII',
             'MULTIPLE FOREIGN RECIPIENTS',
             'PRIVATE INDIVIDUAL',
             'INDIVIDUAL RECIPIENT',
             'MISCELLANEOUS FOREIGN AWARDEES'
           ) AND recipient_name IS NOT NULL
           AND recipient_level != 'P'
  GROUP BY recipient_hash, recipient_unique_id
  LIMIT 1
) recipient_profile ON TRUE
LEFT JOIN (
    -- Get awards with COVID-related data
    -- CONDITIONS:
    -- 1. Only care about data that references an (D1/D2) award, since this is used to update those referenced awards
    -- 2. Only care about those awards if they are in a closed submission period, from FY2020 P07 onward
    -- 3. Only care about outlays for those awards if the period with outlay data is the last closed period in its FY
    SELECT
        faba.award_id,
        ARRAY_AGG(DISTINCT disaster_emergency_fund_code ORDER BY disaster_emergency_fund_code) AS disaster_emergency_fund_codes,
        COALESCE(SUM(CASE WHEN sa.is_final_balances_for_fy = TRUE THEN faba.gross_outlay_amount_by_award_cpe END), 0) AS gross_outlay_amount_by_award_cpe,
        COALESCE(SUM(faba.transaction_obligated_amount), 0) AS transaction_obligated_amount
    FROM
        financial_accounts_by_awards faba
    INNER JOIN disaster_emergency_fund_code defc
        ON defc.code = faba.disaster_emergency_fund_code
        AND defc.group_name = 'covid_19'
    INNER JOIN submission_attributes sa
        ON faba.submission_id = sa.submission_id
        AND sa.reporting_period_start >= '2020-04-01'
    INNER JOIN dabs_submission_window_schedule AS closed_periods
        ON   closed_periods.period_start_date >= '2020-04-01' AND closed_periods.submission_reveal_date < now()
        AND sa.submission_window_id = closed_periods.id
    WHERE faba.award_id IS NOT NULL
    GROUP BY
        faba.award_id
) DEFC ON (DEFC.award_id = vw_es_award_search.award_id)
LEFT JOIN (
  SELECT
    faba.award_id,
    ARRAY_AGG(
      DISTINCT CONCAT(
        'agency=', agency.toptier_code,
        'faaid=', fa.agency_identifier,
        'famain=', fa.main_account_code,
        'aid=', taa.agency_id,
        'main=', taa.main_account_code,
        'ata=', taa.allocation_transfer_agency_id,
        'sub=', taa.sub_account_code,
        'bpoa=', taa.beginning_period_of_availability,
        'epoa=', taa.ending_period_of_availability,
        'a=', taa.availability_type_code
       )
     ) tas_paths,
     ARRAY_AGG(
      DISTINCT CONCAT(
        'aid=', taa.agency_id,
        'main=', taa.main_account_code,
        'ata=', taa.allocation_transfer_agency_id,
        'sub=', taa.sub_account_code,
        'bpoa=', taa.beginning_period_of_availability,
        'epoa=', taa.ending_period_of_availability,
        'a=', taa.availability_type_code
       )
     ) tas_components
  FROM
    treasury_appropriation_account taa
  INNER JOIN financial_accounts_by_awards faba ON (taa.treasury_account_identifier = faba.treasury_account_id)
  INNER JOIN federal_account fa ON (taa.federal_account_id = fa.id)
  INNER JOIN toptier_agency agency ON (fa.parent_toptier_agency_id = agency.toptier_agency_id)
  WHERE
    faba.award_id IS NOT NULL
  GROUP BY
    faba.award_id
) TREASURY_ACCT ON (TREASURY_ACCT.award_id = vw_es_award_search.award_id)
;<|MERGE_RESOLUTION|>--- conflicted
+++ resolved
@@ -116,11 +116,10 @@
   vw_es_award_search.pop_city_code,
 
   vw_es_award_search.cfda_number,
-<<<<<<< HEAD
   vw_es_award_search.cfda_program_title AS cfda_title,
   vw_es_award_search.cfda_id,
   vw_es_award_search.cfda_url,
-  cfda.program_title AS cfda_title,	  vw_es_award_search.cfda_program_title AS cfda_title,
+  vw_es_award_search.cfda_program_title AS cfda_title,
   CASE	  vw_es_award_search.cfda_id,
     WHEN vw_es_award_search.cfda_number IS NOT NULL	  vw_es_award_search.cfda_url,
       THEN CONCAT(	
@@ -131,9 +130,6 @@
       )	
     ELSE NULL	
   END AS cfda_agg_key,
-=======
-  fabs.cfda_title,
->>>>>>> 9df715e7
 
   vw_es_award_search.sai_number,
   vw_es_award_search.type_of_contract_pricing,
@@ -223,11 +219,6 @@
   vw_es_award_search.gross_outlay_amount_by_award_cpe AS total_covid_outlay,
   vw_es_award_search.transaction_obligated_amount AS total_covid_obligation
 FROM vw_es_award_search
-<<<<<<< HEAD
-=======
-INNER JOIN awards a ON (a.id = vw_es_award_search.award_id)
-LEFT JOIN transaction_fabs fabs ON (fabs.transaction_id = a.latest_transaction_id)
->>>>>>> 9df715e7
 LEFT JOIN LATERAL (
   SELECT   recipient_hash, recipient_unique_id, ARRAY_AGG(recipient_level) AS recipient_levels
   FROM     recipient_profile
