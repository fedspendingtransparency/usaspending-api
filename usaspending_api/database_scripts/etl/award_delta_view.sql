--- conflicted
+++ resolved
@@ -89,13 +89,7 @@
   vw_es_award_search.pop_city_code,
 
   vw_es_award_search.cfda_number,
-<<<<<<< HEAD
-  cfda.program_title AS cfda_title,
-  cfda.id AS cfda_id,
-  cfda.url AS cfda_url,
-=======
   fabs.cfda_title,
->>>>>>> 64061867
 
   vw_es_award_search.sai_number,
   vw_es_award_search.type_of_contract_pricing,
