--- conflicted
+++ resolved
@@ -234,14 +234,7 @@
     WHERE faba.award_id IS NOT NULL
 GROUP BY
     faba.award_id
-<<<<<<< HEAD
-) DEFC ON (DEFC.award_id = vw_award_search.award_id)
-=======
-HAVING
-    COALESCE(sum(CASE WHEN latest_closed_period_per_fy.is_quarter IS NOT NULL THEN faba.gross_outlay_amount_by_award_cpe END), 0) != 0
-    OR COALESCE(sum(faba.transaction_obligated_amount), 0) != 0
 ) DEFC ON (DEFC.award_id = vw_es_award_search.award_id)
->>>>>>> 12100e97
 LEFT JOIN (
   SELECT
     faba.award_id,
