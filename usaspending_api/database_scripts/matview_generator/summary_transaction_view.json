--- conflicted
+++ resolved
@@ -38,13 +38,8 @@
     "",
     "  MD5(",
     "    UPPER((",
-<<<<<<< HEAD
-    "      SELECT duns::text || name::text FROM recipient_normalization_pair(",
+    "      SELECT CONCAT(duns::text, name::text) FROM recipient_normalization_pair(",
     "        legal_entity.recipient_name, legal_entity.recipient_unique_id",
-=======
-    "      SELECT CONCAT(duns::text, name::text) FROM recipient_normalization_pair(",
-    "        legal_entity.recipient_name, COALESCE(x.duns, transaction_fabs.awardee_or_recipient_uniqu)",
->>>>>>> bcf14119
     "      ) AS (name text, duns text)",
     "    ))",
     "  )::uuid AS recipient_hash,",
