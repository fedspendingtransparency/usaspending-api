FORMAT: 1A
HOST: https://api.usaspending.gov

# Award Download [/api/v2/download/awards/]

This endpoint is used by the Advanced Search download page.

## POST

This route sends a request to the backend to begin generating a zipfile of award data in CSV form for download.

+ Request (application/json)
    + Schema

            {
                "$schema": "http://json-schema.org/draft-04/schema#",
                "type": "object"
            }

    + Attributes (object)
        + `columns` (optional, array[string])
        + `filters` (required, Filters, fixed-type)
        + `file_format` (optional, enum[string])
            The format of the file(s) in the zip file containing the data.
            + Default: `csv`
            + Members
                + `csv`
                + `tsv`
                + `pstxt`
        + `limit` (optional, number)
    + Body

            {
                "filters": {
                    "agencies": [
                        {
                            "type": "awarding",
                            "tier": "toptier",
                            "name": "Department of Agriculture"
                        }
                    ],
                    "keywords": ["Defense"]
                },
                "columns": [
                    "assistance_award_unique_key",
                    "award_id_fain",
                    "award_id_uri",
                    "sai_number",
                    "total_funding_amount"
                ]
            }

+ Response 200 (application/json)
    + Attributes (object)
        + `status_url` (required, string)
            The endpoint used to get the status of a download.
        + `file_name` (required, string)
            Is the name of the zipfile containing CSVs that will be generated (file_name is timestamp followed by `_transactions` or `_awards`).
        + `file_url` (required, string)
            The URL for the file.
        + `download_request` (required, object)
            The JSON object used when processing the download.
    + Body

            {
                "status_url": "http://localhost:8000/api/v2/download/status?file_name=PrimeAwardSummariesAndSubawards_2020-01-13_H21M05S48397603.zip",
                "file_name": "PrimeAwardSummariesAndSubawards_2020-01-13_H21M05S48397603.zip",
                "file_url": "/csv_downloads/PrimeAwardSummariesAndSubawards_2020-01-13_H21M05S48397603.zip",
                "download_request": {
                    "columns": [
                        "assistance_award_unique_key",
                        "award_id_fain",
                        "award_id_uri",
                        "sai_number",
                        "total_funding_amount"
                    ],
                    "download_types": [
                        "awards",
                        "sub_awards"
                    ],
                    "file_format": "csv",
                    "filters": {
                        "agencies": [
                            {
                                "type": "awarding",
                                "tier": "toptier",
                                "name": "Department of Agriculture"
                            }
                        ],
                        "award_type_codes": [
                            "02",
                            "03",
                            "04",
                            "05",
                            "06",
                            "07",
                            "08",
                            "09",
                            "10",
                            "11",
                            "A",
                            "B",
                            "C",
                            "D",
                            "IDV_A",
                            "IDV_B",
                            "IDV_B_A",
                            "IDV_B_B",
                            "IDV_B_C",
                            "IDV_C",
                            "IDV_D",
                            "IDV_E"
                        ],
                        "keywords": [
                            "Defense"
                        ],
                        "time_period": [
                            {
                                "date_type": "action_date",
                                "end_date": "2020-01-13",
                                "start_date": "1000-01-01"
                            }
                        ]
                    },
                    "limit": 500000,
                    "request_type": "award"
                }
            }

# Data Structures

## Filter Objects

### Filters (object)
+ `award_amounts` (optional, array[AwardAmount], fixed-type)
+ `award_ids` (optional, array[string])
    Award IDs surrounded by double quotes (e.g. `"SPE30018FLJFN"`) will perform exact matches as opposed to the default, fuzzier full text matches.  Useful for Award IDs that contain spaces or other word delimiters.
+ `award_type_codes` (optional, array[string])
+ `agencies` (optional, array[Agency], fixed-type)
+ `contract_pricing_type_codes` (optional, array[string])
+ `elasticsearch_keyword` (optional, string)
+ `extent_competed_type_codes` (optional, array[string])
+ `federal_account_ids` (optional, array[string])
+ `keywords` (optional, array[string])
+ `legal_entities` (optional, array[string])
+ `naics_codes` (optional, NAICSCodeObject)
+ `object_class_ids` (optional, array[string])
+ `place_of_performance_locations` (optional, array[Location], fixed-type)
+ `place_of_performance_scope` (optional, string)
+ `program_activity_ids` (optional, array[string])
+ `program_numbers` (optional, array[string])
+ `psc_codes` (optional, enum[PSCCodeObject, array[string]])
    Supports new PSCCodeObject or legacy array of codes.
+ `recipient_locations` (optional, array[Location], fixed-type)
+ `recipient_search_text` (optional, string)
+ `recipient_scope` (optional, string)
+ `recipient_type_names` (optional, array[string])
+ `set_aside_type_codes` (optional, array[string])
+ `time_period` (optional, array[TimePeriod], fixed-type)
+ `tas_codes` (optional, array[TASCodeObject], fixed-type)
+ `treasury_account_components` (optional, array[TreasuryAccountComponentsObject], fixed-type)

### AwardAmount (object)
+ `lower_bound` (optional, number)
+ `upper_bound` (optional, number)

### Agency (object)
+ `name` (required, string)
+ `tier` (required, enum[string])
    + Members
        + `toptier`
        + `subtier`
+ `type` (required, enum[string])
    + Members
        + `funding`
        + `awarding`
+ `toptier_name` (optional, string)
<<<<<<< HEAD
=======
    Provided when the `name` belongs to a subtier agency
>>>>>>> fc49e97d

### TimePeriod (object)
+ `start_date` (required, string)
+ `end_date` (required, string)
+ `date_type` (optional, enum[string])

### Location (object)
+ `country`(required, string)
+ `state` (optional, string)
+ `county` (optional, string)
+ `city` (optional, string)
+ `district` (optional, string)
+ `zip` (optional, string)

### NAICSCodeObject (object)
+ `require`: [`33`] (optional, array[string], fixed-type)
+ `exclude`: [`3333`] (optional, array[string], fixed-type)

### PSCCodeObject (object)
+ `require`: [[`Service`, `B`, `B5`]] (optional, array[array[string]], fixed-type)
+ `exclude`: [[`Service`, `B`, `B5`, `B502`]] (optional, array[array[string]], fixed-type)

### TASCodeObject (object)
+ `require`: [[`091`]] (optional, array[array[string]], fixed-type)
+ `exclude`: [[`091`, `091-0800`]] (optional, array[array[string]], fixed-type)

### TreasuryAccountComponentsObject (object)
+ `ata` (optional, string, nullable)
    Allocation Transfer Agency Identifier - three characters
+ `aid` (required, string)
    Agency Identifier - three characters
+ `bpoa` (optional, string, nullable)
    Beginning Period of Availability - four digits
+ `epoa` (optional, string, nullable)
    Ending Period of Availability - four digits
+ `a` (optional, string, nullable)
    Availability Type Code - X or null
+ `main` (required, string)
    Main Account Code - four digits
+ `sub` (optional, string, nullable)
    Sub-Account Code - three digits<|MERGE_RESOLUTION|>--- conflicted
+++ resolved
@@ -175,10 +175,8 @@
         + `funding`
         + `awarding`
 + `toptier_name` (optional, string)
-<<<<<<< HEAD
-=======
     Provided when the `name` belongs to a subtier agency
->>>>>>> fc49e97d
+
 
 ### TimePeriod (object)
 + `start_date` (required, string)
