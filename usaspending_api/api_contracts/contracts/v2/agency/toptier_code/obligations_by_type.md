FORMAT: 1A
HOST: https://api.usaspending.gov

# Federal Obligations [/api/v2/agency/{toptier_code}/obligations_by_type/{?fiscal_year}]

This endpoint is used to power USAspending.gov's agency profile pages.

## GET

This endpoint returns a breakdown of obligations by award category (contracts, IDVs, grants, loans, direct payments, other) within the requested fiscal year (or current FY).

+ Parameters
    + `toptier_code`: 086 (required, string)
        The toptier code of an agency (could be a CGAC or FREC) so only numeric character strings of length 3-4 are accepted.
    + `fiscal_year`: 2017 (optional, number)
        The fiscal year for which you are querying data. Defaults to the current fiscal year if not provided.
        
+ Response 200 (application/json)
    + Attributes (object)
        + `award_obligations` (required, number)
        + `results` (required, array[ObligationSubtotals], fixed-type)
            Categories with $0 of obligations within the FY are not included.

    + Body

            {
                "award_obligations": 39999999.96,
                "results": [
                    {
                        "category": "contracts",
                        "award_obligations": 9999999.99
                    },
                    {
                        "category": "idvs",
                        "award_obligations": 9999999.99
                    },
                    {
                        "category": "direct_payments",
                        "award_obligations": 9999999.99
                    },
                    {
                        "category": "grants",
                        "award_obligations": 9999999.99
                    }
                ]
            }

# Data Structures

## ObligationSubtotals (object)
+ `category` (required, enum[string])
    + Members
        + `contracts`
        + `idvs`
        + `grants`
        + `loans`
        + `direct_payments`
        + `other`
<<<<<<< HEAD
+ `award_obligations` (required, number, non-zero)
=======
+ `obligated_amount` (required, number)
>>>>>>> 6d44fa4c
<|MERGE_RESOLUTION|>--- conflicted
+++ resolved
@@ -56,8 +56,4 @@
         + `loans`
         + `direct_payments`
         + `other`
-<<<<<<< HEAD
-+ `award_obligations` (required, number, non-zero)
-=======
-+ `obligated_amount` (required, number)
->>>>>>> 6d44fa4c
++ `award_obligations` (required, number)