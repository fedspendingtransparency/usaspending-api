FORMAT: 1A
HOST: https://api.usaspending.gov

# NAICS List [/api/v2/references/naics/{?filter}]

Used to power USAspending.gov's NAICS search component on the Advanced Search page.


## GET

This endpoint returns a list of Tier 1 NAICS codes, their descriptions, and a count of their Tier 3 grandchildren. If filter is provided then return parents/grandparents that match the search text.
+ Request A request with a contract id (application/json)
    + Parameters
        + `filter`: `filter=forest` (optional, string) This will filter the NAICS by their descriptions to those matching the text.

+ Response 200 (application/json)
    + Attributes (object)
        + `results` (required, array[NAICSObject], fixed-type)

## Data Structures

### NAICSObject (object)

+ `naics` (required, string)
+ `naics_description` (required, string)
<<<<<<< HEAD
+ `year_retired` (required, number)
=======
+ `long_description` (optional, string)
>>>>>>> 9ce3190e
+ `count` (required, number)
+ `children` (optional, array[NAICSObject], fixed-type)<|MERGE_RESOLUTION|>--- conflicted
+++ resolved
@@ -23,10 +23,7 @@
 
 + `naics` (required, string)
 + `naics_description` (required, string)
-<<<<<<< HEAD
++ `long_description` (optional, string)
 + `year_retired` (required, number)
-=======
-+ `long_description` (optional, string)
->>>>>>> 9ce3190e
 + `count` (required, number)
 + `children` (optional, array[NAICSObject], fixed-type)