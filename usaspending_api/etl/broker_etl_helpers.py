--- conflicted
+++ resolved
@@ -2,13 +2,10 @@
 import os
 import dj_database_url
 from django.db import connection, connections
-<<<<<<< HEAD
-=======
 import logging
 
 
 logger = logging.getLogger('console')
->>>>>>> 39d5c549
 
 
 def dictfetchall(cursor):
@@ -44,11 +41,7 @@
 
     with connection.cursor() as cursor:
         with open('usaspending_api/etl/management/setup_broker_fdw.sql') as infile:
-<<<<<<< HEAD
-            for raw_sql in infile.read().split('\n\n\n'):
-=======
             logger.info(connections.databases['data_broker'])
             for raw_sql in infile.read().split('\n\n\n'):
                 logger.info('SETUP BROKER FDW: Running SQL => ' + str(raw_sql))
->>>>>>> 39d5c549
                 cursor.execute(raw_sql, connections.databases['data_broker'])