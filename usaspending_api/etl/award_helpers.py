from typing import Optional

from django.db import connection

general_award_update_sql_string = """
WITH
txn_earliest AS (
  SELECT DISTINCT ON (tn.award_id)
    tn.award_id,
    tn.id,
    tn.action_date,
    tn.description,
    tn.period_of_performance_start_date
  FROM vw_transaction_normalized tn
  {predicate}
  ORDER BY tn.award_id, tn.action_date ASC, tn.modification_number ASC, tn.transaction_unique_id ASC
),
txn_latest AS (
  SELECT DISTINCT ON (tn.award_id)
    tn.award_id,
    tn.id,
    tn.type,
    tn.type_description,
    tn.awarding_agency_id,
    tn.action_date,
    tn.funding_agency_id,
    tn.last_modified_date,
    tn.period_of_performance_current_end_date,
    CASE
      WHEN tn.type IN ('A', 'B', 'C', 'D')      THEN 'contract'
      WHEN tn.type IN ('02', '03', '04', '05')  THEN 'grant'
      WHEN tn.type IN ('06', '10')              THEN 'direct payment'
      WHEN tn.type IN ('07', '08')              THEN 'loans'
      WHEN tn.type = '09'                       THEN 'insurance'
      WHEN tn.type = '11'                       THEN 'other'
      WHEN tn.type LIKE 'IDV%%'                 THEN 'idv'
      ELSE NULL
    END AS category
  FROM vw_transaction_normalized tn
  {predicate}
  ORDER BY tn.award_id, tn.action_date DESC, tn.modification_number DESC, tn.transaction_unique_id DESC
),
txn_totals AS (
  SELECT
    tn.award_id,
    SUM(tn.federal_action_obligation)   AS total_obligation,
    SUM(tn.original_loan_subsidy_cost)  AS total_subsidy_cost,
    SUM(tn.funding_amount)              AS total_funding_amount,
    SUM(tn.face_value_loan_guarantee)   AS total_loan_value,
    SUM(tn.non_federal_funding_amount)  AS non_federal_funding_amount,
    SUM(tn.indirect_federal_sharing)    AS total_indirect_federal_sharing
  FROM vw_transaction_normalized tn
  {predicate}
  GROUP BY tn.award_id
)
UPDATE awards a
SET
  update_date                             = now(),

  earliest_transaction_id                 = e.id,
  date_signed                             = e.action_date,
  description                             = e.description,
  period_of_performance_start_date        = e.period_of_performance_start_date,

  latest_transaction_id                   = l.id,
  type                                    = l.type,
  type_description                        = l.type_description,
  awarding_agency_id                      = l.awarding_agency_id,
  category                                = l.category,
  certified_date                          = l.action_date,
  fiscal_year                             = fy(l.action_date),
  funding_agency_id                       = l.funding_agency_id,
  last_modified_date                      = l.last_modified_date,
  period_of_performance_current_end_date  = l.period_of_performance_current_end_date,

  non_federal_funding_amount              = t.non_federal_funding_amount,
  total_funding_amount                    = t.total_funding_amount,
  total_loan_value                        = t.total_loan_value,
  total_obligation                        = t.total_obligation,
  total_subsidy_cost                      = t.total_subsidy_cost,
  total_indirect_federal_sharing          = t.total_indirect_federal_sharing

FROM txn_earliest e
INNER JOIN txn_latest   l ON e.award_id = l.award_id
INNER JOIN txn_totals   t ON e.award_id = t.award_id

WHERE
  e.award_id = a.id
  AND (
       a.earliest_transaction_id                 IS DISTINCT FROM e.id
    OR a.date_signed                             IS DISTINCT FROM e.action_date
    OR a.description                             IS DISTINCT FROM e.description
    OR a.period_of_performance_start_date        IS DISTINCT FROM e.period_of_performance_start_date
    OR a.latest_transaction_id                   IS DISTINCT FROM l.id
    OR a.type                                    IS DISTINCT FROM l.type
    OR a.type_description                        IS DISTINCT FROM l.type_description
    OR a.awarding_agency_id                      IS DISTINCT FROM l.awarding_agency_id
    OR a.category                                IS DISTINCT FROM l.category
    OR a.certified_date                          IS DISTINCT FROM l.action_date
    OR a.fiscal_year                             IS DISTINCT FROM fy(l.action_date)
    OR a.funding_agency_id                       IS DISTINCT FROM l.funding_agency_id
    OR a.last_modified_date                      IS DISTINCT FROM l.last_modified_date
    OR a.period_of_performance_current_end_date  IS DISTINCT FROM l.period_of_performance_current_end_date
    OR a.non_federal_funding_amount              IS DISTINCT FROM t.non_federal_funding_amount
    OR a.total_funding_amount                    IS DISTINCT FROM t.total_funding_amount
    OR a.total_loan_value                        IS DISTINCT FROM t.total_loan_value
    OR a.total_obligation                        IS DISTINCT FROM t.total_obligation
    OR a.total_subsidy_cost                      IS DISTINCT FROM t.total_subsidy_cost
    or a.total_indirect_federal_sharing          IS DISTINCT FROM t.total_indirect_federal_sharing
  )
"""

fpds_award_update_sql_string = """
WITH
fpds_totals AS (
  SELECT
    tn.award_id,
    SUM(tf.base_and_all_options_value::NUMERIC(23,2)) AS total_base_and_options_value,
    SUM(tf.base_exercised_options_val::NUMERIC(23,2)) AS base_exercised_options_val
  FROM vw_transaction_normalized AS tn
  INNER JOIN vw_transaction_fpds AS tf ON tn.id = tf.transaction_id
  {predicate}
  GROUP BY tn.award_id
),
txn_latest AS (
  SELECT DISTINCT ON (tn.award_id)
    tn.award_id,
    tf.agency_id,
    tf.referenced_idv_agency_iden
  FROM vw_transaction_normalized AS tn
  INNER JOIN vw_transaction_fpds AS tf ON tn.id = tf.transaction_id
  {predicate}
  ORDER BY tn.award_id, tn.action_date DESC, tn.modification_number DESC, tn.transaction_unique_id DESC
),
executive_comp AS (
  WITH sub_cte_all_transactions AS (
    SELECT
      tn.award_id,
      fpds.officer_1_amount,
      fpds.officer_1_name,
      fpds.officer_2_amount,
      fpds.officer_2_name,
      fpds.officer_3_amount,
      fpds.officer_3_name,
      fpds.officer_4_amount,
      fpds.officer_4_name,
      fpds.officer_5_amount,
      fpds.officer_5_name
    FROM vw_transaction_normalized tn
    INNER JOIN vw_transaction_fpds AS fpds ON tn.id = fpds.transaction_id
    {predicate}
    ORDER BY tn.award_id, tn.action_date DESC, tn.modification_number DESC, tn.transaction_unique_id DESC
  )
  SELECT DISTINCT ON (award_id) * FROM sub_cte_all_transactions WHERE officer_1_name is not null
)
UPDATE awards a
SET
  update_date                 = now(),
  base_and_all_options_value  = t.total_base_and_options_value,
  base_exercised_options_val  = t.base_exercised_options_val,

  fpds_agency_id              = l.agency_id,
  fpds_parent_agency_id       = l.referenced_idv_agency_iden,

  officer_1_amount            = ec.officer_1_amount,
  officer_1_name              = ec.officer_1_name,
  officer_2_amount            = ec.officer_2_amount,
  officer_2_name              = ec.officer_2_name,
  officer_3_amount            = ec.officer_3_amount,
  officer_3_name              = ec.officer_3_name,
  officer_4_amount            = ec.officer_4_amount,
  officer_4_name              = ec.officer_4_name,
  officer_5_amount            = ec.officer_5_amount,
  officer_5_name              = ec.officer_5_name
FROM fpds_totals AS t
INNER JOIN txn_latest AS l ON t.award_id = l.award_id
LEFT OUTER JOIN executive_comp AS ec ON t.award_id = ec.award_id
WHERE
  t.award_id = a.id
  AND (
        a.base_and_all_options_value IS DISTINCT FROM t.total_base_and_options_value
     OR a.base_exercised_options_val IS DISTINCT FROM t.base_exercised_options_val
     OR a.fpds_agency_id             IS DISTINCT FROM l.agency_id
     OR a.fpds_parent_agency_id      IS DISTINCT FROM l.referenced_idv_agency_iden
     OR a.officer_1_amount           IS DISTINCT FROM ec.officer_1_amount
     OR a.officer_1_name             IS DISTINCT FROM ec.officer_1_name
     OR a.officer_2_amount           IS DISTINCT FROM ec.officer_2_amount
     OR a.officer_2_name             IS DISTINCT FROM ec.officer_2_name
     OR a.officer_3_amount           IS DISTINCT FROM ec.officer_3_amount
     OR a.officer_3_name             IS DISTINCT FROM ec.officer_3_name
     OR a.officer_4_amount           IS DISTINCT FROM ec.officer_4_amount
     OR a.officer_4_name             IS DISTINCT FROM ec.officer_4_name
     OR a.officer_5_amount           IS DISTINCT FROM ec.officer_5_amount
     OR a.officer_5_name             IS DISTINCT FROM ec.officer_5_name
  )
"""

fabs_award_update_sql_string = """
WITH
  executive_comp AS (
    WITH sub_cte_all_transactions AS (
      SELECT
        tn.award_id,
        fabs.officer_1_amount,
        fabs.officer_1_name,
        fabs.officer_2_amount,
        fabs.officer_2_name,
        fabs.officer_3_amount,
        fabs.officer_3_name,
        fabs.officer_4_amount,
        fabs.officer_4_name,
        fabs.officer_5_amount,
        fabs.officer_5_name
      FROM vw_transaction_normalized tn
      INNER JOIN vw_transaction_fabs AS fabs ON tn.id = fabs.transaction_id
      {predicate}
      ORDER BY tn.award_id, tn.action_date DESC, tn.modification_number DESC, tn.transaction_unique_id DESC
    )
    SELECT DISTINCT ON (award_id) * FROM sub_cte_all_transactions WHERE officer_1_name is not null
)
UPDATE awards a
SET
  update_date       = now(),
  officer_1_amount  = ec.officer_1_amount,
  officer_1_name    = ec.officer_1_name,
  officer_2_amount  = ec.officer_2_amount,
  officer_2_name    = ec.officer_2_name,
  officer_3_amount  = ec.officer_3_amount,
  officer_3_name    = ec.officer_3_name,
  officer_4_amount  = ec.officer_4_amount,
  officer_4_name    = ec.officer_4_name,
  officer_5_amount  = ec.officer_5_amount,
  officer_5_name    = ec.officer_5_name
FROM executive_comp AS ec
WHERE
  ec.award_id = a.id
  AND (
       a.officer_1_amount IS DISTINCT FROM ec.officer_1_amount
    OR a.officer_1_name   IS DISTINCT FROM ec.officer_1_name
    OR a.officer_2_amount IS DISTINCT FROM ec.officer_2_amount
    OR a.officer_2_name   IS DISTINCT FROM ec.officer_2_name
    OR a.officer_3_amount IS DISTINCT FROM ec.officer_3_amount
    OR a.officer_3_name   IS DISTINCT FROM ec.officer_3_name
    OR a.officer_4_amount IS DISTINCT FROM ec.officer_4_amount
    OR a.officer_4_name   IS DISTINCT FROM ec.officer_4_name
    OR a.officer_5_amount IS DISTINCT FROM ec.officer_5_amount
    OR a.officer_5_name   IS DISTINCT FROM ec.officer_5_name
  )
"""


subaward_award_update_sql_string = """
  WITH subaward_totals AS (
    SELECT
      award_id,
      SUM(amount) AS total_subaward_amount,
      COUNT(*)    AS subaward_count
    FROM subaward
    {predicate}
    GROUP BY award_id
  )
  UPDATE awards a
    SET
      update_date           = now(),
      total_subaward_amount = subaward_totals.total_subaward_amount,
      subaward_count        = subaward_totals.subaward_count
    FROM subaward_totals
    WHERE
      subaward_totals.award_id = a.id
      AND (
           a.total_subaward_amount  IS DISTINCT FROM subaward_totals.total_subaward_amount
        OR a.subaward_count         IS DISTINCT FROM subaward_totals.subaward_count
      )
"""


def execute_database_statement(sql: str, values: Optional[list] = None) -> int:
    """Execute the SQL and return the UPDATE count"""
    with connection.cursor() as cursor:
        if values:
            cursor.execute(sql, values)
        else:
            cursor.execute(sql)

        rowcount = cursor.rowcount

    return rowcount


def convert_award_id_to_guai(award_tuple: tuple) -> tuple:
    """Scafolding code between award PK ids and unique award ids"""
    sql = "SELECT generated_unique_award_id FROM vw_awards WHERE id IN %s"
    values = [award_tuple]
    with connection.cursor() as cursor:
        cursor.execute(sql, values)
        return tuple([row[0] for row in cursor.fetchall()])


def update_awards(award_tuple: Optional[tuple] = None) -> int:
    """Update Award records using transaction data"""

    if award_tuple:
        values = [award_tuple, award_tuple, award_tuple]
        predicate = "WHERE tn.award_id IN %s"
    else:
        values = None
        predicate = ""

    return execute_database_statement(general_award_update_sql_string.format(predicate=predicate), values)


def prune_empty_awards(award_tuple: Optional[tuple] = None) -> int:
    _find_empty_awards_sql = """
        SELECT a.id
<<<<<<< HEAD
        FROM vw_awards a
        LEFT JOIN transaction_normalized tn ON tn.award_id = a.id
=======
        FROM awards a
        LEFT JOIN vw_transaction_normalized tn ON tn.award_id = a.id
>>>>>>> 62721118
        WHERE tn IS NULL {}
    """.format(
        "AND a.id IN %s" if award_tuple else ""
    )

    _modify_subawards_sql = "UPDATE subaward_search SET award_id = null WHERE award_id IN ({});".format(
        _find_empty_awards_sql
    )

    _modify_financial_accounts_sql = """
      UPDATE financial_accounts_by_awards
        SET
          update_date = now(),
          award_id = null
      WHERE award_id IN ({});
    """.format(
        _find_empty_awards_sql
    )

    _delete_parent_award_sql = "DELETE FROM parent_award WHERE award_id in ({});".format(_find_empty_awards_sql)

    _prune_empty_awards_sql = "DELETE FROM vw_awards vw_WHERE id IN ({}) ".format(_find_empty_awards_sql)

    return execute_database_statement(
        _modify_subawards_sql + _modify_financial_accounts_sql + _delete_parent_award_sql + _prune_empty_awards_sql,
        [award_tuple, award_tuple, award_tuple, award_tuple],
    )


def update_assistance_awards(award_tuple: Optional[tuple] = None) -> int:
    """Update assistance-specific award data based on the info in child transactions."""
    if award_tuple:
        values = [award_tuple]
        predicate = "WHERE tn.award_id IN %s"
    else:
        values = None
        predicate = ""

    return execute_database_statement(fabs_award_update_sql_string.format(predicate=predicate), values)


def update_procurement_awards(award_tuple: Optional[tuple] = None) -> int:
    """Update procurement-specific award data based on the info in child transactions."""
    if award_tuple:
        values = [award_tuple, award_tuple, award_tuple]
        predicate = "WHERE tn.award_id IN %s"
    else:
        values = None
        predicate = ""

    return execute_database_statement(fpds_award_update_sql_string.format(predicate=predicate), values)


def update_award_subawards(award_tuple: Optional[tuple] = None) -> int:
    """Updates awards' subaward counts and totals"""

    if award_tuple:
        values = [award_tuple]
        predicate = "WHERE award_id IN %s"
    else:
        values = None
        predicate = ""

    return execute_database_statement(subaward_award_update_sql_string.format(predicate=predicate), values)<|MERGE_RESOLUTION|>--- conflicted
+++ resolved
@@ -312,13 +312,8 @@
 def prune_empty_awards(award_tuple: Optional[tuple] = None) -> int:
     _find_empty_awards_sql = """
         SELECT a.id
-<<<<<<< HEAD
         FROM vw_awards a
-        LEFT JOIN transaction_normalized tn ON tn.award_id = a.id
-=======
-        FROM awards a
         LEFT JOIN vw_transaction_normalized tn ON tn.award_id = a.id
->>>>>>> 62721118
         WHERE tn IS NULL {}
     """.format(
         "AND a.id IN %s" if award_tuple else ""
