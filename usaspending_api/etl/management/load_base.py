"""
Code for loaders in management/commands to inherit from or share.
"""

import logging
import time
from datetime import datetime
from dateutil import parser

from django import db
from django.core.management.base import BaseCommand
from django.db import connections

from copy import copy
from usaspending_api.awards.models import Award
from usaspending_api.awards.models import TransactionNormalized, TransactionFABS, TransactionFPDS
from usaspending_api.common.long_to_terse import LONG_TO_TERSE_LABELS
from usaspending_api.etl.broker_etl_helpers import PhonyCursor, setup_broker_fdw
from usaspending_api.etl.helpers import update_model_description_fields
from usaspending_api.references.helpers import canonicalize_location_dict
from usaspending_api.references.models import (Agency, LegalEntity, Cfda, Location, )
from usaspending_api.references.abbreviations import territory_country_codes
from usaspending_api.etl.management.store_value import store_value

# Lists to store for update_awards and update_contract_awards
award_update_id_list = []
award_contract_update_id_list = []

logger = logging.getLogger('console')


class Command(BaseCommand):
    """
    This command will load a single submission from the DATA Act broker. If
    we've already loaded the specified broker submission, this command
    will remove the existing records before loading them again.
    """
    help = "Loads a single submission from the DATA Act broker." \
           "The DATA_BROKER_DATABASE_URL environment variable must set so we can pull submission data from their db."

    def add_arguments(self, parser):

        parser.add_argument(
            '--test',
            action='store_true',
            dest='test',
            default=False,
            help='Runs the submission loader in test mode and uses stored data rather than pulling from a database'
        )
        parser.add_argument(
            '--noclean',
            action='store_true',
            dest='noclean',
            default=False,
            help='Skips the cleanup step to update model description fields'
        )

    def handle(self, *args, **options):

        # Grab the data broker database connections
        if not options['test']:
            try:
                db_conn = connections['data_broker']
                db_cursor = db_conn.cursor()
            except Exception as err:
                logger.critical('Could not connect to database. Is DATA_BROKER_DATABASE_URL set?')
                logger.critical(print(err))
                return
        else:
            db_cursor = PhonyCursor()

        self.handle_loading(db_cursor=db_cursor, *args, **options)

        if not options['noclean']:
            # TODO: If this is slow, add ID limiting as below
            logger.info('Updating model description fields...')
            update_model_description_fields()

        # TODO: Find out where this is being used
        # logger.info('Updating awards to reflect their latest associated transaction info...')
        # update_awards(tuple(award_update_id_list))
        #
        # logger.info('Updating contract-specific awards to reflect their latest transaction info...')
        # update_contract_awards(tuple(award_contract_update_id_list))
        #
        # logger.info('Updating award category variables...')
        # update_award_categories(tuple(award_update_id_list))

        # Done!
        logger.info('FINISHED')


def run_sql_file(file_path, parameters):
    with db.connection.cursor() as cursor:
        with open(file_path) as infile:
            for raw_sql in infile.read().split('\n\n\n'):
                if raw_sql.strip():
                    sql_start_time = time.time()
                    cursor.execute(raw_sql, parameters)
                    some_sql = "\n".join(raw_sql.splitlines()[:3])
                    logger.info('sql:\n\n{}\n\ntime: {}\n\n'.format(some_sql, time.time() - sql_start_time))


# TODO: Remove this function. Keeping it for now to refer to in case we have questions about past submissions.
def load_file_d1(submission_attributes, procurement_data, db_cursor, quick=False):
    """
    Process and load file D1 broker data (contract award txns).
    """

    legal_entity_location_field_map = {
        "address_line1": "legal_entity_address_line1",
        "address_line2": "legal_entity_address_line2",
        "address_line3": "legal_entity_address_line3",
        "location_country_code": "legal_entity_country_code",
        "city_name": "legal_entity_city_name",
        "congressional_code": "legal_entity_congressional",
        "state_code": "legal_entity_state_code",
        "zip4": "legal_entity_zip4"
    }

    place_of_performance_field_map = {
        # not sure place_of_performance_locat maps exactly to city name
        "city_name": "place_of_performance_locat",
        "congressional_code": "place_of_performance_congr",
        "state_code": "place_of_performance_state",
        "zip4": "place_of_performance_zip4a",
        "location_country_code": "place_of_perform_country_c"
    }

    place_of_performance_value_map = {
        "place_of_performance_flag": True
    }

    legal_entity_location_value_map = {
        "recipient_flag": True
    }

    contract_field_map = {
        "type": "contract_award_type",
        "description": "award_description"
    }

    d_start_time = time.time()

    if quick:
        parameters = {'broker_submission_id': submission_attributes.broker_submission_id}
        run_sql_file('usaspending_api/etl/management/load_file_d1.sql', parameters)
        logger.info('\n\n\n\nFile D1 time elapsed: {}'.format(time.time() - d_start_time))
        return

    total_rows = len(procurement_data)

    start_time = datetime.now()
    for index, row in enumerate(procurement_data, 1):
        if not (index % 100):
            logger.info('D1 File Load: Loading row {} of {} ({})'.format(str(index),
                                                                         str(total_rows),
                                                                         datetime.now() - start_time))

        legal_entity_location, created = get_or_create_location(
            legal_entity_location_field_map, row, copy(legal_entity_location_value_map)
        )

        recipient_name = row['awardee_or_recipient_legal']
        if recipient_name is None:
            recipient_name = ""

        # Create the legal entity if it doesn't exist
        legal_entity, created = LegalEntity.objects.get_or_create(
            recipient_unique_id=row['awardee_or_recipient_uniqu'],
            recipient_name=recipient_name
        )

        if created:
            legal_entity_value_map = {
                "location": legal_entity_location,
            }
            legal_entity = load_data_into_model(legal_entity, row, value_map=legal_entity_value_map, save=True)

        # Create the place of performance location
        pop_location, created = get_or_create_location(
            place_of_performance_field_map, row, copy(place_of_performance_value_map))

        # If awarding toptier agency code (aka CGAC) is not supplied on the D1 record,
        # use the sub tier code to look it up. This code assumes that all incoming
        # records will supply an awarding subtier agency code
        if row['awarding_agency_code'] is None or len(row['awarding_agency_code'].strip()) < 1:
            row['awarding_agency_code'] = Agency.get_by_subtier(
                row["awarding_sub_tier_agency_c"]).toptier_agency.cgac_code
        # If funding toptier agency code (aka CGAC) is empty, try using the sub
        # tier funding code to look it up. Unlike the awarding agency, we can't
        # assume that the funding agency subtier code will always be present.
        if row['funding_agency_code'] is None or len(row['funding_agency_code'].strip()) < 1:
            funding_agency = Agency.get_by_subtier(row["funding_sub_tier_agency_co"])
            row['funding_agency_code'] = (
                funding_agency.toptier_agency.cgac_code if funding_agency is not None
                else None)

        # Find the award that this award transaction belongs to. If it doesn't exist, create it.
        awarding_agency = Agency.get_by_toptier_subtier(
            row['awarding_agency_code'],
            row["awarding_sub_tier_agency_c"]
        )
        created, award = Award.get_or_create_summary_award(
            awarding_agency=awarding_agency,
            piid=row.get('piid'),
            fain=row.get('fain'),
            uri=row.get('uri'),
            parent_award_piid=row.get('parent_award_id'))  # It is a FAIN/PIID/URI, not our db's pk
        award.save()

        award_update_id_list.append(award.id)
        award_contract_update_id_list.append(award.id)

        parent_txn_value_map = {
            "award": award,
            "awarding_agency": awarding_agency,
            "funding_agency": Agency.get_by_toptier_subtier(row['funding_agency_code'],
                                                            row["funding_sub_tier_agency_co"]),
            "recipient": legal_entity,
            "place_of_performance": pop_location,
            'submission': submission_attributes,
            "period_of_performance_start_date": format_date(row['period_of_performance_star']),
            "period_of_performance_current_end_date": format_date(row['period_of_performance_curr']),
            "action_date": format_date(row['action_date']),
        }

        transaction_dict = load_data_into_model(
            TransactionNormalized(),  # thrown away
            row,
            field_map=contract_field_map,
            value_map=parent_txn_value_map,
            as_dict=True)

        transaction = TransactionNormalized.get_or_create_transaction(**transaction_dict)
        transaction.save()

        contract_value_map = {
            'submission': submission_attributes,
            'reporting_period_start': submission_attributes.reporting_period_start,
            'reporting_period_end': submission_attributes.reporting_period_end,
            "period_of_performance_potential_end_date": format_date(row['period_of_perf_potential_e'])
        }

        contract_instance = load_data_into_model(
            TransactionFPDS(),  # thrown away
            row,
            field_map=contract_field_map,
            value_map=contract_value_map,
            as_dict=True)

        transaction_contract = TransactionFPDS(transaction=transaction, **contract_instance)
        transaction_contract.save()
    logger.info('\n\n\n\nFile D1 time elapsed: {}'.format(time.time() - d_start_time))


def no_preprocessing(row):
    """For data whose rows require no preprocessing."""

    return row


# TODO: Remove this function. Keeping it for now to refer to in case we have questions about past submissions.
def load_file_d2(
        submission_attributes, award_financial_assistance_data, db_cursor, quick, row_preprocessor=no_preprocessing
):
    """
    Process and load file D2 broker data (financial assistance award txns).
    """

    d_start_time = time.time()

    if quick:
        setup_broker_fdw()

        parameters = {'broker_submission_id': submission_attributes.broker_submission_id}
        run_sql_file('usaspending_api/etl/management/load_file_d2.sql', parameters)
        logger.info('\n\n\n\nFile D2 time elapsed: {}'.format(time.time() - d_start_time))
        return

    legal_entity_location_field_map = {
        "address_line1": "legal_entity_address_line1",
        "address_line2": "legal_entity_address_line2",
        "address_line3": "legal_entity_address_line3",
        "city_code": "legal_entity_city_code",
        "city_name": "legal_entity_city_name",
        "congressional_code": "legal_entity_congressional",
        "county_code": "legal_entity_county_code",
        "county_name": "legal_entity_county_name",
        "foreign_city_name": "legal_entity_foreign_city",
        "foreign_postal_code": "legal_entity_foreign_posta",
        "foreign_province": "legal_entity_foreign_provi",
        "state_code": "legal_entity_state_code",
        "state_name": "legal_entity_state_name",
        "zip5": "legal_entity_zip5",
        "zip_last4": "legal_entity_zip_last4",
        "location_country_code": "legal_entity_country_code"
    }

    place_of_performance_field_map = {
        "city_name": "place_of_performance_city",
        "performance_code": "place_of_performance_code",
        "congressional_code": "place_of_performance_congr",
        "county_name": "place_of_perform_county_na",
        "foreign_location_description": "place_of_performance_forei",
        "state_name": "place_of_perform_state_nam",
        "zip4": "place_of_performance_zip4a",
        "location_country_code": "place_of_perform_country_c"

    }

    legal_entity_location_value_map = {
        "recipient_flag": True
    }

    place_of_performance_value_map = {
        "place_of_performance_flag": True
    }

    fad_field_map = {
        "type": "assistance_type",
        "description": "award_description",
    }

    total_rows = len(award_financial_assistance_data)

    start_time = datetime.now()
    for index, row in enumerate(award_financial_assistance_data, 1):
        if not (index % 100):
            logger.info('D2 File Load: Loading row {} of {} ({})'.format(str(index),
                                                                         str(total_rows),
                                                                         datetime.now() - start_time))

        row = row_preprocessor(row)

        legal_entity_location, created = get_or_create_location(
            legal_entity_location_field_map, row, legal_entity_location_value_map
        )

        recipient_name = row['awardee_or_recipient_legal']
        if recipient_name is None:
            recipient_name = ""

        # Create the legal entity if it doesn't exist
        legal_entity, created = LegalEntity.objects.get_or_create(
            recipient_unique_id=row['awardee_or_recipient_uniqu'],
            recipient_name=recipient_name
        )

        if created:
            legal_entity_value_map = {
                "location": legal_entity_location,
            }
            legal_entity = load_data_into_model(legal_entity, row, value_map=legal_entity_value_map, save=True)

        # Create the place of performance location
        pop_location, created = get_or_create_location(
            place_of_performance_field_map, row, place_of_performance_value_map
        )

        # If awarding toptier agency code (aka CGAC) is not supplied on the D2 record,
        # use the sub tier code to look it up. This code assumes that all incoming
        # records will supply an awarding subtier agency code
        if row['awarding_agency_code'] is None or len(row['awarding_agency_code'].strip()) < 1:
            row['awarding_agency_code'] = Agency.get_by_subtier(
                row["awarding_sub_tier_agency_c"]).toptier_agency.cgac_code
        # If funding toptier agency code (aka CGAC) is empty, try using the sub
        # tier funding code to look it up. Unlike the awarding agency, we can't
        # assume that the funding agency subtier code will always be present.
        if row['funding_agency_code'] is None or len(row['funding_agency_code'].strip()) < 1:
            funding_agency = Agency.get_by_subtier(row["funding_sub_tier_agency_co"])
            row['funding_agency_code'] = (
                funding_agency.toptier_agency.cgac_code if funding_agency is not None
                else None)

        # Find the award that this award transaction belongs to. If it doesn't exist, create it.
        awarding_agency = Agency.get_by_toptier_subtier(
            row['awarding_agency_code'],
            row["awarding_sub_tier_agency_c"]
        )
        created, award = Award.get_or_create_summary_award(
            awarding_agency=awarding_agency,
            piid=row.get('piid'),
            fain=row.get('fain'),
            uri=row.get('uri'))
        award.save()

        award_update_id_list.append(award.id)

        parent_txn_value_map = {
            "award": award,
            "awarding_agency": awarding_agency,
            "funding_agency": Agency.get_by_toptier_subtier(row['funding_agency_code'],
                                                            row["funding_sub_tier_agency_co"]),
            "recipient": legal_entity,
            "place_of_performance": pop_location,
            'submission': submission_attributes,
            "period_of_performance_start_date": format_date(row['period_of_performance_star']),
            "period_of_performance_current_end_date": format_date(row['period_of_performance_curr']),
            "action_date": format_date(row['action_date']),
        }

        transaction_dict = load_data_into_model(
            TransactionNormalized(),  # thrown away
            row,
            field_map=fad_field_map,
            value_map=parent_txn_value_map,
            as_dict=True)

        transaction = TransactionNormalized.get_or_create_transaction(**transaction_dict)
        transaction.save()

        fad_value_map = {
            "submission": submission_attributes,
            "cfda": Cfda.objects.filter(program_number=row['cfda_number']).first(),
            'reporting_period_start': submission_attributes.reporting_period_start,
            'reporting_period_end': submission_attributes.reporting_period_end,
            "period_of_performance_start_date": format_date(row['period_of_performance_star']),
            "period_of_performance_current_end_date": format_date(row['period_of_performance_curr']),
        }

        financial_assistance_data = load_data_into_model(
            TransactionFABS(),  # thrown away
            row,
            field_map=fad_field_map,
            value_map=fad_value_map,
            as_dict=True)

        transaction_assistance = TransactionFABS.get_or_create_2(transaction=transaction, **financial_assistance_data)
        transaction_assistance.save()

    logger.info('\n\n\n\nFile D2 time elapsed: {}'.format(time.time() - d_start_time))


def format_date(date_string):
    try:
        return parser.parse(date_string).date()
    except (TypeError, ValueError):
        return None


def load_data_into_model(model_instance, data, **kwargs):
    """
    Loads data into a model instance
    Data should be a row, a dict of field -> value pairs
    Keyword args:
        field_map - A map of field columns to data columns. This is so you can map
                    a field in the data to a different field in the model. For instance,
                    model.tas_rendering_label = data['tas'] could be set up like this:
                    field_map = {'tas_rendering_label': 'tas'}
                    The algorithm checks for a value map before a field map, so if the
                    column is present in both value_map and field_map, value map takes
                    precedence over the other
        value_map - Want to force or override a value? Specify the field name for the
                    instance and the data you want to load. Example:
                    {'update_date': timezone.now()}
                    The algorithm checks for a value map before a field map, so if the
                    column is present in both value_map and field_map, value map takes
                    precedence over the other
        save - Defaults to False, but when set to true will save the model at the end
        reverse -   Field names matching this regex should be reversed
                    (multiplied by -1) before saving.
        as_dict - If true, returns the model as a dict instead of saving or altering
    """
    field_map = kwargs.get('field_map')
    value_map = kwargs.get('value_map')
    save = kwargs.get('save', False)
    as_dict = kwargs.get('as_dict', False)
    reverse = kwargs.get('reverse')

    # Grab all the field names from the meta class of the model instance
    fields = [field.name for field in model_instance._meta.get_fields()]
    mod = model_instance

    if as_dict:
        mod = {}

    for field in fields:
        # Let's handle the data source field here for all objects
        if field == 'data_source':
            store_value(mod, field, 'DBR', reverse)
        broker_field = field
        # If our field is the 'long form' field, we need to get what it maps to
        # in the broker so we can map the data properly
        if broker_field in LONG_TO_TERSE_LABELS:
            broker_field = LONG_TO_TERSE_LABELS[broker_field]
        sts = False
        if value_map:
            if broker_field in value_map:
                store_value(mod, field, value_map[broker_field], reverse)
                sts = True
            elif field in value_map:
                store_value(mod, field, value_map[field], reverse)
                sts = True
        if field_map and not sts:
            if broker_field in field_map:
                try:
                    store_value(mod, field, data[field_map[broker_field]], reverse)
                    sts = True
                except KeyError:
                    print('column {} missing from data'.format(field_map[broker_field]))
            elif field in field_map:
                store_value(mod, field, data[field_map[field]], reverse)
                sts = True
        if broker_field in data and not sts:
            store_value(mod, field, data[broker_field], reverse)
        elif field in data and not sts:
            store_value(mod, field, data[field], reverse)

    if save:
        model_instance.save()
    if as_dict:
        return mod
    else:
        return model_instance


def create_location(location_map, row, location_value_map=None):
    """
    Create a location object

    Input parameters:
        - location_map: a dictionary with key = field name on the location model and value = corresponding field name
          on the current row of data
        - row: the row of data currently being loaded
    """
    if location_value_map is None:
        location_value_map = {}

    row = canonicalize_location_dict(row)
    location_data = load_data_into_model(
        Location(), row, value_map=location_value_map, field_map=location_map, as_dict=True, save=False)

    return Location.objects.create(**location_data)


def get_or_create_location(location_map, row, location_value_map=None, empty_location=None, d_file=False, save=True):
    """
    Retrieve or create a location object

    Input parameters:
        - location_map: a dictionary with key = field name on the location model
            and value = corresponding field name on the current row of data
        - row: the row of data currently being loaded
    """
    if location_value_map is None:
        location_value_map = {}

    row = canonicalize_location_dict(row)

    # For only FABS
    if "place_of_performance_code" in row:
        # If the recipient's location country code is empty or it's 'UNITED STATES
        # OR the place of performance location country code is empty and the performance code isn't 00FORGN
        # OR the place of performance location country code is empty and there isn't a performance code
        # OR the country code is a US territory
        # THEN we can assume that the location country code is 'USA'
        if ('recipient_flag' in location_value_map and location_value_map['recipient_flag'] and
                (row[location_map.get('location_country_code')] is None or
                    row[location_map.get('location_country_code')] == 'UNITED STATES')) or \
                ('place_of_performance_flag' in location_value_map and
                    location_value_map['place_of_performance_flag'] and
                    row[location_map.get('location_country_code')] is None and
                    "performance_code" in location_map and row[location_map["performance_code"]] != '00FORGN') or \
                ('place_of_performance_flag' in location_value_map and
                    location_value_map['place_of_performance_flag'] and
                    row[location_map.get('location_country_code')] is None and
                    "performance_code" not in location_map) or \
                (row[location_map.get('location_country_code')] in territory_country_codes):
            row[location_map["location_country_code"]] = 'USA'

    state_code = row.get(location_map.get('state_code'))
    if state_code is not None:
        # Remove . in state names (i.e. D.C.)
        location_value_map.update({'state_code': state_code.replace('.', '')})

    location_value_map.update({
        'location_country_code': location_map.get('location_country_code'),
        'country_name': location_map.get('location_country_name'),
        'state_code': None,  # expired
        'state_name': None,
    })

    location_data = load_data_into_model(
        Location(), row, value_map=location_value_map, field_map=location_map, as_dict=True)

    del location_data['data_source']  # hacky way to ensure we don't create a series of empty location records
    if len(location_data):

        if len(location_data) == 1 and "place_of_performance_flag" in location_data and\
                location_data["place_of_performance_flag"]:
            location_object = None
            created = False
        elif save:
            location_object = load_data_into_model(Location(), row, value_map=location_value_map,
                                                   field_map=location_map, as_dict=False, save=True)
            created = False
        else:
            location_object = load_data_into_model(Location(), row, value_map=location_value_map,
                                                   field_map=location_map, as_dict=False)
            # location_object = Location.objects.create(**location_data)
            created = True

        return location_object, created
    else:
        # record had no location information at all
<<<<<<< HEAD
        return None, None
=======
        return None, None


def store_value(model_instance_or_dict, field, value, reverse=None):
    # turn datetimes into dates
    if field.endswith('date') and isinstance(value, str):
        try:
            value = dateutil.parser.parse(value).date()
        except (TypeError, ValueError):
            pass

    if reverse and reverse.search(field):
        try:
            value = -1 * Decimal(value)
        except TypeError:
            pass

    if isinstance(model_instance_or_dict, dict):
        model_instance_or_dict[field] = value
    else:
        setattr(model_instance_or_dict, field, value)
>>>>>>> a51c15f0
<|MERGE_RESOLUTION|>--- conflicted
+++ resolved
@@ -604,9 +604,6 @@
         return location_object, created
     else:
         # record had no location information at all
-<<<<<<< HEAD
-        return None, None
-=======
         return None, None
 
 
@@ -627,5 +624,4 @@
     if isinstance(model_instance_or_dict, dict):
         model_instance_or_dict[field] = value
     else:
-        setattr(model_instance_or_dict, field, value)
->>>>>>> a51c15f0
+        setattr(model_instance_or_dict, field, value)