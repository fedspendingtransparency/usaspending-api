--- conflicted
+++ resolved
@@ -7,49 +7,29 @@
     get_active_spark_session,
     get_jvm_logger,
 )
-<<<<<<< HEAD
 from usaspending_api.recipient.delta_models import (
-    recipient_lookup_create_sql_string,
+    RECIPIENT_LOOKUP_DELTA_COLUMNS,
     recipient_lookup_load_sql_string_list,
     RECIPIENT_LOOKUP_POSTGRES_COLUMNS,
+    rpt_recipient_lookup_create_sql_string,
 )
 from usaspending_api.recipient.models import RecipientLookup
-=======
 from usaspending_api.common.etl.spark import create_ref_temp_views
->>>>>>> d2ba60ce
 from usaspending_api.search.delta_models.award_search import (
+    AWARD_SEARCH_COLUMNS,
     award_search_create_sql_string,
     award_search_load_sql_string,
-    AWARD_SEARCH_COLUMNS,
     AWARD_SEARCH_POSTGRES_COLUMNS,
 )
 from usaspending_api.search.models import TransactionSearch, AwardSearch
 from usaspending_api.transactions.delta_models import (
+    TRANSACTION_SEARCH_COLUMNS,
     transaction_search_create_sql_string,
     transaction_search_load_sql_string,
-    TRANSACTION_SEARCH_COLUMNS,
     TRANSACTION_SEARCH_POSTGRES_COLUMNS,
 )
 
 TABLE_SPEC = {
-<<<<<<< HEAD
-=======
-    "transaction_search": {
-        "model": TransactionSearch,
-        "is_from_broker": False,
-        "source_query": transaction_search_load_sql_string,
-        "source_database": None,
-        "source_table": None,
-        "destination_database": "rpt",
-        "swap_table": "transaction_search",
-        "swap_schema": "rpt",
-        "partition_column": "transaction_id",
-        "delta_table_create_sql": transaction_search_create_sql_string,
-        "source_schema": TRANSACTION_SEARCH_POSTGRES_COLUMNS,
-        "custom_schema": "recipient_hash STRING, federal_accounts STRING",
-        "column_names": list(TRANSACTION_SEARCH_COLUMNS),
-    },
->>>>>>> d2ba60ce
     "award_search": {
         "model": AwardSearch,
         "is_from_broker": False,
@@ -77,9 +57,10 @@
         "swap_table": None,
         "swap_schema": None,
         "partition_column": "recipient_hash",
-        "delta_table_create_sql": recipient_lookup_create_sql_string,
+        "delta_table_create_sql": rpt_recipient_lookup_create_sql_string,
         "source_schema": RECIPIENT_LOOKUP_POSTGRES_COLUMNS,
         "custom_schema": "recipient_hash STRING",
+        "column_names": list(RECIPIENT_LOOKUP_DELTA_COLUMNS),
     },
     "transaction_search": {
         "model": TransactionSearch,
@@ -94,6 +75,7 @@
         "delta_table_create_sql": transaction_search_create_sql_string,
         "source_schema": TRANSACTION_SEARCH_POSTGRES_COLUMNS,
         "custom_schema": "recipient_hash STRING, federal_accounts STRING",
+        "column_names": list(TRANSACTION_SEARCH_COLUMNS),
     },
 }
 
