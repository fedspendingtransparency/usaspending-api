from django.core.management.base import BaseCommand
from pyspark.sql import SparkSession

from usaspending_api.common.etl.spark import create_ref_temp_views
from usaspending_api.common.helpers.spark_helpers import (
    configure_spark_session,
    get_active_spark_session,
    get_jvm_logger,
)
from usaspending_api.config import CONFIG
from usaspending_api.recipient.delta_models import (
    RECIPIENT_LOOKUP_DELTA_COLUMNS,
    recipient_lookup_load_sql_string_list,
    RECIPIENT_LOOKUP_POSTGRES_COLUMNS,
    recipient_profile_create_sql_string,
    recipient_profile_load_sql_strings,
    RECIPIENT_PROFILE_POSTGRES_COLUMNS,
    rpt_recipient_lookup_create_sql_string,
    RECIPIENT_PROFILE_DELTA_COLUMNS,
)
from usaspending_api.recipient.models import RecipientLookup, RecipientProfile
from usaspending_api.search.delta_models.award_search import (
    AWARD_SEARCH_COLUMNS,
    award_search_create_sql_string,
    award_search_load_sql_string,
    AWARD_SEARCH_POSTGRES_COLUMNS,
)
from usaspending_api.search.delta_models.subaward_search import (
    SUBAWARD_SEARCH_COLUMNS,
    subaward_search_create_sql_string,
    subaward_search_load_sql_string,
    SUBAWARD_SEARCH_COLUMNS,
    SUBAWARD_SEARCH_POSTGRES_COLUMNS,
    SUBAWARD_SEARCH_POSTGRES_VECTORS,
)
from usaspending_api.search.models import TransactionSearch, AwardSearch, SubawardSearch
from usaspending_api.transactions.delta_models import (
    TRANSACTION_SEARCH_COLUMNS,
    transaction_search_create_sql_string,
    transaction_search_load_sql_string,
    TRANSACTION_SEARCH_POSTGRES_COLUMNS,
)

TABLE_SPEC = {
    "award_search": {
        "model": AwardSearch,
        "is_from_broker": False,
        "source_query": award_search_load_sql_string,
        "source_database": None,
        "source_table": None,
        "destination_database": "rpt",
        "swap_table": "award_search",
        "swap_schema": "rpt",
        "partition_column": "award_id",
        "partition_column_type": "numeric",
        "is_partition_column_unique": True,
        "delta_table_create_sql": award_search_create_sql_string,
        "source_schema": AWARD_SEARCH_POSTGRES_COLUMNS,
        "custom_schema": "recipient_hash STRING, federal_accounts STRING, cfdas ARRAY<STRING>,"
        " tas_components ARRAY<STRING>",
        "column_names": list(AWARD_SEARCH_COLUMNS),
        "tsvectors": None,
    },
    "recipient_lookup": {
        "model": RecipientLookup,
        "is_from_broker": False,
        "source_query": recipient_lookup_load_sql_string_list,
        "source_database": None,
        "source_table": None,
        "destination_database": "rpt",
        "swap_table": None,
        "swap_schema": None,
        "partition_column": "recipient_hash",
        "partition_column_type": "string",
        "is_partition_column_unique": True,
        "delta_table_create_sql": rpt_recipient_lookup_create_sql_string,
        "source_schema": RECIPIENT_LOOKUP_POSTGRES_COLUMNS,
        "custom_schema": "recipient_hash STRING",
        "column_names": list(RECIPIENT_LOOKUP_DELTA_COLUMNS),
        "tsvectors": None,
    },
    "recipient_profile": {
        "model": RecipientProfile,
        "source_query": recipient_profile_load_sql_strings,
        "source_database": None,
        "source_table": None,
        "destination_database": "rpt",
        "swap_table": "recipient_profile",
        "swap_schema": "rpt",
        "partition_column": "recipient_hash",  # This isn't used for anything
        "partition_column_type": "string",
        "is_partition_column_unique": False,
        "delta_table_create_sql": recipient_profile_create_sql_string,
        "source_schema": RECIPIENT_PROFILE_POSTGRES_COLUMNS,
        "custom_schema": "recipient_hash STRING",
        "column_names": [x for x in list(RECIPIENT_PROFILE_DELTA_COLUMNS) if x != "id"],
        "tsvectors": None,
    },
    "transaction_search": {
        "model": TransactionSearch,
        "is_from_broker": False,
        "source_query": transaction_search_load_sql_string,
        "source_database": None,
        "source_table": None,
        "destination_database": "rpt",
        "swap_table": "transaction_search",
        "swap_schema": "rpt",
        "partition_column": "transaction_id",
        "partition_column_type": "numeric",
        "is_partition_column_unique": True,
        "delta_table_create_sql": transaction_search_create_sql_string,
        "source_schema": TRANSACTION_SEARCH_POSTGRES_COLUMNS,
        "custom_schema": "recipient_hash STRING, federal_accounts STRING, parent_recipient_hash STRING",
        "column_names": list(TRANSACTION_SEARCH_COLUMNS),
        "tsvectors": None,
    },
    "subaward_search": {
<<<<<<< HEAD
        "model": SubawardSearch,
        "broker": False,
=======
        "model": None,
        "is_from_broker": False,
>>>>>>> 2549fa16
        "source_query": subaward_search_load_sql_string,
        "source_database": None,
        "source_table": None,
        "destination_database": "rpt",
        "swap_table": None,
        "swap_schema": None,
        "partition_column": "broker_subaward_id",
        "partition_column_type": "numeric",
        "delta_table_create_sql": subaward_search_create_sql_string,
        "source_schema": SUBAWARD_SEARCH_POSTGRES_COLUMNS,
        "custom_schema": "treasury_account_identifiers ARRAY<INTEGER>",
        "column_names": list(SUBAWARD_SEARCH_COLUMNS),
<<<<<<< HEAD
        "tsvectors": SUBAWARD_SEARCH_POSTGRES_VECTORS,
=======
>>>>>>> 2549fa16
    },
}


class Command(BaseCommand):

    help = """
    This command reads data via a Spark SQL query that relies on delta tables that have already been loaded paired
    with temporary views of tables in a Postgres database. As of now, it only supports a full reload of a table.
    All existing data will be deleted before new data is written.
    """

    # Values defined in the handler
    destination_database: str
    destination_table_name: str
    spark: SparkSession

    def add_arguments(self, parser):
        parser.add_argument(
            "--destination-table",
            type=str,
            required=True,
            help="The destination Delta Table to write the data",
            choices=list(TABLE_SPEC),
        )
        parser.add_argument(
            "--alt-db",
            type=str,
            required=False,
            help="An alternate database (aka schema) in which to create this table, overriding the TABLE_SPEC db",
        )
        parser.add_argument(
            "--alt-name",
            type=str,
            required=False,
            help="An alternate delta table name for the created table, overriding the TABLE_SPEC destination_table "
            "name",
        )

    def handle(self, *args, **options):
        extra_conf = {
            # Config for Delta Lake tables and SQL. Need these to keep Dela table metadata in the metastore
            "spark.sql.extensions": "io.delta.sql.DeltaSparkSessionExtension",
            "spark.sql.catalog.spark_catalog": "org.apache.spark.sql.delta.catalog.DeltaCatalog",
            # See comment below about old date and time values cannot parsed without these
            "spark.sql.legacy.parquet.datetimeRebaseModeInWrite": "LEGACY",  # for dates at/before 1900
            "spark.sql.legacy.parquet.int96RebaseModeInWrite": "LEGACY",  # for timestamps at/before 1900
            "spark.sql.jsonGenerator.ignoreNullFields": "false",  # keep nulls in our json
        }

        self.spark = get_active_spark_session()
        spark_created_by_command = False
        if not self.spark:
            spark_created_by_command = True
            self.spark = configure_spark_session(**extra_conf, spark_context=self.spark)  # type: SparkSession

        # Setup Logger
        logger = get_jvm_logger(self.spark, __name__)

        # Resolve Parameters
        destination_table = options["destination_table"]
        table_spec = TABLE_SPEC[destination_table]
        self.destination_database = options["alt_db"] or table_spec["destination_database"]
        self.destination_table_name = options["alt_name"] or destination_table.split(".")[-1]

        # Set the database that will be interacted with for all Delta Lake table Spark-based activity
        logger.info(f"Using Spark Database: {self.destination_database}")
        self.spark.sql(f"use {self.destination_database};")

        # Create User Defined Functions if needed
        if table_spec.get("user_defined_functions"):
            for udf_args in table_spec["user_defined_functions"]:
                self.spark.udf.register(**udf_args)

        create_ref_temp_views(self.spark)

        load_query = table_spec["source_query"]
        if isinstance(load_query, list):
            for index, query in enumerate(load_query):
                logger.info(f"Running query number: {index + 1}\nPreview of query: {query[:100]}")
                self.run_spark_sql(query)
        else:
            self.run_spark_sql(load_query)

        if spark_created_by_command:
            self.spark.stop()

    def run_spark_sql(self, query):
        self.spark.sql(
            query.format(
                DESTINATION_DATABASE=self.destination_database,
                DESTINATION_TABLE=self.destination_table_name,
                DELTA_LAKE_S3_PATH=CONFIG.DELTA_LAKE_S3_PATH,
            )
        )<|MERGE_RESOLUTION|>--- conflicted
+++ resolved
@@ -115,13 +115,8 @@
         "tsvectors": None,
     },
     "subaward_search": {
-<<<<<<< HEAD
         "model": SubawardSearch,
-        "broker": False,
-=======
-        "model": None,
-        "is_from_broker": False,
->>>>>>> 2549fa16
+        "is_from_broker": False,
         "source_query": subaward_search_load_sql_string,
         "source_database": None,
         "source_table": None,
@@ -134,10 +129,7 @@
         "source_schema": SUBAWARD_SEARCH_POSTGRES_COLUMNS,
         "custom_schema": "treasury_account_identifiers ARRAY<INTEGER>",
         "column_names": list(SUBAWARD_SEARCH_COLUMNS),
-<<<<<<< HEAD
         "tsvectors": SUBAWARD_SEARCH_POSTGRES_VECTORS,
-=======
->>>>>>> 2549fa16
     },
 }
 
