--- conflicted
+++ resolved
@@ -19,12 +19,8 @@
     Agency, CFDAProgram, LegalEntity, Location, ObjectClass, RefCountryCode, RefProgramActivity)
 from usaspending_api.submissions.models import SubmissionAttributes
 from usaspending_api.etl.award_helpers import update_awards, update_contract_awards
-<<<<<<< HEAD
 from usaspending_api.common.helpers import fy
-from usaspending_api.etl.helpers import get_fiscal_quarter
-=======
 from usaspending_api.etl.helpers import get_fiscal_quarter, get_previous_submission
->>>>>>> 1bca5e29
 
 # This dictionary will hold a map of tas_id -> treasury_account to ensure we don't
 # keep hitting the databroker DB for account data
@@ -162,13 +158,8 @@
                 'reporting_period_end': submission_attributes.reporting_period_end,
                 'treasury_account': treasury_account,
                 'appropriation_account_balances': account_balances,
-<<<<<<< HEAD
-                'object_class': get_or_create_object_class(row['object_class'], row['by_direct_reimbursable_fun'], self.logger),
+                'object_class': get_or_create_object_class(row['object_class'], row['by_direct_reimbursable_fun'], logger),
                 'program_activity_id': get_or_create_program_activity(row, submission_attributes)
-=======
-                'object_class': get_or_create_object_class(row['object_class'], row['by_direct_reimbursable_fun'], logger),
-                'program_activity_id': get_or_create_program_activity(row['program_activity_code'])
->>>>>>> 1bca5e29
             }
 
             load_data_into_model(financial_by_prg_act_obj_cls, row, value_map=value_map, save=True)
@@ -209,13 +200,8 @@
                 'reporting_period_start': submission_attributes.reporting_period_start,
                 'reporting_period_end': submission_attributes.reporting_period_end,
                 'treasury_account': treasury_account,
-<<<<<<< HEAD
-                'object_class': get_or_create_object_class(row['object_class'], row['by_direct_reimbursable_fun'], self.logger),
+                'object_class': get_or_create_object_class(row['object_class'], row['by_direct_reimbursable_fun'], logger),
                 'program_activity_id': get_or_create_program_activity(row, submission_attributes)
-=======
-                'object_class': get_or_create_object_class(row['object_class'], row['by_direct_reimbursable_fun'], logger),
-                'program_activity_id': get_or_create_program_activity(row['program_activity_code'])
->>>>>>> 1bca5e29
             }
 
             afd = load_data_into_model(award_financial_data, row, value_map=value_map, save=False)
