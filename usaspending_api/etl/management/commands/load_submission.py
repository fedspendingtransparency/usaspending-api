from datetime import datetime
from copy import copy
from decimal import Decimal
import logging
import re

from django.core.management import call_command
from django.db import connections
from django.db.models import Q
from django.core.cache import caches
import pandas as pd
import numpy as np

from usaspending_api.accounts.models import (
    AppropriationAccountBalances, AppropriationAccountBalancesQuarterly,
    TreasuryAppropriationAccount)
from usaspending_api.awards.models import (
    Award, FinancialAccountsByAwards,
    TransactionAssistance, Transaction)
from usaspending_api.financial_activities.models import (
    FinancialAccountsByProgramActivityObjectClass, TasProgramActivityObjectClassQuarterly)
from usaspending_api.references.models import (
    Agency, LegalEntity, ObjectClass, Cfda, RefProgramActivity)
from usaspending_api.submissions.models import SubmissionAttributes
from usaspending_api.etl.award_helpers import (
    get_award_financial_transaction, get_awarding_agency)
from usaspending_api.etl.helpers import get_fiscal_quarter, get_previous_submission
from usaspending_api.etl.broker_etl_helpers import dictfetchall, PhonyCursor
from usaspending_api.etl.subaward_etl import load_subawards

from usaspending_api.etl.management import load_base
from usaspending_api.etl.management.load_base import format_date, load_data_into_model

# This dictionary will hold a map of tas_id -> treasury_account to ensure we don't
# keep hitting the databroker DB for account data
TAS_ID_TO_ACCOUNT = {}

# Lists to store for update_awards and update_contract_awards
AWARD_UPDATE_ID_LIST = []

awards_cache = caches['awards']
logger = logging.getLogger('console')


class Command(load_base.Command):
    """
    This command will load a single submission from the DATA Act broker. If
    we've already loaded the specified broker submisison, this command
    will remove the existing records before loading them again.
    """
    help = "Loads a single submission from the DATA Act broker. The DATA_BROKER_DATABASE_URL environment variable must set so we can pull submission data from their db."

    def add_arguments(self, parser):
        parser.add_argument('submission_id', nargs=1, help='the data broker submission id to load', type=int)
        super(Command, self).add_arguments(parser)

    def handle_loading(self, db_cursor, *args, **options):

        # Grab the submission id
        submission_id = options['submission_id'][0]

        # Verify the ID exists in the database, and grab the data
        db_cursor.execute('SELECT * FROM submission WHERE submission_id = %s', [submission_id])
        submission_data = dictfetchall(db_cursor)

        if len(submission_data) == 0:
            logger.error('Could not find submission with id ' + str(submission_id))
            return
        elif len(submission_data) > 1:
            logger.error('Found multiple submissions with id ' + str(submission_id))
            return

        # We have a single submission, which is what we want
        submission_data = submission_data[0]
        broker_submission_id = submission_data['submission_id']
        del submission_data['submission_id']  # To avoid collisions with the newer PK system
        submission_attributes = get_submission_attributes(broker_submission_id, submission_data)

        # Move on, and grab file A data
        db_cursor.execute('SELECT * FROM appropriation WHERE submission_id = %s', [submission_id])
        appropriation_data = dictfetchall(db_cursor)
        logger.info('Acquired appropriation data for ' + str(submission_id) + ', there are ' + str(len(appropriation_data)) + ' rows.')
        load_file_a(submission_attributes, appropriation_data, db_cursor)

        # Let's get File B information
        prg_act_obj_cls_data = get_file_b(submission_attributes, db_cursor)
        logger.info('Acquired program activity object class data for ' + str(submission_id) + ', there are ' + str(len(prg_act_obj_cls_data)) + ' rows.')
        load_file_b(submission_attributes, prg_act_obj_cls_data, db_cursor)

        # File D2
        db_cursor.execute('SELECT * FROM award_financial_assistance WHERE submission_id = %s', [submission_id])
        award_financial_assistance_data = dictfetchall(db_cursor)
        logger.info('Acquired award financial assistance data for ' + str(submission_id) + ', there are ' + str(len(award_financial_assistance_data)) + ' rows.')
        load_base.load_file_d2(submission_attributes, award_financial_assistance_data, db_cursor)

        # File D1
        db_cursor.execute('SELECT * FROM award_procurement WHERE submission_id = %s', [submission_id])
        procurement_data = dictfetchall(db_cursor)
        logger.info('Acquired award procurement data for ' + str(submission_id) + ', there are ' + str(len(procurement_data)) + ' rows.')
        load_base.load_file_d1(submission_attributes, procurement_data, db_cursor)

        # Let's get File C information
        # Note: we load File C last, because the D1 and D2 files have the awarding
        # agency top tier (CGAC) and sub tier data needed to look up/create
        # the most specific possible corresponding award. When looking up/
        # creating awards for File C, we dont have sub-tier agency info, so
        # we'll do our best to match them to the more specific award records
        # already created by the D file load

        award_financial_query = 'SELECT * FROM award_financial WHERE submission_id = %s'
        if isinstance(db_cursor, PhonyCursor):  # spoofed data for test
            award_financial_frame = pd.DataFrame(db_cursor.db_responses[award_financial_query])
        else:  # real data
            award_financial_frame = pd.read_sql(award_financial_query % submission_id,
                                                connections['data_broker'])
        logger.info('Acquired award financial data for {}, there are {} rows.'
                    .format(submission_id, award_financial_frame.shape[0]))
        load_file_c(submission_attributes, db_cursor, award_financial_frame)

        # Once all the files have been processed, run any global
        # cleanup/post-load tasks.
        # 1. Load subawards
        try:
            load_subawards(submission_attributes, db_cursor)
        except:
            logger.warn("Error loading subawards for this submission")

        # Cleanup not specific to this submission is run in the `.handle` method


def get_or_create_object_class(row_object_class, row_direct_reimbursable, logger):
    """Lookup an object class record.

        Args:
            row_object_class: object class from the broker
            row_by_direct_reimbursable_fun: direct/reimbursable flag from the broker
                (used only when the object_class is 3 digits instead of 4)
    """

    row = Bunch(object_class=row_object_class, by_direct_reimbursable_fun=row_direct_reimbursable)
    return get_or_create_object_class_rw(row, logger)


class Bunch:
    'Generic class to hold a group of attributes.'

    def __init__(self, **kwds):
        self.__dict__.update(kwds)


def get_or_create_object_class_rw(row, logger):
    """Lookup an object class record.

       (As ``get_or_create_object_class``, but arguments are bunched into a ``row`` object.)

        Args:
            row.object_class: object class from the broker
            row.by_direct_reimbursable_fun: direct/reimbursable flag from the broker
                (used only when the object_class is 3 digits instead of 4)
    """

    if len(row.object_class) == 4:
        # this is a 4 digit object class, 1st digit = direct/reimbursable information
        direct_reimbursable = row.object_class[:1]
        object_class = row.object_class[1:]
    else:
        # the object class field is the 3 digit version, so grab direct/reimbursable
        # information from a separate field
        if row.by_direct_reimbursable_fun is None:
            direct_reimbursable = None
        elif row.by_direct_reimbursable_fun.lower() == 'd':
            direct_reimbursable = 1
        elif row.by_direct_reimbursable_fun.lower() == 'r':
            direct_reimbursable = 2
        else:
            direct_reimbursable = None
        object_class = row.object_class

    # set major object class; note that we shouldn't have to do this
    # once we have a complete list of object classes loaded to ObjectClass
    # (we only fill it in now should it be needed by the subsequent get_or_create)
    major_object_class = '{}0'.format(object_class[:1])
    if major_object_class == '10':
        major_object_class_name = 'Personnel compensation and benefits'
    elif major_object_class == '20':
        major_object_class_name = 'Contractual services and supplies'
    elif major_object_class == '30':
        major_object_class_name = 'Acquisition of assets'
    elif major_object_class == '40':
        major_object_class_name = 'Grants and fixed charges'
    else:
        major_object_class_name = 'Other'

    # we couldn't find a matching object class record, so create one
    # (note: is this really what we want to do? should we map to an 'unknown' instead?)
    # should
    obj_class, created = ObjectClass.objects.get_or_create(
        major_object_class=major_object_class,
        major_object_class_name=major_object_class_name,
        object_class=object_class,
        direct_reimbursable=direct_reimbursable)
    if created:
        logger.warning('Created missing object_class record for {}'.format(object_class))

    return obj_class


def get_or_create_program_activity(row, submission_attributes):
    # We do it this way rather than .get_or_create because we do not want to
    # duplicate existing pk's with null values
    filters = {'program_activity_code': row['program_activity_code'],
               'budget_year': submission_attributes.reporting_fiscal_year,
               'responsible_agency_id': row['agency_identifier'],
               'main_account_code': row['main_account_code'], }
    prg_activity = RefProgramActivity.objects.filter(**filters).first()
    if prg_activity is None and row['program_activity_code'] is not None:
        # If the PA has a blank name, create it with the value in the row.
        # PA loader should overwrite the names for the unique PAs from the official
        # domain values list if the title needs updating, but for now grab it from the submission
        prg_activity = RefProgramActivity.objects.create(**filters, program_activity_name=row['program_activity_name'])
        logger.warning('Created missing program activity record for {}'.format(str(filters)))

    return prg_activity


def get_treasury_appropriation_account_tas_lookup(tas_lookup_id, db_cursor):
    """Get the matching TAS object from the broker database and save it to our running list."""
    if tas_lookup_id in TAS_ID_TO_ACCOUNT:
        return TAS_ID_TO_ACCOUNT[tas_lookup_id]
    # Checks the broker DB tas_lookup table for the tas_id and returns the matching TAS object in the datastore
    db_cursor.execute('SELECT * FROM tas_lookup WHERE account_num = %s', [tas_lookup_id])
    tas_data = dictfetchall(db_cursor)

    # These or "" convert from none to a blank string, which is how the TAS table stores nulls
    q_kwargs = {
        "allocation_transfer_agency_id": tas_data[0]["allocation_transfer_agency"] or "",
        "agency_id": tas_data[0]["agency_identifier"] or "",
        "beginning_period_of_availability": tas_data[0]["beginning_period_of_availa"] or "",
        "ending_period_of_availability": tas_data[0]["ending_period_of_availabil"] or "",
        "availability_type_code": tas_data[0]["availability_type_code"] or "",
        "main_account_code": tas_data[0]["main_account_code"] or "",
        "sub_account_code": tas_data[0]["sub_account_code"] or ""
    }

    TAS_ID_TO_ACCOUNT[tas_lookup_id] = TreasuryAppropriationAccount.objects.filter(Q(**q_kwargs)).first()
    return TAS_ID_TO_ACCOUNT[tas_lookup_id]


def get_submission_attributes(broker_submission_id, submission_data):
    """
    For a specified broker submission, return the existing corresponding usaspending
    submission record or create and return a new one.
    """
    # check if we already have an entry for this broker submission id; if not, create one
    submission_attributes, created = SubmissionAttributes.objects.get_or_create(
        broker_submission_id=broker_submission_id)

    if created:
        # this is the first time we're loading this broker submission
        logger.info('Creating broker submission id {}'.format(broker_submission_id))

    else:
        # we've already loaded this broker submission, so delete it before reloading
        # if there's another submission that references this one as a "previous submission"
        # do not proceed.
        # TODO: now that we're chaining submisisons together, get clarification on
        # what should happen when a submission in the middle of the chain is deleted
        downstream_submission = SubmissionAttributes.objects.filter(previous_submission=submission_attributes).first()
        if downstream_submission is not None:
            message = (
                'Broker submission {} (API submission id = {}) has a downstream submission (id={}) and '
                'cannot be deleted'.format(
                    broker_submission_id,
                    submission_attributes.submission_id,
                    downstream_submission.submission_id)
            )
            raise ValueError(message)

        logger.info('Broker submission id {} already exists. It will be deleted.'.format(broker_submission_id))
        call_command('rm_submission', broker_submission_id)

    # Find the previous submission for this CGAC and fiscal year (if there is one)
    previous_submission = get_previous_submission(
        submission_data['cgac_code'],
        submission_data['reporting_fiscal_year'],
        submission_data['reporting_fiscal_period'])

    # Update and save submission attributes
    field_map = {
        'reporting_period_start': 'reporting_start_date',
        'reporting_period_end': 'reporting_end_date',
        'quarter_format_flag': 'is_quarter_format',
    }

    # Create our value map - specific data to load
    value_map = {
        'broker_submission_id': broker_submission_id,
        'reporting_fiscal_quarter': get_fiscal_quarter(
            submission_data['reporting_fiscal_period']),
        'previous_submission': None if previous_submission is None else previous_submission,
        # pull in broker's last update date to use as certified date
        'certified_date': submission_data['updated_at'].date() if type(submission_data['updated_at']) == datetime else None,
    }

    return load_data_into_model(
        submission_attributes, submission_data,
        field_map=field_map, value_map=value_map, save=True)


def load_file_a(submission_attributes, appropriation_data, db_cursor):
    """
    Process and load file A broker data (aka TAS balances,
    aka appropriation account balances).
    """
    reverse = re.compile('gross_outlay_amount_by_tas_cpe')
    # Create account objects
    for row in appropriation_data:

        # Check and see if there is an entry for this TAS
        treasury_account = get_treasury_appropriation_account_tas_lookup(
            row.get('tas_id'), db_cursor)
        if treasury_account is None:
            raise Exception('Could not find appropriation account for TAS: ' + row['tas'])

        # Now that we have the account, we can load the appropriation balances
        # TODO: Figure out how we want to determine what row is overriden by what row
        # If we want to correlate, the following attributes are available in the
        # data broker data that might be useful: appropriation_id, row_number
        # appropriation_balances = somethingsomething get appropriation balances...
        appropriation_balances = AppropriationAccountBalances()

        value_map = {
            'treasury_account_identifier': treasury_account,
            'submission': submission_attributes,
            'reporting_period_start': submission_attributes.reporting_period_start,
            'reporting_period_end': submission_attributes.reporting_period_end
        }

        field_map = {}

        load_data_into_model(appropriation_balances, row, field_map=field_map, value_map=value_map, save=True, reverse=reverse)

    AppropriationAccountBalances.populate_final_of_fy()

    # Insert File A quarterly numbers for this submission
    AppropriationAccountBalancesQuarterly.insert_quarterly_numbers(
        submission_attributes.submission_id)


def get_file_b(submission_attributes, db_cursor):
    """
    Get broker File B data for a specific submission.
    This function was added as a workaround for the fact that a few agencies
    (two, as of April, 2017: DOI and ACHP) submit multiple File B records
    for the same object class. These "dupes", come in as the same 4 digit object
    class code but with one of the direct reimbursable flags set to NULL.

    From our perspective, this is a duplicate, because we get our D/R info from
    the 1st digit of the object class when it's four digits.

    Thus, this function examines the File B data for a given submission. If
    it has the issue of "duplicate" object classes, it will squash the
    offending records together so that all financial totals are reporting
    as a single object class/program activity/TAS record as expected.

    If the broker validations change to prohibit this pattern in the data,
    this intervening function will no longer be necessary, we can go back to
    selecting * from the broker's File B data.

    Args:
        submission_attrbitues: submission object currently being loaded
        db_cursor: db connection info
    """
    submission_id = submission_attributes.broker_submission_id

    # does this file B have the dupe object class edge case?
    check_dupe_oc = (
        'SELECT count(*) '
        'FROM object_class_program_activity '
        'WHERE submission_id = %s '
        'AND length(object_class) = 4 '
        'GROUP BY tas_id, program_activity_code, object_class '
        'HAVING COUNT(*) > 1'
    )
    db_cursor.execute(check_dupe_oc, [submission_id])
    dupe_oc_count = len(dictfetchall(db_cursor))

    if dupe_oc_count == 0:
        # there are no object class duplicates, so proceed as usual
        db_cursor.execute('SELECT * FROM object_class_program_activity WHERE submission_id = %s', [submission_id])
    else:
        # file b contains at least one case of duplicate 4 digit object classes
        # for the same program activity/tas, so combine the records in question
        combine_dupe_oc = (
            'SELECT  '
            'submission_id, '
            'job_id, '
            'agency_identifier, '
            'allocation_transfer_agency, '
            'availability_type_code, '
            'beginning_period_of_availa, '
            'ending_period_of_availabil, '
            'main_account_code, '
            'RIGHT(object_class, 3) AS object_class, '
            'CASE WHEN length(object_class) = 4 AND LEFT(object_class, 1) = \'1\' THEN \'d\' WHEN length(object_class) = 4 AND LEFT(object_class, 1) = \'2\' THEN \'r\' ELSE by_direct_reimbursable_fun END AS by_direct_reimbursable_fun, '
            'tas, '
            'tas_id, '
            'program_activity_code, '
            'program_activity_name, '
            'sub_account_code, '
            'SUM(deobligations_recov_by_pro_cpe) AS deobligations_recov_by_pro_cpe, '
            'SUM(gross_outlay_amount_by_pro_cpe) AS gross_outlay_amount_by_pro_cpe, '
            'SUM(gross_outlay_amount_by_pro_fyb) AS gross_outlay_amount_by_pro_fyb, '
            'SUM(gross_outlays_delivered_or_cpe) AS gross_outlays_delivered_or_cpe, '
            'SUM(gross_outlays_delivered_or_fyb) AS gross_outlays_delivered_or_fyb, '
            'SUM(gross_outlays_undelivered_cpe) AS gross_outlays_undelivered_cpe, '
            'SUM(gross_outlays_undelivered_fyb) AS gross_outlays_undelivered_fyb, '
            'SUM(obligations_delivered_orde_cpe) AS obligations_delivered_orde_cpe, '
            'SUM(obligations_delivered_orde_fyb) AS obligations_delivered_orde_fyb, '
            'SUM(obligations_incurred_by_pr_cpe) AS obligations_incurred_by_pr_cpe, '
            'SUM(obligations_undelivered_or_cpe) AS obligations_undelivered_or_cpe, '
            'SUM(obligations_undelivered_or_fyb) AS obligations_undelivered_or_fyb, '
            'SUM(ussgl480100_undelivered_or_cpe) AS ussgl480100_undelivered_or_cpe, '
            'SUM(ussgl480100_undelivered_or_fyb) AS ussgl480100_undelivered_or_fyb, '
            'SUM(ussgl480200_undelivered_or_cpe) AS ussgl480200_undelivered_or_cpe, '
            'SUM(ussgl480200_undelivered_or_fyb) AS ussgl480200_undelivered_or_fyb, '
            'SUM(ussgl483100_undelivered_or_cpe) AS ussgl483100_undelivered_or_cpe, '
            'SUM(ussgl483200_undelivered_or_cpe) AS ussgl483200_undelivered_or_cpe, '
            'SUM(ussgl487100_downward_adjus_cpe) AS ussgl487100_downward_adjus_cpe, '
            'SUM(ussgl487200_downward_adjus_cpe) AS ussgl487200_downward_adjus_cpe, '
            'SUM(ussgl488100_upward_adjustm_cpe) AS ussgl488100_upward_adjustm_cpe, '
            'SUM(ussgl488200_upward_adjustm_cpe) AS ussgl488200_upward_adjustm_cpe, '
            'SUM(ussgl490100_delivered_orde_cpe) AS ussgl490100_delivered_orde_cpe, '
            'SUM(ussgl490100_delivered_orde_fyb) AS ussgl490100_delivered_orde_fyb, '
            'SUM(ussgl490200_delivered_orde_cpe) AS ussgl490200_delivered_orde_cpe, '
            'SUM(ussgl490800_authority_outl_cpe) AS ussgl490800_authority_outl_cpe, '
            'SUM(ussgl490800_authority_outl_fyb) AS ussgl490800_authority_outl_fyb, '
            'SUM(ussgl493100_delivered_orde_cpe) AS ussgl493100_delivered_orde_cpe, '
            'SUM(ussgl497100_downward_adjus_cpe) AS ussgl497100_downward_adjus_cpe, '
            'SUM(ussgl497200_downward_adjus_cpe) AS ussgl497200_downward_adjus_cpe, '
            'SUM(ussgl498100_upward_adjustm_cpe) AS ussgl498100_upward_adjustm_cpe, '
            'SUM(ussgl498200_upward_adjustm_cpe) AS ussgl498200_upward_adjustm_cpe '
            'FROM object_class_program_activity '
            'WHERE submission_id = %s '
            'GROUP BY  '
            'submission_id, '
            'job_id, '
            'agency_identifier, '
            'allocation_transfer_agency, '
            'availability_type_code, '
            'beginning_period_of_availa, '
            'ending_period_of_availabil, '
            'main_account_code, '
            'RIGHT(object_class, 3), '
            'CASE WHEN length(object_class) = 4 AND LEFT(object_class, 1) = \'1\' THEN \'d\' WHEN length(object_class) = 4 AND LEFT(object_class, 1) = \'2\' THEN \'r\' ELSE by_direct_reimbursable_fun END, '
            'program_activity_code, '
            'program_activity_name, '
            'sub_account_code, '
            'tas, '
            'tas_id'
        )
        logger.info(
            'Found {} duplicated File B 4 digit object codes in submission {}. '
            'Aggregating financial values.'.format(dupe_oc_count, submission_id))
        # we have at least one instance of duplicated 4 digit object classes so
        # aggregate the financial values togther
        db_cursor.execute(combine_dupe_oc, [submission_id])

    data = dictfetchall(db_cursor)
    return data


def load_file_b(submission_attributes, prg_act_obj_cls_data, db_cursor):
    """
    Process and load file B broker data (aka TAS balances by program
    activity and object class).
    """
    reverse = re.compile(r'(_(cpe|fyb)$)|^transaction_obligated_amount$')
    test_counter = 0
    for row in prg_act_obj_cls_data:
        test_counter += 1
        account_balances = None
        try:
            # Check and see if there is an entry for this TAS
            treasury_account = get_treasury_appropriation_account_tas_lookup(row.get('tas_id'), db_cursor)
            if treasury_account is None:
                raise Exception('Could not find appropriation account for TAS: ' + row['tas'])
        except:
            continue

        # get the corresponding account balances row (aka "File A" record)
        account_balances = AppropriationAccountBalances.objects.get(
            treasury_account_identifier=treasury_account,
            submission_id=submission_attributes.submission_id
        )

        financial_by_prg_act_obj_cls = FinancialAccountsByProgramActivityObjectClass()

        value_map = {
            'submission': submission_attributes,
            'reporting_period_start': submission_attributes.reporting_period_start,
            'reporting_period_end': submission_attributes.reporting_period_end,
            'treasury_account': treasury_account,
            'appropriation_account_balances': account_balances,
            'object_class': get_or_create_object_class(row['object_class'], row['by_direct_reimbursable_fun'], logger),
            'program_activity': get_or_create_program_activity(row, submission_attributes)
        }

        load_data_into_model(financial_by_prg_act_obj_cls, row, value_map=value_map, save=True, reverse=reverse)

    # Insert File B quarterly numbers for this submission
    TasProgramActivityObjectClassQuarterly.insert_quarterly_numbers(
        submission_attributes.submission_id)

    FinancialAccountsByProgramActivityObjectClass.populate_final_of_fy()


def load_file_c(submission_attributes, db_cursor, award_financial_frame):
    """
    Process and load file C broker data.
    Note: this should run AFTER the D1 and D2 files are loaded because we try
    to join to those records to retrieve some additional information
    about the awarding sub-tier agency.
    """
    # this matches the file b reverse directive, but am repeating it here
    # to ensure that we don't overwrite it as we change up the order of
    # file loading
    reverse = re.compile(r'(_(cpe|fyb)$)|^transaction_obligated_amount$')

    award_financial_frame['txn'] = award_financial_frame.apply(get_award_financial_transaction, axis=1)
    award_financial_frame['awarding_agency'] = award_financial_frame.apply(get_awarding_agency, axis=1)
    award_financial_frame['object_class'] = award_financial_frame.apply(get_or_create_object_class_rw, axis=1, logger=logger)
    award_financial_frame['program_activity'] = award_financial_frame.apply(get_or_create_program_activity, axis=1, submission_attributes=submission_attributes)

    # for row in award_financial_data:
    for row in award_financial_frame.replace({np.nan: None}).to_dict(orient='records'):
        # Check and see if there is an entry for this TAS
        treasury_account = get_treasury_appropriation_account_tas_lookup(
            row.get('tas_id'), db_cursor)
        if treasury_account is None:
            raise Exception('Could not find appropriation account for TAS: ' + row['tas'])

        # Find a matching transaction record, so we can use its
        # subtier agency information to match to (or create) an Award record

        # Find the award that this award transaction belongs to. If it doesn't exist, create it.
        created, award = Award.get_or_create_summary_award(
            awarding_agency=row['awarding_agency'],
            piid=row.get('piid'),
            fain=row.get('fain'),
            uri=row.get('uri'),
            parent_award_id=row.get('parent_award_id'),
            use_cache=False)

        award_financial_data = FinancialAccountsByAwards()

        value_map = {
            'award': award,
            'submission': submission_attributes,
            'reporting_period_start': submission_attributes.reporting_period_start,
            'reporting_period_end': submission_attributes.reporting_period_end,
            'treasury_account': treasury_account,
            'object_class': row.get('object_class'),
            'program_activity': row.get('program_activity'),
        }

        # Still using the cpe|fyb regex compiled above for reverse
        afd = load_data_into_model(award_financial_data, row, value_map=value_map, save=True, reverse=reverse)

    awards_cache.clear()

<<<<<<< HEAD
=======

def load_file_d2(submission_attributes, award_financial_assistance_data, db_cursor):
    """
    Process and load file D2 broker data (financial assistance award txns).
    """
    legal_entity_location_field_map = {
        "address_line1": "legal_entity_address_line1",
        "address_line2": "legal_entity_address_line2",
        "address_line3": "legal_entity_address_line3",
        "city_code": "legal_entity_city_code",
        "city_name": "legal_entity_city_name",
        "congressional_code": "legal_entity_congressional",
        "county_code": "legal_entity_county_code",
        "county_name": "legal_entity_county_name",
        "foreign_city_name": "legal_entity_foreign_city",
        "foreign_postal_code": "legal_entity_foreign_posta",
        "foreign_province": "legal_entity_foreign_provi",
        "state_code": "legal_entity_state_code",
        "state_name": "legal_entity_state_name",
        "zip5": "legal_entity_zip5",
        "zip_last4": "legal_entity_zip_last4",
        "location_country_code": "legal_entity_country_code"
    }

    place_of_performance_field_map = {
        "city_name": "place_of_performance_city",
        "performance_code": "place_of_performance_code",
        "congressional_code": "place_of_performance_congr",
        "county_name": "place_of_perform_county_na",
        "foreign_location_description": "place_of_performance_forei",
        "state_name": "place_of_perform_state_nam",
        "zip4": "place_of_performance_zip4a",
        "location_country_code": "place_of_perform_country_c"

    }

    legal_entity_location_value_map = {
        "recipient_flag": True
    }

    place_of_performance_value_map = {
        "place_of_performance_flag": True
    }

    fad_field_map = {
        "type": "assistance_type",
        "description": "award_description",
    }

    for row in award_financial_assistance_data:

        legal_entity_location, created = load_base.get_or_create_location(legal_entity_location_field_map, row, copy(legal_entity_location_value_map))

        # Create the legal entity if it doesn't exist
        legal_entity, created = LegalEntity.get_or_create_by_duns(duns=row['awardee_or_recipient_uniqu'])
        if created:
            legal_entity_value_map = {
                "location": legal_entity_location,
            }
            legal_entity = load_data_into_model(legal_entity, row, value_map=legal_entity_value_map, save=True)

        # Create the place of performance location
        pop_location, created = load_base.get_or_create_location(place_of_performance_field_map, row, copy(place_of_performance_value_map))

        # If awarding toptier agency code (aka CGAC) is not supplied on the D2 record,
        # use the sub tier code to look it up. This code assumes that all incoming
        # records will supply an awarding subtier agency code
        if row['awarding_agency_code'] is None or len(row['awarding_agency_code'].strip()) < 1:
            row['awarding_agency_code'] = Agency.get_by_subtier(
                row["awarding_sub_tier_agency_c"]).toptier_agency.cgac_code
        # If funding toptier agency code (aka CGAC) is empty, try using the sub
        # tier funding code to look it up. Unlike the awarding agency, we can't
        # assume that the funding agency subtier code will always be present.
        if row['funding_agency_code'] is None or len(row['funding_agency_code'].strip()) < 1:
            funding_agency = Agency.get_by_subtier(row["funding_sub_tier_agency_co"])
            row['funding_agency_code'] = (
                funding_agency.toptier_agency.cgac_code if funding_agency is not None
                else None)

        # Find the award that this award transaction belongs to. If it doesn't exist, create it.
        awarding_agency = Agency.get_by_toptier_subtier(
            row['awarding_agency_code'],
            row["awarding_sub_tier_agency_c"]
        )
        created, award = Award.get_or_create_summary_award(
            awarding_agency=awarding_agency,
            piid=row.get('piid'),
            fain=row.get('fain'),
            uri=row.get('uri'),
            parent_award_id=row.get('parent_award_id'))
        award.save()

        AWARD_UPDATE_ID_LIST.append(award.id)

        parent_txn_value_map = {
            "award": award,
            "awarding_agency": awarding_agency,
            "funding_agency": Agency.get_by_toptier_subtier(row['funding_agency_code'],
                                                            row["funding_sub_tier_agency_co"]),
            "recipient": legal_entity,
            "place_of_performance": pop_location,
            'submission': submission_attributes,
            "period_of_performance_start_date": format_date(row['period_of_performance_star']),
            "period_of_performance_current_end_date": format_date(row['period_of_performance_curr']),
            "action_date": format_date(row['action_date']),
        }

        transaction_dict = load_data_into_model(
            Transaction(),  # thrown away
            row,
            field_map=fad_field_map,
            value_map=parent_txn_value_map,
            as_dict=True)

        transaction = Transaction.get_or_create_transaction(**transaction_dict)
        transaction.save()

        fad_value_map = {
            "submission": submission_attributes,
            "cfda": Cfda.objects.filter(program_number=row['cfda_number']).first(),
            'reporting_period_start': submission_attributes.reporting_period_start,
            'reporting_period_end': submission_attributes.reporting_period_end,
            "period_of_performance_start_date": format_date(row['period_of_performance_star']),
            "period_of_performance_current_end_date": format_date(row['period_of_performance_curr']),
        }

        financial_assistance_data = load_data_into_model(
            TransactionAssistance(),  # thrown away
            row,
            field_map=fad_field_map,
            value_map=fad_value_map,
            as_dict=True)

        transaction_assistance = TransactionAssistance.get_or_create(transaction=transaction, **financial_assistance_data)
        transaction_assistance.save()
>>>>>>> fbbf45d8
<|MERGE_RESOLUTION|>--- conflicted
+++ resolved
@@ -567,143 +567,4 @@
         # Still using the cpe|fyb regex compiled above for reverse
         afd = load_data_into_model(award_financial_data, row, value_map=value_map, save=True, reverse=reverse)
 
-    awards_cache.clear()
-
-<<<<<<< HEAD
-=======
-
-def load_file_d2(submission_attributes, award_financial_assistance_data, db_cursor):
-    """
-    Process and load file D2 broker data (financial assistance award txns).
-    """
-    legal_entity_location_field_map = {
-        "address_line1": "legal_entity_address_line1",
-        "address_line2": "legal_entity_address_line2",
-        "address_line3": "legal_entity_address_line3",
-        "city_code": "legal_entity_city_code",
-        "city_name": "legal_entity_city_name",
-        "congressional_code": "legal_entity_congressional",
-        "county_code": "legal_entity_county_code",
-        "county_name": "legal_entity_county_name",
-        "foreign_city_name": "legal_entity_foreign_city",
-        "foreign_postal_code": "legal_entity_foreign_posta",
-        "foreign_province": "legal_entity_foreign_provi",
-        "state_code": "legal_entity_state_code",
-        "state_name": "legal_entity_state_name",
-        "zip5": "legal_entity_zip5",
-        "zip_last4": "legal_entity_zip_last4",
-        "location_country_code": "legal_entity_country_code"
-    }
-
-    place_of_performance_field_map = {
-        "city_name": "place_of_performance_city",
-        "performance_code": "place_of_performance_code",
-        "congressional_code": "place_of_performance_congr",
-        "county_name": "place_of_perform_county_na",
-        "foreign_location_description": "place_of_performance_forei",
-        "state_name": "place_of_perform_state_nam",
-        "zip4": "place_of_performance_zip4a",
-        "location_country_code": "place_of_perform_country_c"
-
-    }
-
-    legal_entity_location_value_map = {
-        "recipient_flag": True
-    }
-
-    place_of_performance_value_map = {
-        "place_of_performance_flag": True
-    }
-
-    fad_field_map = {
-        "type": "assistance_type",
-        "description": "award_description",
-    }
-
-    for row in award_financial_assistance_data:
-
-        legal_entity_location, created = load_base.get_or_create_location(legal_entity_location_field_map, row, copy(legal_entity_location_value_map))
-
-        # Create the legal entity if it doesn't exist
-        legal_entity, created = LegalEntity.get_or_create_by_duns(duns=row['awardee_or_recipient_uniqu'])
-        if created:
-            legal_entity_value_map = {
-                "location": legal_entity_location,
-            }
-            legal_entity = load_data_into_model(legal_entity, row, value_map=legal_entity_value_map, save=True)
-
-        # Create the place of performance location
-        pop_location, created = load_base.get_or_create_location(place_of_performance_field_map, row, copy(place_of_performance_value_map))
-
-        # If awarding toptier agency code (aka CGAC) is not supplied on the D2 record,
-        # use the sub tier code to look it up. This code assumes that all incoming
-        # records will supply an awarding subtier agency code
-        if row['awarding_agency_code'] is None or len(row['awarding_agency_code'].strip()) < 1:
-            row['awarding_agency_code'] = Agency.get_by_subtier(
-                row["awarding_sub_tier_agency_c"]).toptier_agency.cgac_code
-        # If funding toptier agency code (aka CGAC) is empty, try using the sub
-        # tier funding code to look it up. Unlike the awarding agency, we can't
-        # assume that the funding agency subtier code will always be present.
-        if row['funding_agency_code'] is None or len(row['funding_agency_code'].strip()) < 1:
-            funding_agency = Agency.get_by_subtier(row["funding_sub_tier_agency_co"])
-            row['funding_agency_code'] = (
-                funding_agency.toptier_agency.cgac_code if funding_agency is not None
-                else None)
-
-        # Find the award that this award transaction belongs to. If it doesn't exist, create it.
-        awarding_agency = Agency.get_by_toptier_subtier(
-            row['awarding_agency_code'],
-            row["awarding_sub_tier_agency_c"]
-        )
-        created, award = Award.get_or_create_summary_award(
-            awarding_agency=awarding_agency,
-            piid=row.get('piid'),
-            fain=row.get('fain'),
-            uri=row.get('uri'),
-            parent_award_id=row.get('parent_award_id'))
-        award.save()
-
-        AWARD_UPDATE_ID_LIST.append(award.id)
-
-        parent_txn_value_map = {
-            "award": award,
-            "awarding_agency": awarding_agency,
-            "funding_agency": Agency.get_by_toptier_subtier(row['funding_agency_code'],
-                                                            row["funding_sub_tier_agency_co"]),
-            "recipient": legal_entity,
-            "place_of_performance": pop_location,
-            'submission': submission_attributes,
-            "period_of_performance_start_date": format_date(row['period_of_performance_star']),
-            "period_of_performance_current_end_date": format_date(row['period_of_performance_curr']),
-            "action_date": format_date(row['action_date']),
-        }
-
-        transaction_dict = load_data_into_model(
-            Transaction(),  # thrown away
-            row,
-            field_map=fad_field_map,
-            value_map=parent_txn_value_map,
-            as_dict=True)
-
-        transaction = Transaction.get_or_create_transaction(**transaction_dict)
-        transaction.save()
-
-        fad_value_map = {
-            "submission": submission_attributes,
-            "cfda": Cfda.objects.filter(program_number=row['cfda_number']).first(),
-            'reporting_period_start': submission_attributes.reporting_period_start,
-            'reporting_period_end': submission_attributes.reporting_period_end,
-            "period_of_performance_start_date": format_date(row['period_of_performance_star']),
-            "period_of_performance_current_end_date": format_date(row['period_of_performance_curr']),
-        }
-
-        financial_assistance_data = load_data_into_model(
-            TransactionAssistance(),  # thrown away
-            row,
-            field_map=fad_field_map,
-            value_map=fad_value_map,
-            as_dict=True)
-
-        transaction_assistance = TransactionAssistance.get_or_create(transaction=transaction, **financial_assistance_data)
-        transaction_assistance.save()
->>>>>>> fbbf45d8
+    awards_cache.clear()