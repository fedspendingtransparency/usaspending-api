--- conflicted
+++ resolved
@@ -100,12 +100,8 @@
         "source_table": "transaction_normalized",
         "destination_database": "raw",
         "partition_column": "id",
-<<<<<<< HEAD
-        "partition_column_type": "long",
+        "partition_column_type": "numeric",
         "delta_table_create_sql": transaction_normalized_sql_string,
-=======
-        "partition_column_type": "numeric",
->>>>>>> 2c40a01e
         "custom_schema": "",
     },
     "transaction_search": {
