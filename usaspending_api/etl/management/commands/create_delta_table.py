import logging

from django.core.management.base import BaseCommand
from pyspark.sql.types import StructType

from usaspending_api.awards.delta_models.award_id_lookup import AWARD_ID_LOOKUP_SCHEMA
<<<<<<< HEAD
=======
from usaspending_api.common.spark.configs import DEFAULT_EXTRA_CONF
from usaspending_api.config import CONFIG
>>>>>>> cd118f95
from usaspending_api.common.helpers.spark_helpers import (
    configure_spark_session,
    get_active_spark_session,
)
from usaspending_api.config import CONFIG
from usaspending_api.etl.management.commands.archive_table_in_delta import TABLE_SPEC as ARCHIVE_TABLE_SPEC
from usaspending_api.etl.management.commands.load_query_to_delta import TABLE_SPEC as LOAD_QUERY_TABLE_SPEC
from usaspending_api.etl.management.commands.load_table_to_delta import TABLE_SPEC as LOAD_TABLE_TABLE_SPEC
from usaspending_api.transactions.delta_models.transaction_id_lookup import TRANSACTION_ID_LOOKUP_SCHEMA

TABLE_SPEC = {
    **ARCHIVE_TABLE_SPEC,
    **LOAD_TABLE_TABLE_SPEC,
    **LOAD_QUERY_TABLE_SPEC,
    "award_id_lookup": {
        "destination_database": "int",
        "delta_table_create_sql": AWARD_ID_LOOKUP_SCHEMA,
    },
    "transaction_id_lookup": {
        "destination_database": "int",
        "delta_table_create_sql": TRANSACTION_ID_LOOKUP_SCHEMA,
    },
}

logger = logging.getLogger(__name__)


class Command(BaseCommand):
    help = """
    This command creates an empty Delta Table based on the provided --destination-table argument.
    """

    def add_arguments(self, parser):
        parser.add_argument(
            "--destination-table",
            type=str,
            required=True,
            help="The destination Delta Table to write the data",
            choices=list(TABLE_SPEC),
        )
        parser.add_argument(
            "--spark-s3-bucket",
            type=str,
            required=False,
            default=CONFIG.SPARK_S3_BUCKET,
            help="The destination bucket in S3 to write the data",
        )
        parser.add_argument(
            "--alt-db",
            type=str,
            required=False,
            help="An alternate database (aka schema) in which to create this table, overriding the TABLE_SPEC db",
        )
        parser.add_argument(
            "--alt-name",
            type=str,
            required=False,
            help="An alternate delta table name for the created table, overriding the TABLE_SPEC destination_table "
            "name",
        )

    def handle(self, *args, **options):
        spark = get_active_spark_session()
        spark_created_by_command = False
        if not spark:
            spark_created_by_command = True
            spark = configure_spark_session(**DEFAULT_EXTRA_CONF, spark_context=spark)

        # Resolve Parameters
        destination_table = options["destination_table"]
        spark_s3_bucket = options["spark_s3_bucket"]

        table_spec = TABLE_SPEC[destination_table]
        destination_database = options["alt_db"] or table_spec["destination_database"]
        destination_table_name = options["alt_name"] or destination_table

        # Set the database that will be interacted with for all Delta Lake table Spark-based activity
        logger.info(f"Using Spark Database: {destination_database}")
        spark.sql(f"create database if not exists {destination_database};")
        spark.sql(f"use {destination_database};")
        if isinstance(table_spec["delta_table_create_sql"], str):
            # Define Schema Using CREATE TABLE AS command
            spark.sql(
                TABLE_SPEC[destination_table]["delta_table_create_sql"].format(
                    DESTINATION_TABLE=destination_table_name,
                    DESTINATION_DATABASE=destination_database,
                    SPARK_S3_BUCKET=spark_s3_bucket,
                    DELTA_LAKE_S3_PATH=CONFIG.DELTA_LAKE_S3_PATH,
                )
            )
        elif isinstance(table_spec["delta_table_create_sql"], StructType):
            schema = table_spec["delta_table_create_sql"]
<<<<<<< HEAD
            partition_cols = table_spec.get("delta_table_create_partitions", [])
            df = spark.createDataFrame([], schema)
            df_writer = df.write.format("delta").mode("overwrite")

            if partition_cols:
                df_writer = df_writer.partitionBy(partition_cols)

            df_writer.option(
                "path",
                f"s3a://{spark_s3_bucket}/{CONFIG.DELTA_LAKE_S3_PATH}/{destination_database}/{destination_table_name}",
            ).option("overwriteSchema", "true").saveAsTable(f"{destination_database}.{destination_table_name}")

=======
            additional_options = table_spec.get("delta_table_create_options") or {}
            partition_cols = table_spec.get("delta_table_create_partitions") or []
            df = spark.createDataFrame([], schema)

            default_options = {
                "path": f"s3a://{spark_s3_bucket}/{CONFIG.DELTA_LAKE_S3_PATH}/{destination_database}/{destination_table_name}",
                "overwriteSchema": "true",
            }

            # Create the initial DataFrameWriter
            df_writer = df.write.format("delta")

            # Optional changes to the DataFrameWriter
            if partition_cols:
                df_writer = df_writer.partitionBy(partition_cols)

            # Apply all options
            (
                df_writer.mode("overwrite")
                .options(**default_options, **additional_options)
                .saveAsTable(f"{destination_database}.{destination_table_name}")
            )
>>>>>>> cd118f95
        else:
            raise ValueError("Invalid Table Spec value for Delta Table creation.")

        if spark_created_by_command:
            spark.stop()<|MERGE_RESOLUTION|>--- conflicted
+++ resolved
@@ -4,11 +4,8 @@
 from pyspark.sql.types import StructType
 
 from usaspending_api.awards.delta_models.award_id_lookup import AWARD_ID_LOOKUP_SCHEMA
-<<<<<<< HEAD
-=======
 from usaspending_api.common.spark.configs import DEFAULT_EXTRA_CONF
 from usaspending_api.config import CONFIG
->>>>>>> cd118f95
 from usaspending_api.common.helpers.spark_helpers import (
     configure_spark_session,
     get_active_spark_session,
@@ -101,20 +98,6 @@
             )
         elif isinstance(table_spec["delta_table_create_sql"], StructType):
             schema = table_spec["delta_table_create_sql"]
-<<<<<<< HEAD
-            partition_cols = table_spec.get("delta_table_create_partitions", [])
-            df = spark.createDataFrame([], schema)
-            df_writer = df.write.format("delta").mode("overwrite")
-
-            if partition_cols:
-                df_writer = df_writer.partitionBy(partition_cols)
-
-            df_writer.option(
-                "path",
-                f"s3a://{spark_s3_bucket}/{CONFIG.DELTA_LAKE_S3_PATH}/{destination_database}/{destination_table_name}",
-            ).option("overwriteSchema", "true").saveAsTable(f"{destination_database}.{destination_table_name}")
-
-=======
             additional_options = table_spec.get("delta_table_create_options") or {}
             partition_cols = table_spec.get("delta_table_create_partitions") or []
             df = spark.createDataFrame([], schema)
@@ -137,7 +120,6 @@
                 .options(**default_options, **additional_options)
                 .saveAsTable(f"{destination_database}.{destination_table_name}")
             )
->>>>>>> cd118f95
         else:
             raise ValueError("Invalid Table Spec value for Delta Table creation.")
 
