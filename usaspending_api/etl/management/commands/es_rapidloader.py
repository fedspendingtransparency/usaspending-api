--- conflicted
+++ resolved
@@ -9,38 +9,6 @@
 from usaspending_api.common.elasticsearch.client import instantiate_elasticsearch_client
 from usaspending_api.common.helpers.date_helper import datetime_command_line_argument_type, fy as parse_fiscal_year
 from usaspending_api.common.helpers.fiscal_year_helpers import create_fiscal_year_list
-<<<<<<< HEAD
-from usaspending_api.etl.es_etl_helpers import DataJob
-from usaspending_api.etl.es_etl_helpers import deleted_transactions
-from usaspending_api.etl.es_etl_helpers import download_db_records
-from usaspending_api.etl.es_etl_helpers import es_data_loader
-from usaspending_api.etl.es_etl_helpers import printf
-from usaspending_api.etl.es_etl_helpers import process_guarddog
-from usaspending_api.etl.es_etl_helpers import swap_aliases
-from usaspending_api.etl.es_etl_helpers import take_snapshot
-
-
-# SCRIPT OBJECTIVES and ORDER OF EXECUTION STEPS
-# 1. Generate the full list of fiscal years and award descriptions to process as jobs
-# 2. Iterate by job
-#   a. Download 1 CSV file by year and trans type
-#       i. Download the next CSV file until no more jobs need CSVs
-#   b. Upload CSV to Elasticsearch
-# 3. Take a snapshot of the index reloaded
-#
-# IF RELOADING ---
-# python manage.py es_rapidloader --index-name NEWINDEX --reload-all all
-
-DEFAULT_DATETIME = datetime.strptime("2007-10-01+0000", "%Y-%m-%d%z")
-
-if "https" in settings.ES_HOSTNAME:
-    ES = Elasticsearch(settings.ES_HOSTNAME, timeout=300, use_ssl=True, verify_certs=True, ca_certs=certifi.where())
-else:
-    ES = Elasticsearch(settings.ES_HOSTNAME, timeout=300)
-
-TRANSACTION_INDEX_MAPPING_FILE = "usaspending_api/etl/es_transaction_mapping.json"
-AWARDS_INDEX_MAPPING_FILE = "usaspending_api/etl/es_award_mapping.json"
-=======
 from usaspending_api.etl.es_etl_helpers import (
     DataJob,
     deleted_transactions,
@@ -52,7 +20,6 @@
     swap_aliases,
     take_snapshot,
 )
->>>>>>> 06116d61
 
 
 class Command(BaseCommand):
@@ -141,64 +108,11 @@
         self.run_load_steps()
         self.complete_process()
 
-<<<<<<< HEAD
-        if self.config["is_incremental_load"]:
-            printf({"msg": "Updating Last Load record with {}".format(self.config["processing_start_datetime"])})
-            update_last_load_date(
-                "es_{}".format("awards" if self.config["awards"] else "transactions"),
-                self.config["processing_start_datetime"],
-            )
-=======
->>>>>>> 06116d61
         printf({"msg": "---------------------------------------------------------------"})
         printf({"msg": "Script completed in {} seconds".format(perf_counter() - start)})
         printf({"msg": "---------------------------------------------------------------"})
 
-<<<<<<< HEAD
-    def transform_cli_arguments(self, options):
-        simple_args = ("provide_deleted", "reload_all", "snapshot", "index_name", "directory", "fast", "awards")
-        self.config = set_config(simple_args, options)
-
-        self.config["fiscal_years"] = fiscal_years_for_processing(options)
-        self.config["directory"] = self.config["directory"] + os.sep
-        self.config["index_name"] = self.config["index_name"].lower()
-
-        if self.config["reload_all"]:
-            self.config["starting_date"] = DEFAULT_DATETIME
-        elif options["start_datetime"]:
-            self.config["starting_date"] = options["start_datetime"]
-        else:
-            # Due to the queries used for fetching postgres data,
-            #  `starting_date` needs to be present and a date before:
-            #      - The earliest records in S3.
-            #      - When all transaction records in the USAspending SQL database were updated.
-            #   And keep it timezone-award for S3
-            self.config["starting_date"] = get_last_load_date("es_transactions", default=DEFAULT_DATETIME)
-
-        self.config["mapping"], self.config["doc_type"], self.config["max_query_size"] = mapping_data_for_processing(
-            self.config["awards"]
-        )
-
-        does_index_exist = ES.indices.exists(self.config["index_name"])
-        self.config["is_incremental_load"] = self.config["starting_date"] != DEFAULT_DATETIME
-
-        if not os.path.isdir(self.config["directory"]):
-            printf({"msg": "Provided directory does not exist"})
-            raise SystemExit(1)
-        elif self.config["starting_date"] < DEFAULT_DATETIME:
-            printf({"msg": "`start-datetime` is too early. Set to after {}".format(DEFAULT_DATETIME)})
-            raise SystemExit(1)
-        elif does_index_exist and not self.config["is_incremental_load"]:
-            printf({"msg": "Full data load into existing index! Change destination index or load a subset of data"})
-            raise SystemExit(1)
-        elif not does_index_exist or self.config["reload_all"]:
-            printf({"msg": "Skipping deletions for this load, provide_deleted overwritten to False"})
-            self.config["provide_deleted"] = False
-
-    def controller(self):
-=======
     def run_load_steps(self) -> None:
->>>>>>> 06116d61
 
         download_queue = Queue()  # Queue for jobs whch need a csv downloaded
         es_ingest_queue = Queue(20)  # Queue for jobs which have a csv and are ready for ES ingest
@@ -207,16 +121,9 @@
         for fiscal_year in self.config["fiscal_years"]:
             job_number += 1
             index = self.config["index_name"]
-<<<<<<< HEAD
-            filename = "{dir}{fy}_{type}.csv".format(
-                dir=self.config["directory"], fy=fy, type="awards" if self.config["awards"] else "transactions"
-            )
-            new_job = DataJob(job_number, index, fy, filename, self.config["awards"])
-=======
             filename = "{dir}{fy}_transactions.csv".format(dir=self.config["directory"], fy=fiscal_year)
 
             new_job = DataJob(job_number, index, fiscal_year, filename)
->>>>>>> 06116d61
 
             if Path(filename).exists():
                 Path(filename).unlink()
@@ -268,12 +175,8 @@
     def complete_process(self) -> None:
         if self.config["create_new_index"]:
             printf({"msg": "Closing old indices and adding aliases"})
-<<<<<<< HEAD
-            swap_aliases(ES, self.config["index_name"], self.config["awards"])
-=======
             set_final_index_config(self.elasticsearch_client, self.config["index_name"])
             swap_aliases(self.elasticsearch_client, self.config["index_name"])
->>>>>>> 06116d61
 
         if self.config["snapshot"]:
             printf({"msg": "Taking snapshot"})
@@ -348,11 +251,8 @@
         "s3_bucket": settings.DELETED_TRANSACTIONS_S3_BUCKET_NAME,
         "root_index": settings.ES_TRANSACTIONS_QUERY_ALIAS_PREFIX,
         "processing_start_datetime": datetime.now(timezone.utc),
-<<<<<<< HEAD
         "awards_root_index": settings.AWARDS_INDEX_ROOT,
-=======
         "verbose": arg_parse_options["verbosity"] > 1,  # convert the management command's levels of verbosity to a bool
->>>>>>> 06116d61
     }
 
     config.update({k: v for k, v in arg_parse_options.items() if k in copy_args})
@@ -365,23 +265,8 @@
     return [int(x) for x in options["fiscal_years"]]
 
 
-<<<<<<< HEAD
-def mapping_data_for_processing(awards):
-    if awards:
-        mappingfile = os.path.join(settings.BASE_DIR, AWARDS_INDEX_MAPPING_FILE)
-    else:
-        mappingfile = os.path.join(settings.BASE_DIR, TRANSACTION_INDEX_MAPPING_FILE)
-    with open(mappingfile) as f:
-        mapping_dict = json.load(f)
-        mapping = json.dumps(mapping_dict)
-    doc_type = str(list(mapping_dict["mappings"].keys())[0])
-    max_query_size = mapping_dict["settings"]["index.max_result_window"]
-
-    return mapping, doc_type, max_query_size
-=======
 def check_new_index_name_is_ok(provided_name: str) -> None:
     if not provided_name.endswith(settings.ES_TRANSACTIONS_NAME_SUFFIX):
         raise SystemExit(
             "new index name doesn't end with the expected pattern: '{}'".format(settings.ES_TRANSACTIONS_NAME_SUFFIX)
-        )
->>>>>>> 06116d61
+        )