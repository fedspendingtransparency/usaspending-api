from datetime import datetime, timezone

from django.core.management.base import BaseCommand
from pathlib import Path
from time import perf_counter

from usaspending_api import settings
from usaspending_api.broker.helpers.last_load_date import get_last_load_date
from usaspending_api.common.elasticsearch.client import instantiate_elasticsearch_client
from usaspending_api.common.elasticsearch.elasticsearch_sql_helpers import ensure_view_exists
from usaspending_api.common.helpers.date_helper import datetime_command_line_argument_type, fy as parse_fiscal_year
from usaspending_api.common.helpers.fiscal_year_helpers import create_fiscal_year_list
from usaspending_api.etl.es_etl_helpers import printf
from usaspending_api.etl.rapidloader import Rapidloader


class Command(BaseCommand):
    """ETL script for indexing transaction data into Elasticsearch

    HIGHLEVEL PROCESS OVERVIEW
         1. Generate the full list of fiscal years to process as jobs
         2. Iterate by job
           a. Download a CSV file by year (one at a time)
               i. Continue to download a CSV file until all years are downloaded
           b. Upload a CSV to Elasticsearch
               i. Continue to upload a CSV file until all years are uploaded to ES
           c. Delete CSV file
    TO RELOAD ALL data:
        python3 manage.py es_rapidloader --index-name <NEW-INDEX-NAME> --create-new-index all

        Running with --new-index will trigger several actions:
        0. A view will be created in the source database for the ETL queries
        1. A new index will be created from the value provided by --index-name (obviously)
        2. A new index template will be loaded into the cluster to set mapping and index metadata
        3. All aliases used by the API queries will be re-assigned to the new index
        4. An alias for incremental indexes will be applied to the new index
        5. If any previous indexes existed with the API aliases, they will be deleted.
    """

    help = """Hopefully the code comments are helpful enough to figure this out...."""

    def add_arguments(self, parser):
        parser.add_argument(
<<<<<<< HEAD
            "--type",
=======
            "--load_type",
>>>>>>> e6f1b730
            type=str,
            help="Select which type of load to perform, current options are transactions or awards.",
            choices=["transactions", "awards"],
            default="transactions",
        )
        parser.add_argument(
            "fiscal_years",
            nargs="+",
            type=str,
            metavar="fiscal-years",
            help="Provide a list of fiscal years to process. For convenience, provide 'all' for FY2008 to current FY",
        )
        parser.add_argument(
            "--process-deletes",
            action="store_true",
            help="When this flag is set, the script will include the process to "
            "obtain records of deleted transactions from S3 and remove from the index",
        )
        parser.add_argument(
            "--dir",
            default=str(Path(__file__).resolve().parent),
            type=str,
            help="Set for a custom location of output files",
            dest="directory",
        )
        parser.add_argument(
            "--skip-counts",
            action="store_true",
            help="When this flag is set, the ETL process will skip the record counts to reduce operation time",
        )
        parser.add_argument(
            "--index-name",
            type=str,
            help="Provide name for new index about to be created. Only used when --create-new-index is provided",
        )
        parser.add_argument(
            "--create-new-index",
            action="store_true",
            help="It needs a new unique index name and set aliases used by API logic to the new index",
        )
        parser.add_argument(
            "--snapshot",
            action="store_true",
            help="Create a new Elasticsearch snapshot of the current index state which is stored in S3",
        )
        parser.add_argument(
            "--start-datetime",
            type=datetime_command_line_argument_type(naive=False),
            help="Processes transactions updated on or after the UTC date/time provided. yyyy-mm-dd hh:mm:ss is always "
            "a safe format. Wrap in quotes if date/time contains spaces.",
        )
        parser.add_argument(
            "--skip-delete-index",
            action="store_true",
            help="When creating a new index skip the step that deletes the old indexes and swaps the aliases. "
            "Only used when --create-new-index is provided.",
        )

    def handle(self, *args, **options):
        elasticsearch_client = instantiate_elasticsearch_client()
        config = process_cli_parameters(options, elasticsearch_client)

        start = perf_counter()
        printf({"msg": "Starting script\n{}".format("=" * 56)})
        start_msg = "target index: {index_name} | FY(s): {fiscal_years} | Starting from: {starting_date}"
        printf({"msg": start_msg.format(**config)})

<<<<<<< HEAD
        if config["type"] == "transactions":
            ensure_view_exists(settings.ES_TRANSACTIONS_ETL_VIEW_NAME)
        elif config["type"] == "awards":
=======
        if config["load_type"] == "transactions":
            ensure_view_exists(settings.ES_TRANSACTIONS_ETL_VIEW_NAME)
        elif config["load_type"] == "awards":
>>>>>>> e6f1b730
            ensure_view_exists(settings.ES_AWARDS_ETL_VIEW_NAME)

        loader = Rapidloader(config, elasticsearch_client)
        loader.run_load_steps()
        loader.complete_process()

        printf({"msg": "---------------------------------------------------------------"})
        printf({"msg": "Script completed in {} seconds".format(perf_counter() - start)})
        printf({"msg": "---------------------------------------------------------------"})


def process_cli_parameters(options: dict, es_client) -> dict:
    default_datetime = datetime.strptime("{}+0000".format(settings.API_SEARCH_MIN_DATE), "%Y-%m-%d%z")
    simple_args = (
        "skip_delete_index",
        "process_deletes",
        "create_new_index",
        "snapshot",
        "index_name",
        "directory",
        "skip_counts",
<<<<<<< HEAD
        "type",
=======
        "load_type",
>>>>>>> e6f1b730
    )
    config = set_config(simple_args, options)

    config["fiscal_years"] = fiscal_years_for_processing(options)
    config["directory"] = Path(config["directory"]).resolve()

    if config["create_new_index"] and not config["index_name"]:
        raise SystemExit("Fatal error: --create-new-index requires --index-name.")
    elif config["create_new_index"]:
        config["index_name"] = config["index_name"].lower()
        config["starting_date"] = default_datetime
        check_new_index_name_is_ok(
            config["index_name"],
<<<<<<< HEAD
            settings.ES_AWARDS_NAME_SUFFIX if config["type"] == "awards" else settings.ES_TRANSACTIONS_NAME_SUFFIX,
=======
            settings.ES_AWARDS_NAME_SUFFIX if config["load_type"] == "awards" else settings.ES_TRANSACTIONS_NAME_SUFFIX,
>>>>>>> e6f1b730
        )
    elif options["start_datetime"]:
        config["starting_date"] = options["start_datetime"]
    else:
        # Due to the queries used for fetching postgres data,
        #  `starting_date` needs to be present and a date before:
        #      - The earliest records in S3.
        #      - When all transaction records in the USAspending SQL database were updated.
        #   And keep it timezone-award for S3
<<<<<<< HEAD
        config["starting_date"] = get_last_load_date("es_{}".format(options["type"]), default=default_datetime)

    config["max_query_size"] = settings.ES_TRANSACTIONS_MAX_RESULT_WINDOW
    if options["type"] == "awards":
=======
        config["starting_date"] = get_last_load_date("es_{}".format(options["load_type"]), default=default_datetime)

    config["max_query_size"] = settings.ES_TRANSACTIONS_MAX_RESULT_WINDOW
    if options["load_type"] == "awards":
>>>>>>> e6f1b730
        config["max_query_size"] = settings.ES_AWARDS_MAX_RESULT_WINDOW

    config["is_incremental_load"] = not bool(config["create_new_index"]) and (
        config["starting_date"] != default_datetime
    )

    if config["is_incremental_load"]:
        write_alias = settings.ES_TRANSACTIONS_WRITE_ALIAS
<<<<<<< HEAD
        if config["type"] == "awards":
=======
        if config["load_type"] == "awards":
>>>>>>> e6f1b730
            write_alias = settings.ES_AWARDS_WRITE_ALIAS
        if config["index_name"]:
            msg = "Ignoring provided index name, using alias '{}' for incremental load"
            printf({"msg": msg.format(write_alias)})
        config["index_name"] = write_alias
        if not es_client.cat.aliases(name=write_alias):
            printf({"msg": "Fatal error: write alias '{}' is missing".format(write_alias)})
            raise SystemExit(1)
    else:
        if es_client.indices.exists(config["index_name"]):
            printf({"msg": "Fatal error: data load into existing index. Change index name or run an incremental load"})
            raise SystemExit(1)

    if not config["directory"].is_dir():
        printf({"msg": "Fatal error: provided directory does not exist"})
        raise SystemExit(1)
    elif config["starting_date"] < default_datetime:
        printf({"msg": "Fatal error: --start-datetime is too early. Set no earlier than {}".format(default_datetime)})
        raise SystemExit(1)
    elif not config["is_incremental_load"] and config["process_deletes"]:
        printf({"msg": "Skipping deletions for ths load, --deleted overwritten to False"})
        config["process_deletes"] = False

    return config


def set_config(copy_args: list, arg_parse_options: dict) -> dict:
    """Set values based on env vars and when the script started"""
    root_index = settings.ES_TRANSACTIONS_QUERY_ALIAS_PREFIX
<<<<<<< HEAD
    if arg_parse_options["type"] == "awards":
=======
    if arg_parse_options["load_type"] == "awards":
>>>>>>> e6f1b730
        root_index = settings.ES_AWARDS_QUERY_ALIAS_PREFIX
    config = {
        "aws_region": settings.USASPENDING_AWS_REGION,
        "s3_bucket": settings.DELETED_TRANSACTIONS_S3_BUCKET_NAME,
        "root_index": root_index,
        "processing_start_datetime": datetime.now(timezone.utc),
        "verbose": arg_parse_options["verbosity"] > 1,  # convert the management command's levels of verbosity to a bool
    }

    config.update({k: v for k, v in arg_parse_options.items() if k in copy_args})
    return config


def fiscal_years_for_processing(options: list) -> list:
    if "all" in options["fiscal_years"]:
        return create_fiscal_year_list(start_year=parse_fiscal_year(settings.API_SEARCH_MIN_DATE))
    return [int(x) for x in options["fiscal_years"]]


def check_new_index_name_is_ok(provided_name: str, suffix: str) -> None:
    if not provided_name.endswith(suffix):
        raise SystemExit("new index name doesn't end with the expected pattern: '{}'".format(suffix))<|MERGE_RESOLUTION|>--- conflicted
+++ resolved
@@ -41,11 +41,7 @@
 
     def add_arguments(self, parser):
         parser.add_argument(
-<<<<<<< HEAD
-            "--type",
-=======
             "--load_type",
->>>>>>> e6f1b730
             type=str,
             help="Select which type of load to perform, current options are transactions or awards.",
             choices=["transactions", "awards"],
@@ -113,15 +109,9 @@
         start_msg = "target index: {index_name} | FY(s): {fiscal_years} | Starting from: {starting_date}"
         printf({"msg": start_msg.format(**config)})
 
-<<<<<<< HEAD
-        if config["type"] == "transactions":
-            ensure_view_exists(settings.ES_TRANSACTIONS_ETL_VIEW_NAME)
-        elif config["type"] == "awards":
-=======
         if config["load_type"] == "transactions":
             ensure_view_exists(settings.ES_TRANSACTIONS_ETL_VIEW_NAME)
         elif config["load_type"] == "awards":
->>>>>>> e6f1b730
             ensure_view_exists(settings.ES_AWARDS_ETL_VIEW_NAME)
 
         loader = Rapidloader(config, elasticsearch_client)
@@ -143,11 +133,7 @@
         "index_name",
         "directory",
         "skip_counts",
-<<<<<<< HEAD
-        "type",
-=======
         "load_type",
->>>>>>> e6f1b730
     )
     config = set_config(simple_args, options)
 
@@ -161,11 +147,7 @@
         config["starting_date"] = default_datetime
         check_new_index_name_is_ok(
             config["index_name"],
-<<<<<<< HEAD
-            settings.ES_AWARDS_NAME_SUFFIX if config["type"] == "awards" else settings.ES_TRANSACTIONS_NAME_SUFFIX,
-=======
             settings.ES_AWARDS_NAME_SUFFIX if config["load_type"] == "awards" else settings.ES_TRANSACTIONS_NAME_SUFFIX,
->>>>>>> e6f1b730
         )
     elif options["start_datetime"]:
         config["starting_date"] = options["start_datetime"]
@@ -175,17 +157,10 @@
         #      - The earliest records in S3.
         #      - When all transaction records in the USAspending SQL database were updated.
         #   And keep it timezone-award for S3
-<<<<<<< HEAD
-        config["starting_date"] = get_last_load_date("es_{}".format(options["type"]), default=default_datetime)
-
-    config["max_query_size"] = settings.ES_TRANSACTIONS_MAX_RESULT_WINDOW
-    if options["type"] == "awards":
-=======
         config["starting_date"] = get_last_load_date("es_{}".format(options["load_type"]), default=default_datetime)
 
     config["max_query_size"] = settings.ES_TRANSACTIONS_MAX_RESULT_WINDOW
     if options["load_type"] == "awards":
->>>>>>> e6f1b730
         config["max_query_size"] = settings.ES_AWARDS_MAX_RESULT_WINDOW
 
     config["is_incremental_load"] = not bool(config["create_new_index"]) and (
@@ -194,11 +169,7 @@
 
     if config["is_incremental_load"]:
         write_alias = settings.ES_TRANSACTIONS_WRITE_ALIAS
-<<<<<<< HEAD
-        if config["type"] == "awards":
-=======
         if config["load_type"] == "awards":
->>>>>>> e6f1b730
             write_alias = settings.ES_AWARDS_WRITE_ALIAS
         if config["index_name"]:
             msg = "Ignoring provided index name, using alias '{}' for incremental load"
@@ -228,11 +199,7 @@
 def set_config(copy_args: list, arg_parse_options: dict) -> dict:
     """Set values based on env vars and when the script started"""
     root_index = settings.ES_TRANSACTIONS_QUERY_ALIAS_PREFIX
-<<<<<<< HEAD
-    if arg_parse_options["type"] == "awards":
-=======
     if arg_parse_options["load_type"] == "awards":
->>>>>>> e6f1b730
         root_index = settings.ES_AWARDS_QUERY_ALIAS_PREFIX
     config = {
         "aws_region": settings.USASPENDING_AWS_REGION,
