--- conflicted
+++ resolved
@@ -26,10 +26,7 @@
 from usaspending_api.etl.elasticsearch_loader_helpers.index_config import (
     ES_AWARDS_UNIQUE_KEY_FIELD,
     ES_COVID19_FABA_UNIQUE_KEY_FIELD,
-<<<<<<< HEAD
-=======
     ES_LOCATION_UNIQUE_KEY_FIELD,
->>>>>>> 65eb1dd1
     ES_RECIPIENT_UNIQUE_KEY_FIELD,
     ES_TRANSACTIONS_UNIQUE_KEY_FIELD,
 )
@@ -80,11 +77,7 @@
             type=str,
             required=True,
             help="Select which data the ETL will process.",
-<<<<<<< HEAD
-            choices=["transaction", "award", "covid19-faba", "recipient"],
-=======
             choices=["transaction", "award", "covid19-faba", "recipient", "location"],
->>>>>>> 65eb1dd1
         )
         parser.add_argument(
             "--processes",
@@ -372,8 +365,6 @@
             "unique_key_field": ES_RECIPIENT_UNIQUE_KEY_FIELD,
             "write_alias": settings.ES_RECIPIENTS_WRITE_ALIAS,
         }
-<<<<<<< HEAD
-=======
     elif arg_parse_options["load_type"] == "location":
         config = {
             "base_table": "transaction_search",
@@ -395,7 +386,6 @@
             "unique_key_field": ES_LOCATION_UNIQUE_KEY_FIELD,
             "write_alias": settings.ES_LOCATIONS_WRITE_ALIAS,
         }
->>>>>>> 65eb1dd1
     else:
         raise RuntimeError(f"Configuration is not configured for --load-type={arg_parse_options['load_type']}")
 
