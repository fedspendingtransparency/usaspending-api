--- conflicted
+++ resolved
@@ -109,12 +109,8 @@
         "swap_schema": None,
         "partition_column": "id",
         "partition_column_type": "numeric",
-<<<<<<< HEAD
         "delta_table_create_sql": recipient_profile_create_sql_string,
-=======
-        "is_partition_column_unique": True,
-        "delta_table_create_sql": recipient_profile_sql_string,
->>>>>>> d6df18d8
+        "is_partition_column_unique": True,
         "source_schema": None,
         "custom_schema": "recipient_hash STRING",
         "column_names": list(RECIPIENT_PROFILE_DELTA_COLUMNS),
