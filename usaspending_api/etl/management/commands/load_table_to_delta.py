--- conflicted
+++ resolved
@@ -83,7 +83,6 @@
         "custom_schema": "award_id LONG",
         "column_names": list(FINANCIAL_ACCOUNTS_BY_AWARDS_COLUMNS),
     },
-<<<<<<< HEAD
     "recipient_lookup": {
         "model": RecipientLookup,
         "is_from_broker": False,
@@ -101,9 +100,6 @@
         "column_names": list(RECIPIENT_LOOKUP_COLUMNS),
     },
     "recipient_profile_testing": {
-=======
-    "recipient_profile": {
->>>>>>> caa92855
         "model": RecipientProfile,
         "is_from_broker": False,
         "source_table": "recipient_profile",
