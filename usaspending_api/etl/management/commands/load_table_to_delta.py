--- conflicted
+++ resolved
@@ -81,24 +81,6 @@
         "custom_schema": "award_id LONG",
         "column_names": list(FINANCIAL_ACCOUNTS_BY_AWARDS_COLUMNS),
     },
-<<<<<<< HEAD
-=======
-    "recipient_lookup": {
-        "model": RecipientLookup,
-        "is_from_broker": False,
-        "source_table": "recipient_lookup",
-        "source_database": "rpt",
-        "destination_database": "raw",
-        "swap_table": None,
-        "swap_schema": None,
-        "partition_column": "id",
-        "partition_column_type": "numeric",
-        "delta_table_create_sql": recipient_lookup_sql_string,
-        "source_schema": None,
-        "custom_schema": "recipient_hash STRING",
-        "column_names": list(RECIPIENT_LOOKUP_COLUMNS),
-    },
->>>>>>> 366471a3
     "recipient_profile": {
         "model": RecipientProfile,
         "is_from_broker": False,
@@ -174,62 +156,51 @@
         "custom_schema": "",
         "column_names": list(TRANSACTION_NORMALIZED_COLUMNS),
     },
-    # Additional definitions for use in testing;
-    # These are copies of Views / Materialized Views / Tables from Postgres to Spark to aid in
-    # data comparison between current Postgres data and the data transformed via Spark.
-<<<<<<< HEAD
-=======
-    "transaction_search_testing": {
-        "model": TransactionSearch,
-        "is_from_broker": False,
-        "source_table": "transaction_search",
-        "source_database": None,
-        "destination_database": "test",
-        "swap_table": None,
-        "swap_schema": None,
-        "partition_column": "transaction_id",
-        "partition_column_type": "numeric",
-        "delta_table_create_sql": transaction_search_create_sql_string,
-        "source_schema": None,
-        "custom_schema": "recipient_hash STRING, federal_accounts STRING",
-        "column_names": list(TRANSACTION_SEARCH_COLUMNS),
-    },
->>>>>>> 366471a3
-    "award_search_testing": {
-        "model": AwardSearch,
-        "is_from_broker": False,
-        "source_table": "award_search",
-        "source_database": None,
-        "destination_database": "rpt",
-        "swap_table": None,
-        "swap_schema": None,
-        "partition_column": "award_id",
-        "partition_column_type": "numeric",
-        "delta_table_create_sql": award_search_create_sql_string,
-        "source_schema": None,
-        "custom_schema": "total_covid_outlay NUMERIC(23,2), total_covid_obligation NUMERIC(23,2), recipient_hash "
-        "STRING, federal_accounts STRING, cfdas ARRAY<STRING>, tas_components ARRAY<STRING>",
-        "column_names": list(AWARD_SEARCH_COLUMNS),
-    },
-<<<<<<< HEAD
-    "recipient_lookup_testing": {
-        "model": RecipientLookup,
-        "source_table": "recipient_lookup",
-        "source_database": "rpt",
-=======
     # Tables loaded in from the Broker
     "broker_subaward": {
         "model": None,
         "is_from_broker": True,
         "source_table": "subaward",
         "source_database": None,
->>>>>>> 366471a3
-        "destination_database": "raw",
-        "swap_table": None,
-        "swap_schema": None,
-        "partition_column": "id",
-        "partition_column_type": "numeric",
-<<<<<<< HEAD
+        "destination_database": "raw",
+        "swap_table": None,
+        "swap_schema": None,
+        "partition_column": "id",
+        "partition_column_type": "numeric",
+        "delta_table_create_sql": broker_subawards_sql_string,
+        "source_schema": None,
+        "custom_schema": "",
+        "column_names": list(BROKER_SUBAWARDS_COLUMNS),
+    },
+    # Additional definitions for use in testing;
+    # These are copies of Views / Materialized Views / Tables from Postgres to Spark to aid in
+    # data comparison between current Postgres data and the data transformed via Spark.
+    "award_search_testing": {
+        "model": AwardSearch,
+        "is_from_broker": False,
+        "source_table": "award_search",
+        "source_database": None,
+        "destination_database": "rpt",
+        "swap_table": None,
+        "swap_schema": None,
+        "partition_column": "award_id",
+        "partition_column_type": "numeric",
+        "delta_table_create_sql": award_search_create_sql_string,
+        "source_schema": None,
+        "custom_schema": "total_covid_outlay NUMERIC(23,2), total_covid_obligation NUMERIC(23,2), recipient_hash "
+        "STRING, federal_accounts STRING, cfdas ARRAY<STRING>, tas_components ARRAY<STRING>",
+        "column_names": list(AWARD_SEARCH_COLUMNS),
+    },
+    "recipient_lookup_testing": {
+        "model": RecipientLookup,
+        "is_from_broker": False,
+        "source_table": "recipient_lookup",
+        "source_database": "rpt",
+        "destination_database": "test",
+        "swap_table": None,
+        "swap_schema": None,
+        "partition_column": "id",
+        "partition_column_type": "numeric",
         "delta_table_create_sql": recipient_lookup_create_sql_string,
         "source_schema": None,
         "custom_schema": "recipient_hash STRING",
@@ -237,6 +208,7 @@
     },
     "transaction_search_testing": {
         "model": TransactionSearch,
+        "is_from_broker": False,
         "source_table": "transaction_search",
         "source_database": None,
         "destination_database": "test",
@@ -248,12 +220,6 @@
         "source_schema": None,
         "custom_schema": "recipient_hash STRING, federal_accounts STRING",
         "column_names": list(TRANSACTION_SEARCH_COLUMNS),
-=======
-        "delta_table_create_sql": broker_subawards_sql_string,
-        "source_schema": None,
-        "custom_schema": "",
-        "column_names": list(BROKER_SUBAWARDS_COLUMNS),
->>>>>>> 366471a3
     },
 }
 
