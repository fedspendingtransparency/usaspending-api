--- conflicted
+++ resolved
@@ -77,7 +77,6 @@
         if not jdbc_url.startswith("jdbc:postgresql://"):
             raise ValueError("JDBC URL given is not in postgres JDBC URL format (e.g. jdbc:postgresql://...")
 
-<<<<<<< HEAD
         # If a partition_column is present, read from jdbc using partitioning
         if partition_column:
             if partition_column_type == "numeric":
@@ -92,7 +91,7 @@
             # Read from table or view
             df = extract_db_data_frame(
                 spark,
-                JDBC_CONN_PROPS,
+                get_jdbc_connection_properties(),
                 jdbc_url,
                 SPARK_PARTITION_ROWS,
                 get_partition_bounds_sql(
@@ -101,24 +100,6 @@
                     partition_column,
                     is_partitioning_col_unique=False,
                 ),
-=======
-        if partition_column_type == "numeric":
-            is_numeric_partitioning_col = True
-            is_date_partitioning_col = False
-        elif partition_column_type == "date":
-            is_numeric_partitioning_col = False
-            is_date_partitioning_col = True
-        else:
-            raise ValueError("partition_column_type should be either 'numeric' or 'date'")
-
-        # Read from table or view
-        df = extract_db_data_frame(
-            spark,
-            get_jdbc_connection_properties(),
-            jdbc_url,
-            SPARK_PARTITION_ROWS,
-            get_partition_bounds_sql(
->>>>>>> ed2f0d51
                 source_table,
                 partition_column,
                 is_numeric_partitioning_col=is_numeric_partitioning_col,
@@ -129,7 +110,7 @@
             df = spark.read.options(customSchema=custom_schema).jdbc(
                 url=jdbc_url,
                 table=source_table,
-                properties=JDBC_CONN_PROPS,
+                properties=get_jdbc_connection_properties(),
             )
 
         # Write to S3
