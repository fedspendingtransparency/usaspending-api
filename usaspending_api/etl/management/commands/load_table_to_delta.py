from django.core.management import BaseCommand
from pyspark.sql import SparkSession

from usaspending_api.awards.delta_models import (
    AWARDS_COLUMNS,
    awards_sql_string,
    FINANCIAL_ACCOUNTS_BY_AWARDS_COLUMNS,
    financial_accounts_by_awards_sql_string,
    BROKER_SUBAWARDS_COLUMNS,
    broker_subawards_sql_string,
)
from usaspending_api.common.etl.spark import extract_db_data_frame, get_partition_bounds_sql, load_delta_table
from usaspending_api.common.helpers.spark_helpers import (
    configure_spark_session,
    get_active_spark_session,
    get_jdbc_connection_properties,
    get_usas_jdbc_url,
    get_broker_jdbc_url,
    get_jvm_logger,
)
from usaspending_api.config import CONFIG
from usaspending_api.recipient.delta_models import (
    RECIPIENT_LOOKUP_COLUMNS,
    recipient_lookup_create_sql_string,
    RECIPIENT_PROFILE_COLUMNS,
    recipient_profile_sql_string,
    SAM_RECIPIENT_COLUMNS,
    sam_recipient_sql_string,
)
from usaspending_api.search.models import TransactionSearch, AwardSearch
from usaspending_api.transactions.delta_models import (
    TRANSACTION_FABS_COLUMNS,
    transaction_fabs_sql_string,
    TRANSACTION_FPDS_COLUMNS,
    transaction_fpds_sql_string,
    TRANSACTION_NORMALIZED_COLUMNS,
    transaction_normalized_sql_string,
    TRANSACTION_SEARCH_COLUMNS,
    transaction_search_create_sql_string,
)
from usaspending_api.search.delta_models.award_search import award_search_create_sql_string, AWARD_SEARCH_COLUMNS

from usaspending_api.recipient.models import DUNS, RecipientLookup, RecipientProfile
from usaspending_api.awards.models import (
    Award,
    FinancialAccountsByAwards,
    TransactionFABS,
    TransactionFPDS,
    TransactionNormalized,
)


TABLE_SPEC = {
    "awards": {
        "model": Award,
        "is_from_broker": False,
        "source_table": "awards",
        "source_database": "rpt",
        "destination_database": "raw",
        "swap_table": None,
        "swap_schema": None,
        "partition_column": "id",
        "partition_column_type": "numeric",
        "is_partition_column_unique": True,
        "delta_table_create_sql": awards_sql_string,
        "source_schema": None,
        "custom_schema": "",
        "column_names": list(AWARDS_COLUMNS),
    },
    "financial_accounts_by_awards": {
        "model": FinancialAccountsByAwards,
        "is_from_broker": False,
        "source_table": "financial_accounts_by_awards",
        "source_database": "public",
        "destination_database": "raw",
        "swap_table": None,
        "swap_schema": None,
        "partition_column": "financial_accounts_by_awards_id",
        "partition_column_type": "numeric",
        "is_partition_column_unique": True,
        "delta_table_create_sql": financial_accounts_by_awards_sql_string,
        "source_schema": None,
        "custom_schema": "award_id LONG",
        "column_names": list(FINANCIAL_ACCOUNTS_BY_AWARDS_COLUMNS),
    },
    "recipient_lookup": {
        "model": RecipientLookup,
        "is_from_broker": False,
        "source_table": "recipient_lookup",
        "source_database": "rpt",
        "destination_database": "raw",
        "swap_table": None,
        "swap_schema": None,
        "partition_column": "id",
        "partition_column_type": "numeric",
<<<<<<< HEAD
        "delta_table_create_sql": recipient_lookup_create_sql_string,
=======
        "is_partition_column_unique": True,
        "delta_table_create_sql": recipient_lookup_sql_string,
>>>>>>> d6df18d8
        "source_schema": None,
        "custom_schema": "recipient_hash STRING",
        "column_names": list(RECIPIENT_LOOKUP_COLUMNS),
    },
    "recipient_profile": {
        "model": RecipientProfile,
        "is_from_broker": False,
        "source_table": "recipient_profile",
        "source_database": "rpt",
        "destination_database": "raw",
        "swap_table": None,
        "swap_schema": None,
        "partition_column": "id",
        "partition_column_type": "numeric",
        "is_partition_column_unique": True,
        "delta_table_create_sql": recipient_profile_sql_string,
        "source_schema": None,
        "custom_schema": "recipient_hash STRING",
        "column_names": list(RECIPIENT_PROFILE_COLUMNS),
    },
    "sam_recipient": {
        "model": DUNS,
        "is_from_broker": False,
        "source_table": "duns",
        "source_database": "raw",
        "destination_database": "raw",
        "swap_table": None,
        "swap_schema": None,
        "partition_column": None,
        "partition_column_type": None,
        "is_partition_column_unique": False,
        "delta_table_create_sql": sam_recipient_sql_string,
        "source_schema": None,
        "custom_schema": "broker_duns_id INT, business_types_codes ARRAY<STRING>",
        "column_names": list(SAM_RECIPIENT_COLUMNS),
    },
    "transaction_fabs": {
        "model": TransactionFABS,
        "is_from_broker": False,
        "source_table": "transaction_fabs",
        "source_database": "int",
        "destination_database": "raw",
        "swap_table": None,
        "swap_schema": None,
        "partition_column": "transaction_id",
        "partition_column_type": "numeric",
        "is_partition_column_unique": True,
        "delta_table_create_sql": transaction_fabs_sql_string,
        "source_schema": None,
        "custom_schema": "",
        "column_names": list(TRANSACTION_FABS_COLUMNS),
    },
    "transaction_fpds": {
        "model": TransactionFPDS,
        "is_from_broker": False,
        "source_table": "transaction_fpds",
        "source_database": "int",
        "destination_database": "raw",
        "swap_table": None,
        "swap_schema": None,
        "partition_column": "transaction_id",
        "partition_column_type": "numeric",
        "is_partition_column_unique": True,
        "delta_table_create_sql": transaction_fpds_sql_string,
        "source_schema": None,
        "custom_schema": "",
        "column_names": list(TRANSACTION_FPDS_COLUMNS),
    },
    "transaction_normalized": {
        "model": TransactionNormalized,
        "is_from_broker": False,
        "source_table": "transaction_normalized",
        "source_database": "int",
        "destination_database": "raw",
        "swap_table": None,
        "swap_schema": None,
        "partition_column": "id",
        "partition_column_type": "numeric",
        "is_partition_column_unique": True,
        "delta_table_create_sql": transaction_normalized_sql_string,
        "source_schema": None,
        "custom_schema": "",
        "column_names": list(TRANSACTION_NORMALIZED_COLUMNS),
    },
    # Tables loaded in from the Broker
    "broker_subaward": {
        "model": None,
        "is_from_broker": True,
        "source_table": "subaward",
        "source_database": None,
        "destination_database": "raw",
        "swap_table": None,
        "swap_schema": None,
        "partition_column": "id",
        "partition_column_type": "numeric",
<<<<<<< HEAD
        "delta_table_create_sql": broker_subawards_sql_string,
=======
        "is_partition_column_unique": True,
        "delta_table_create_sql": transaction_search_create_sql_string,
>>>>>>> d6df18d8
        "source_schema": None,
        "custom_schema": "",
        "column_names": list(BROKER_SUBAWARDS_COLUMNS),
    },
    # Additional definitions for use in testing;
    # These are copies of Views / Materialized Views / Tables from Postgres to Spark to aid in
    # data comparison between current Postgres data and the data transformed via Spark.
    "award_search_testing": {
        "model": AwardSearch,
        "is_from_broker": False,
        "source_table": "award_search",
        "source_database": None,
        "destination_database": "rpt",
        "swap_table": None,
        "swap_schema": None,
        "partition_column": "award_id",
        "partition_column_type": "numeric",
        "is_partition_column_unique": True,
        "delta_table_create_sql": award_search_create_sql_string,
        "source_schema": None,
        "custom_schema": "total_covid_outlay NUMERIC(23,2), total_covid_obligation NUMERIC(23,2), recipient_hash "
        "STRING, federal_accounts STRING, cfdas ARRAY<STRING>, tas_components ARRAY<STRING>",
        "column_names": list(AWARD_SEARCH_COLUMNS),
    },
    "transaction_search_testing": {
        "model": TransactionSearch,
        "is_from_broker": False,
        "source_table": "transaction_search",
        "source_database": None,
        "destination_database": "test",
        "swap_table": None,
        "swap_schema": None,
        "partition_column": "transaction_id",
        "partition_column_type": "numeric",
<<<<<<< HEAD
        "delta_table_create_sql": transaction_search_create_sql_string,
=======
        "is_partition_column_unique": True,
        "delta_table_create_sql": broker_subawards_sql_string,
>>>>>>> d6df18d8
        "source_schema": None,
        "custom_schema": "recipient_hash STRING, federal_accounts STRING",
        "column_names": list(TRANSACTION_SEARCH_COLUMNS),
    },
}


SPARK_PARTITION_ROWS = CONFIG.SPARK_PARTITION_ROWS


class Command(BaseCommand):

    help = """
    This command reads data from a Postgres database table and inserts it into a corresponding Delta
    Table. As of now, it only supports a full reload of a table. All existing data will be deleted
    before new data is written.
    """

    def add_arguments(self, parser):
        parser.add_argument(
            "--destination-table",
            type=str,
            required=True,
            help="The destination Delta Table to write the data",
            choices=list(TABLE_SPEC),
        )
        parser.add_argument(
            "--alt-db",
            type=str,
            required=False,
            help="An alternate database (aka schema) in which to create this table, overriding the TABLE_SPEC db",
        )
        parser.add_argument(
            "--alt-name",
            type=str,
            required=False,
            help="An alternate delta table name for the created table, overriding the TABLE_SPEC destination_table "
            "name",
        )

    def handle(self, *args, **options):
        extra_conf = {
            # Config for Delta Lake tables and SQL. Need these to keep Dela table metadata in the metastore
            "spark.sql.extensions": "io.delta.sql.DeltaSparkSessionExtension",
            "spark.sql.catalog.spark_catalog": "org.apache.spark.sql.delta.catalog.DeltaCatalog",
            # See comment below about old date and time values cannot parsed without these
            "spark.sql.legacy.parquet.datetimeRebaseModeInWrite": "LEGACY",  # for dates at/before 1900
            "spark.sql.legacy.parquet.int96RebaseModeInWrite": "LEGACY",  # for timestamps at/before 1900
            "spark.sql.jsonGenerator.ignoreNullFields": "false",  # keep nulls in our json
        }

        spark = get_active_spark_session()
        spark_created_by_command = False
        if not spark:
            spark_created_by_command = True
            spark = configure_spark_session(**extra_conf, spark_context=spark)  # type: SparkSession

        # Setup Logger
        logger = get_jvm_logger(spark)

        # Resolve Parameters
        destination_table = options["destination_table"]

        table_spec = TABLE_SPEC[destination_table]
        is_from_broker = table_spec["is_from_broker"]
        destination_database = options["alt_db"] or table_spec["destination_database"]
        destination_table_name = options["alt_name"] or destination_table
        source_table = table_spec["source_table"]
        partition_column = table_spec["partition_column"]
        partition_column_type = table_spec["partition_column_type"]
        is_partition_column_unique = table_spec["is_partition_column_unique"]
        custom_schema = table_spec["custom_schema"]

        # Set the database that will be interacted with for all Delta Lake table Spark-based activity
        logger.info(f"Using Spark Database: {destination_database}")
        spark.sql(f"use {destination_database};")

        # Resolve JDBC URL for Source Database
        jdbc_url = get_usas_jdbc_url() if not is_from_broker else get_broker_jdbc_url()
        if not jdbc_url:
            raise RuntimeError(f"Couldn't find JDBC url, please properly configure your CONFIG.")
        if not jdbc_url.startswith("jdbc:postgresql://"):
            raise ValueError("JDBC URL given is not in postgres JDBC URL format (e.g. jdbc:postgresql://...")

        # If a partition_column is present, read from jdbc using partitioning
        if partition_column:
            if partition_column_type == "numeric":
                is_numeric_partitioning_col = True
                is_date_partitioning_col = False
            elif partition_column_type == "date":
                is_numeric_partitioning_col = False
                is_date_partitioning_col = True
            else:
                raise ValueError("partition_column_type should be either 'numeric' or 'date'")

            # Read from table or view
            df = extract_db_data_frame(
                spark=spark,
                conn_props=get_jdbc_connection_properties(),
                jdbc_url=jdbc_url,
                partition_rows=SPARK_PARTITION_ROWS,
                min_max_sql=get_partition_bounds_sql(
                    table_name=source_table,
                    partitioning_col_name=partition_column,
                    partitioning_col_alias=partition_column,
                    is_partitioning_col_unique=is_partition_column_unique,
                ),
                table=source_table,
                partitioning_col=partition_column,
                is_numeric_partitioning_col=is_numeric_partitioning_col,
                is_date_partitioning_col=is_date_partitioning_col,
                custom_schema=custom_schema,
            )
        else:
            df = spark.read.options(customSchema=custom_schema).jdbc(
                url=jdbc_url,
                table=source_table,
                properties=get_jdbc_connection_properties(),
            )

        # Make sure that the column order defined in the Delta table schema matches
        # that of the Spark dataframe used to pull from the Postgres table. While not
        # always needed, this should help to prevent any future mismatch between the two.
        if table_spec.get("column_names"):
            df = df.select(table_spec.get("column_names"))

        # Write to S3
        load_delta_table(spark, df, destination_table_name, True)
        if spark_created_by_command:
            spark.stop()<|MERGE_RESOLUTION|>--- conflicted
+++ resolved
@@ -93,12 +93,8 @@
         "swap_schema": None,
         "partition_column": "id",
         "partition_column_type": "numeric",
-<<<<<<< HEAD
+        "is_partition_column_unique": True,
         "delta_table_create_sql": recipient_lookup_create_sql_string,
-=======
-        "is_partition_column_unique": True,
-        "delta_table_create_sql": recipient_lookup_sql_string,
->>>>>>> d6df18d8
         "source_schema": None,
         "custom_schema": "recipient_hash STRING",
         "column_names": list(RECIPIENT_LOOKUP_COLUMNS),
@@ -194,12 +190,8 @@
         "swap_schema": None,
         "partition_column": "id",
         "partition_column_type": "numeric",
-<<<<<<< HEAD
+        "is_partition_column_unique": True,
         "delta_table_create_sql": broker_subawards_sql_string,
-=======
-        "is_partition_column_unique": True,
-        "delta_table_create_sql": transaction_search_create_sql_string,
->>>>>>> d6df18d8
         "source_schema": None,
         "custom_schema": "",
         "column_names": list(BROKER_SUBAWARDS_COLUMNS),
@@ -234,12 +226,8 @@
         "swap_schema": None,
         "partition_column": "transaction_id",
         "partition_column_type": "numeric",
-<<<<<<< HEAD
+        "is_partition_column_unique": True,
         "delta_table_create_sql": transaction_search_create_sql_string,
-=======
-        "is_partition_column_unique": True,
-        "delta_table_create_sql": broker_subawards_sql_string,
->>>>>>> d6df18d8
         "source_schema": None,
         "custom_schema": "recipient_hash STRING, federal_accounts STRING",
         "column_names": list(TRANSACTION_SEARCH_COLUMNS),
