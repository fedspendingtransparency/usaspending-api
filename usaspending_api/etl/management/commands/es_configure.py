--- conflicted
+++ resolved
@@ -29,11 +29,7 @@
 
     def add_arguments(self, parser):
         parser.add_argument(
-<<<<<<< HEAD
-            "--type",
-=======
             "--load_type",
->>>>>>> e6f1b730
             type=str,
             help="Select which type of index to configure, current options are awards or transactions",
             choices=["transactions", "awards"],
@@ -48,15 +44,6 @@
     def handle(self, *args, **options):
         if not settings.ES_HOSTNAME:
             raise SystemExit("Fatal error: $ES_HOSTNAME is not set.")
-<<<<<<< HEAD
-        self.type = options["type"]
-        self.template = "{}_template".format(options["type"][:-1])
-        if options["type"] == "awards":
-            self.index_pattern = "*{}".format(settings.ES_AWARDS_NAME_SUFFIX)
-            self.max_result_window = settings.ES_AWARDS_MAX_RESULT_WINDOW
-            self.load_columns = AWARD_VIEW_COLUMNS
-        elif options["type"] == "transactions":
-=======
         self.load_type = options["load_type"]
         self.template = "{}_template".format(options["load_type"][:-1])
         if options["load_type"] == "awards":
@@ -64,7 +51,6 @@
             self.max_result_window = settings.ES_AWARDS_MAX_RESULT_WINDOW
             self.load_columns = AWARD_VIEW_COLUMNS
         elif options["load_type"] == "transactions":
->>>>>>> e6f1b730
             self.index_pattern = "*{}".format(settings.ES_TRANSACTIONS_NAME_SUFFIX)
             self.max_result_window = settings.ES_TRANSACTIONS_MAX_RESULT_WINDOW
             self.load_columns = VIEW_COLUMNS
@@ -76,11 +62,7 @@
             self.run_curl_cmd(payload=cluster, url=CURL_COMMANDS["cluster"], host=settings.ES_HOSTNAME)
             self.run_curl_cmd(payload=index_settings, url=CURL_COMMANDS["settings"], host=settings.ES_HOSTNAME)
 
-<<<<<<< HEAD
-        template_name = "{type}_template".format(type=self.type[:-1])
-=======
         template_name = "{type}_template".format(type=self.load_type[:-1])
->>>>>>> e6f1b730
 
         self.run_curl_cmd(
             payload=template, url=CURL_COMMANDS["template"], host=settings.ES_HOSTNAME, name=template_name
@@ -124,11 +106,7 @@
 
     def validate_known_fields(self, template):
         defined_fields = set(
-<<<<<<< HEAD
-            [field for field in template["mappings"]["{view}_mapping".format(view=self.type[:-1])]["properties"]]
-=======
             [field for field in template["mappings"]["{view}_mapping".format(view=self.load_type[:-1])]["properties"]]
->>>>>>> e6f1b730
         )
         load_columns = set(self.load_columns)
         if defined_fields ^ load_columns:  # check if any fields are not in both sets
