import json
import logging
import subprocess

from django.conf import settings
from django.core.management.base import BaseCommand
from time import perf_counter

logger = logging.getLogger("script")

CURL_STATEMENT = 'curl -XPUT "{url}" -H "Content-Type: application/json" -d \'{data}\''

CURL_COMMANDS = {
    "template": "{host}/_template/{name}?pretty",
    "cluster": "{host}/_cluster/settings?pretty",
    "settings": "{host}/_settings?pretty",
}

FILES = {
    "award_template": settings.APP_DIR / "etl" / "es_award_template.json",
<<<<<<< HEAD
    "account_template": settings.APP_DIR / "etl" / "es_account_template.json",
=======
    "covid19_faba_template": settings.APP_DIR / "etl" / "es_covid19_faba_template.json",
>>>>>>> 7d11fb14
    "settings": settings.APP_DIR / "etl" / "es_config_objects.json",
    "transaction_template": settings.APP_DIR / "etl" / "es_transaction_template.json",
}


class Command(BaseCommand):
    help = """
    This script applies configuration changes to an Elasticsearch cluster.
    Requires env var ES_HOSTNAME to be set
    """

    def add_arguments(self, parser):
        parser.add_argument(
            "--load-type",
            type=str,
            help="Select which type of index to configure, current options are awards or transactions",
            choices=["transaction", "award", "covid19-faba", "transactions", "awards"],
            default="transaction",
        )
        parser.add_argument(
            "--template-only",
            action="store_true",
            help="When this flag is set, skip the cluster and index settings. Useful when creating a new index",
        )

    def handle(self, *args, **options):
        logger.info("Starting ES Configure")
        start = perf_counter()
        if not settings.ES_HOSTNAME:
            raise SystemExit("Fatal error: $ES_HOSTNAME is not set.")
        self.load_type = options["load_type"]
        if options["load_type"] in ("award", "awards"):
            self.index_pattern = f"*{settings.ES_AWARDS_NAME_SUFFIX}"
            self.max_result_window = settings.ES_AWARDS_MAX_RESULT_WINDOW
            self.template = "award_template"
        elif options["load_type"] in ("transaction", "transactions"):
            self.index_pattern = f"*{settings.ES_TRANSACTIONS_NAME_SUFFIX}"
            self.max_result_window = settings.ES_TRANSACTIONS_MAX_RESULT_WINDOW
            self.template = "transaction_template"
        elif options["load_type"] == "covid19-faba":
            self.index_pattern = f"*{settings.ES_COVID19_FABA_NAME_SUFFIX}"
            self.max_result_window = settings.ES_COVID19_FABA_MAX_RESULT_WINDOW
            self.template = "covid19_faba_template"
        else:
            raise RuntimeError(f"No config for {options['load_type']}")

        cluster, index_settings = self.get_elasticsearch_settings()
        template = self.get_index_template()

        if not options["template_only"]:
            self.run_curl_cmd(payload=cluster, url=CURL_COMMANDS["cluster"], host=settings.ES_HOSTNAME)
            self.run_curl_cmd(payload=index_settings, url=CURL_COMMANDS["settings"], host=settings.ES_HOSTNAME)

        template_name = "{type}_template".format(type=self.load_type[:-1])

        self.run_curl_cmd(
            payload=template, url=CURL_COMMANDS["template"], host=settings.ES_HOSTNAME, name=template_name
        )

        logger.info(f"ES Configure took {perf_counter() - start:.2f}s")

    def run_curl_cmd(self, **kwargs) -> None:
        url = kwargs["url"].format(**kwargs)
        cmd = CURL_STATEMENT.format(url=url, data=json.dumps(kwargs["payload"]))

        try:
            subprocess.Popen(cmd, shell=True).wait()
        except Exception as e:
            logger.exception(f"Failed on command: {cmd}")
            raise e

    def get_elasticsearch_settings(self):
        es_config = self.return_json_from_file(FILES["settings"])
        es_config["settings"]["index.max_result_window"] = self.max_result_window
        return es_config["cluster"], es_config["settings"]

    def get_index_template(self):
        template = self.return_json_from_file(FILES[self.template])
        template["index_patterns"] = [self.index_pattern]
        template["settings"]["index.max_result_window"] = self.max_result_window
        return template

    def return_json_from_file(self, path):
        """Read and parse file as JSON

        Library performs JSON validation which is helpful before sending to ES
        """
        filepath = str(path)
        if not path.exists():
            raise SystemExit(f"Fatal error: file {filepath} does not exist.")

        logger.debug(f"Reading file: {filepath}")
        with open(filepath, "r") as f:
            json_to_dict = json.load(f)

        return json_to_dict


def retrieve_index_template(template):
    """This function is used for test configuration"""
    with open(str(FILES[template])) as f:
        mapping_dict = json.load(f)
        template = json.dumps(mapping_dict)

    return template<|MERGE_RESOLUTION|>--- conflicted
+++ resolved
@@ -18,11 +18,8 @@
 
 FILES = {
     "award_template": settings.APP_DIR / "etl" / "es_award_template.json",
-<<<<<<< HEAD
     "account_template": settings.APP_DIR / "etl" / "es_account_template.json",
-=======
     "covid19_faba_template": settings.APP_DIR / "etl" / "es_covid19_faba_template.json",
->>>>>>> 7d11fb14
     "settings": settings.APP_DIR / "etl" / "es_config_objects.json",
     "transaction_template": settings.APP_DIR / "etl" / "es_transaction_template.json",
 }
