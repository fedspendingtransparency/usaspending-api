import boto3
import json
import os
import pandas as pd
import psycopg2
import subprocess
import tempfile

from collections import defaultdict
from datetime import datetime
from django.conf import settings
from django.core.management import call_command
from elasticsearch import helpers, TransportError
from time import perf_counter, sleep

from usaspending_api.awards.v2.lookups.elasticsearch_lookups import INDEX_ALIASES_TO_AWARD_TYPES
from usaspending_api.common.elasticsearch.elasticsearch_sql_helpers import ensure_transaction_etl_view_exists
from usaspending_api.common.csv_helpers import count_rows_in_csv_file
from usaspending_api.common.helpers.sql_helpers import get_database_dsn_string

# ==============================================================================
# SQL Template Strings for Postgres Statements
# ==============================================================================

TRANSACTION_VIEW_COLUMNS = [
    "transaction_id",
    "detached_award_proc_unique",
    "afa_generated_unique",
    "generated_unique_transaction_id",
    "display_award_id",
    "update_date",
    "modification_number",
    "award_id",
    "piid",
    "fain",
    "uri",
    "award_description",
    "product_or_service_code",
    "product_or_service_description",
    "naics_code",
    "naics_description",
    "type_description",
    "award_category",
    "recipient_unique_id",
    "parent_recipient_unique_id",
    "recipient_name",
    "action_date",
    "fiscal_month",
    "fiscal_quarter",
    "fiscal_year",
    "period_of_performance_start_date",
    "period_of_performance_current_end_date",
    "ordering_period_end_date",
    "transaction_fiscal_year",
    "award_fiscal_year",
    "award_amount",
    "transaction_amount",
    "face_value_loan_guarantee",
    "original_loan_subsidy_cost",
    "awarding_agency_id",
    "funding_agency_id",
    "awarding_toptier_agency_name",
    "funding_toptier_agency_name",
    "awarding_subtier_agency_name",
    "funding_subtier_agency_name",
    "awarding_toptier_agency_abbreviation",
    "funding_toptier_agency_abbreviation",
    "awarding_subtier_agency_abbreviation",
    "funding_subtier_agency_abbreviation",
    "cfda_number",
    "cfda_title",
    "cfda_popular_name",
    "type_of_contract_pricing",
    "type_set_aside",
    "extent_competed",
    "pulled_from",
    "type",
    "pop_country_code",
    "pop_country_name",
    "pop_state_code",
    "pop_county_code",
    "pop_county_name",
    "pop_zip5",
    "pop_congressional_code",
    "pop_city_name",
    "recipient_location_country_code",
    "recipient_location_country_name",
    "recipient_location_state_code",
    "recipient_location_county_code",
    "recipient_location_county_name",
    "recipient_location_zip5",
    "recipient_location_congressional_code",
    "recipient_location_city_name",
    "treasury_account_identifiers",
]

AWARD_VIEW_COLUMNS = [
    "award_id",
    "generated_unique_award_id",
    "display_award_id",
    "category",
    "type",
    "type_description",
    "piid",
    "fain",
    "uri",
    "total_obligation",
    "description",
    "total_obl_bin",
    "total_subsidy_cost",
    "total_loan_value",
    "recipient_id",
    "recipient_name",
    "recipient_unique_id",
    "parent_recipient_unique_id",
    "business_categories",
    "action_date",
    "fiscal_year",
    "last_modified_date",
    "period_of_performance_start_date",
    "period_of_performance_current_end_date",
    "date_signed",
    "ordering_period_end_date",
    "original_loan_subsidy_cost",
    "face_value_loan_guarantee",
    "awarding_agency_id",
    "funding_agency_id",
    "awarding_toptier_agency_name",
    "funding_toptier_agency_name",
    "awarding_subtier_agency_name",
    "funding_subtier_agency_name",
    "awarding_toptier_agency_code",
    "funding_toptier_agency_code",
    "awarding_subtier_agency_code",
    "funding_subtier_agency_code",
    "recipient_location_country_code",
    "recipient_location_country_name",
    "recipient_location_state_code",
    "recipient_location_county_code",
    "recipient_location_county_name",
    "recipient_location_congressional_code",
    "recipient_location_zip5",
    "recipient_location_city_name",
    "pop_country_name",
    "pop_country_code",
    "pop_state_code",
    "pop_county_code",
    "pop_county_name",
    "pop_city_name",
    "pop_zip5",
    "pop_congressional_code",
    "cfda_number",
    "sai_number",
    "pulled_from",
    "type_of_contract_pricing",
    "extent_competed",
    "type_set_aside",
    "product_or_service_code",
    "product_or_service_description",
    "naics_code",
    "naics_description",
    "treasury_account_identifiers",
]

UPDATE_DATE_SQL = " AND update_date >= '{}'"

<<<<<<< HEAD
TRANSACTION_COUNT_SQL = """SELECT COUNT(*) AS count
FROM transaction_delta_view
WHERE transaction_fiscal_year={fy}{update_date};"""
=======
COUNT_SQL = """
SELECT COUNT(*) AS count
FROM {view}
WHERE transaction_fiscal_year={fy}{update_date}
"""
>>>>>>> 06116d61

AWARD_COUNT_SQL = """SELECT COUNT(*) AS count
FROM award_delta_view
WHERE fiscal_year={fy}{update_date};"""


TRANSACTION_COPY_SQL = """"COPY (
    SELECT *
    FROM {view}
    WHERE transaction_fiscal_year={fy}{update_date}
) TO STDOUT DELIMITER ',' CSV HEADER" > '{filename}'
"""

AWARD_COPY_SQL = """"COPY (
    SELECT *
    FROM award_delta_view
    WHERE fiscal_year={fy}{update_date}
) TO STDOUT DELIMITER ',' CSV HEADER" > '{filename}'
"""

TRANSACTION_CHECK_IDS_SQL = """
WITH temp_transaction_ids AS (
  SELECT *
  FROM (VALUES {id_list}) AS unique_id_list (generated_unique_transaction_id)
)
SELECT transaction_id, generated_unique_transaction_id, update_date
FROM {view}
WHERE EXISTS (
  SELECT *
  FROM temp_transaction_ids
  WHERE
    {view}.generated_unique_transaction_id = temp_transaction_ids.generated_unique_transaction_id
    AND transaction_fiscal_year={fy}
)
"""

AWARD_CHECK_IDS_SQL = """
WITH temp_award_ids AS (
  SELECT * FROM (VALUES {id_list}) AS unique_id_list (generated_unique_award_id)
)
SELECT award_id, generated_unique_award_id, last_modified_date FROM transaction_delta_view
WHERE EXISTS (
  SELECT *
  FROM temp_award_ids
  WHERE
    award_delta_view.generated_unique_award_id = temp_award_ids.generated_unique_award_id
    AND fiscal_year={fy}
);
"""

# ==============================================================================
# Other Globals
# ==============================================================================

AWARD_DESC_CATEGORIES = {
    "loans": "loans",
    "grant": "grants",
    "insurance": "other",
    "other": "other",
    "contract": "contracts",
    "direct payment": "directpayments",
}

UNIVERSAL_TRANSACTION_ID_NAME = "generated_unique_transaction_id"

UNIVERSAL_AWARD_ID_NAME = "generated_unique_award_id"


class DataJob:
    def __init__(self, *args):
        self.name = args[0]
        self.index = args[1]
        self.fy = args[2]
        self.csv = args[3]
        self.count = None


# ==============================================================================
# Helper functions for several Django management commands focused on ETL into a Elasticsearch cluster
# ==============================================================================


def process_guarddog(process_list):
    """
        pass in a list of multiprocess Process objects.
        If one errored then terminate the others and return True
    """
    for proc in process_list:
        # If exitcode is None, process is still running. exit code 0 is normal
        if proc.exitcode not in (None, 0):
            msg = "TERMINATING ALL PROCESSES AND QUITTING!!! " + "{} exited with error. Returned {}".format(
                proc.name, proc.exitcode
            )
            printf({"msg": msg})
            [x.terminate() for x in process_list]
            return True
    return False


def configure_sql_strings(config, filename, deleted_ids):
    """
    Populates the formatted strings defined globally in this file to create the desired SQL
    """
    awards = config["awards"]

    update_date_str = UPDATE_DATE_SQL.format(config["starting_date"].strftime("%Y-%m-%d"))

<<<<<<< HEAD
    copy_sql = TRANSACTION_COPY_SQL.format(fy=config["fiscal_year"], update_date=update_date_str, filename=filename)

    count_sql = TRANSACTION_COUNT_SQL.format(fy=config["fiscal_year"], update_date=update_date_str)

    if awards:
        update_date_str = UPDATE_DATE_SQL.format(config["starting_date"].strftime("%Y-%m-%d"))

        copy_sql = AWARD_COPY_SQL.format(fy=config["fiscal_year"], update_date=update_date_str, filename=filename)

        count_sql = AWARD_COUNT_SQL.format(fy=config["fiscal_year"], update_date=update_date_str)
=======
    copy_sql = COPY_SQL.format(
        fy=config["fiscal_year"],
        update_date=update_date_str,
        filename=filename,
        view=settings.ES_TRANSACTIONS_ETL_VIEW_NAME,
    )

    count_sql = COUNT_SQL.format(
        fy=config["fiscal_year"], update_date=update_date_str, view=settings.ES_TRANSACTIONS_ETL_VIEW_NAME
    )
>>>>>>> 06116d61

    if deleted_ids and config["process_deletes"]:
        id_list = ",".join(["('{}')".format(x) for x in deleted_ids.keys()])
        id_sql = TRANSACTION_CHECK_IDS_SQL.format(id_list=id_list, fy=config["fiscal_year"])
    else:
        id_sql = None
    return copy_sql, id_sql, count_sql


def execute_sql_statement(cmd, results=False, verbose=False):
    """ Simple function to execute SQL using a psycopg2 connection"""
    rows = None
    if verbose:
        print(cmd)

    with psycopg2.connect(dsn=get_database_dsn_string()) as connection:
        connection.autocommit = True
        with connection.cursor() as cursor:
            cursor.execute(cmd)
            if results:
                rows = db_rows_to_dict(cursor)
    return rows


def db_rows_to_dict(cursor):
    """ Return a dictionary of all row results from a database connection cursor """
    columns = [col[0] for col in cursor.description]
    return [dict(zip(columns, row)) for row in cursor.fetchall()]


def download_db_records(fetch_jobs, done_jobs, config):
    # There has been a reoccuring issue with .empty() returning true when the queue actually
    # contains multiple jobs. Wait a few seconds before starting to see if it helps
    ensure_transaction_etl_view_exists()
    sleep(5)
    printf({"msg": "Queue has items: {}".format(not fetch_jobs.empty()), "f": "Download"})
    while not fetch_jobs.empty():
        if done_jobs.full():
            printf({"msg": "Paused downloading new CSVs so ES indexing can catch up", "f": "Download"})
            sleep(60)
        else:
            start = perf_counter()
            job = fetch_jobs.get_nowait()
            printf({"msg": 'Preparing to download "{}"'.format(job.csv), "job": job.name, "f": "Download"})

            sql_config = {
                "starting_date": config["starting_date"],
                "fiscal_year": job.fy,
<<<<<<< HEAD
                "provide_deleted": config["provide_deleted"],
                "awards": config["awards"],
=======
                "process_deletes": config["process_deletes"],
>>>>>>> 06116d61
            }
            copy_sql, _, count_sql = configure_sql_strings(sql_config, job.csv, [])

            if os.path.isfile(job.csv):
                os.remove(job.csv)

            job.count = download_csv(count_sql, copy_sql, job.csv, job.name, config["skip_counts"], config["verbose"])
            done_jobs.put(job)
            printf(
                {
                    "msg": 'CSV "{}" copy took {} seconds'.format(job.csv, perf_counter() - start),
                    "job": job.name,
                    "f": "Download",
                }
            )
            sleep(1)

    # This "Null Job" is used to notify the other (ES data load) process this is the final job
    done_jobs.put(DataJob(None, None, None, None))
    printf({"msg": "PostgreSQL COPY operations complete", "f": "Download"})
    return


def download_csv(count_sql, copy_sql, filename, job_id, skip_counts, verbose):
    if skip_counts:
        count = None
        printf({"msg": "Skipping count checks. Writing file: {}".format(filename), "job": job_id, "f": "Download"})
    else:
        count = execute_sql_statement(count_sql, True, verbose)[0]["count"]
        printf({"msg": "Writing {} to this file: {}".format(count, filename), "job": job_id, "f": "Download"})
    # It is preferable to not use shell=True, but this command works. Limited user-input so risk is low
    subprocess.Popen('psql "${{DATABASE_URL}}" -c {}'.format(copy_sql), shell=True).wait()

    if not skip_counts:
        download_count = count_rows_in_csv_file(filename, has_header=True, safe=False)
        if count != download_count:
            msg = "Mismatch between CSV and DB rows! Expected: {} | Actual {} in: {}"
            printf({"msg": msg.format(count, download_count, filename), "job": job_id, "f": "Download"})
            raise SystemExit(1)
    return count


def csv_chunk_gen(filename, chunksize, job_id, awards):
    printf({"msg": "Opening {} (batch size = {})".format(filename, chunksize), "job": job_id, "f": "ES Ingest"})
    # Panda's data type guessing causes issues for Elasticsearch. Explicitly cast using dictionary
    dtype = {k: str for k in AWARD_VIEW_COLUMNS} if awards else {k: str for k in TRANSACTION_VIEW_COLUMNS}
    for file_df in pd.read_csv(filename, dtype=dtype, header=0, chunksize=chunksize):
        file_df = file_df.where(cond=(pd.notnull(file_df)), other=None)
        yield file_df.to_dict(orient="records")


def es_data_loader(client, fetch_jobs, done_jobs, config):
    if config["create_new_index"]:
        # ensure template for index is present and the latest version
        call_command("es_configure", "--template-only")
    while True:
        if not done_jobs.empty():
            job = done_jobs.get_nowait()
            if job.name is None:
                break

            printf({"msg": "Starting new job", "job": job.name, "f": "ES Ingest"})
            post_to_elasticsearch(client, job, config)
            if os.path.exists(job.csv):
                os.remove(job.csv)
        else:
            printf({"msg": "No Job. Sleeping 45s", "f": "ES Ingest"})
            sleep(45)

    printf({"msg": "Completed Elasticsearch data load", "f": "ES Ingest"})
    return


def streaming_post_to_es(client, chunk, index_name, job_id=None):
    success, failed = 0, 0
    try:
        # "doc_type" is set in the index templete file. Don't change this without changing in json file first
        for ok, item in helpers.streaming_bulk(client, chunk, index=index_name, doc_type="transaction_mapping"):
            success = [success, success + 1][ok]
            failed = [failed + 1, failed][ok]

    except Exception as e:
        print("Fatal error: \n\n{}...\n\n{}".format(str(e)[:5000], "*" * 80))
        raise SystemExit(1)

    printf({"msg": "Success: {}, Fails: {}".format(success, failed), "job": job_id, "f": "ES Ingest"})
    return success, failed


def put_alias(client, index, alias_name, alias_body):
    client.indices.put_alias(index, alias_name, body=alias_body)


def create_aliases(client, index, awards, silent=False):
    for award_type, award_type_codes in INDEX_ALIASES_TO_AWARD_TYPES.items():
<<<<<<< HEAD
        alias_name = (
            "{}-{}".format(settings.AWARDS_INDEX_ROOT, award_type)
            if awards
            else "{}-{}".format(settings.TRANSACTIONS_INDEX_ROOT, award_type)
        )
=======
        alias_name = "{}-{}".format(settings.ES_TRANSACTIONS_QUERY_ALIAS_PREFIX, award_type)
>>>>>>> 06116d61
        if silent is False:
            printf(
                {
                    "msg": "Putting alias '{}' on {} with award codes {}".format(alias_name, index, award_type_codes),
                    "job": None,
                    "f": "ES Alias Put",
                }
            )
        alias_body = {"filter": {"terms": {"type": award_type_codes}}}
        put_alias(client, index, alias_name, alias_body)

    # ensure the new index is added to the alias used for incremental loads.
    # If the alias is on multiple indexes, the loads will fail!
    printf(
        {
            "msg": "Putting alias '{}' on {}".format(settings.ES_TRANSACTIONS_WRITE_ALIAS, index),
            "job": None,
            "f": "ES Alias Put",
        }
    )
    put_alias(client, index, settings.ES_TRANSACTIONS_WRITE_ALIAS, {})


<<<<<<< HEAD
def swap_aliases(client, index, awards):
=======
def set_final_index_config(client, index):
    es_settingsfile = str(settings.APP_DIR / "etl" / "es_config_objects.json")
    with open(es_settingsfile) as f:
        settings_dict = json.load(f)
    final_index_settings = settings_dict["final_index_settings"]

    current_settings = client.indices.get(index)[index]["settings"]["index"]

    client.indices.put_settings(final_index_settings, index)
>>>>>>> 06116d61
    client.indices.refresh(index)
    for setting, value in final_index_settings.items():
        message = 'Changing "{}" from {} to {}'.format(setting, current_settings.get(setting), value)
        printf({"msg": message, "job": None, "f": "ES Settings Put"})


def swap_aliases(client, index):
    if client.indices.get_alias(index, "*"):
        printf({"msg": 'Removing old aliases for index "{}"'.format(index), "job": None, "f": "ES Alias Drop"})
        client.indices.delete_alias(index, "_all")

<<<<<<< HEAD
    alias_patterns = settings.AWARDS_INDEX_ROOT + "*" if awards else settings.TRANSACTIONS_INDEX_ROOT + "*"
=======
    alias_patterns = settings.ES_TRANSACTIONS_QUERY_ALIAS_PREFIX + "*"
    old_indexes = []

>>>>>>> 06116d61
    try:
        old_indexes = list(client.indices.get_alias("*", alias_patterns).keys())
        for old_index in old_indexes:
            client.indices.delete_alias(old_index, "_all")
            printf({"msg": 'Removing aliases from "{}"'.format(old_index), "job": None, "f": "ES Alias Drop"})
    except Exception:
        printf({"msg": "ERROR: no aliases found for {}".format(alias_patterns), "f": "ES Alias Drop"})
    create_aliases(client, index, awards)

    try:
        if old_indexes:
            client.indices.delete(index=old_indexes, ignore_unavailable=False)
            printf({"msg": 'Deleted index(es) "{}"'.format(old_indexes), "job": None, "f": "ES Alias Drop"})
    except Exception:
        printf({"msg": "ERROR: Unable to delete indexes: {}".format(old_indexes), "f": "ES Alias Drop"})


def post_to_elasticsearch(client, job, config, chunksize=250000):
    printf({"msg": 'Populating ES Index "{}"'.format(job.index), "job": job.name, "f": "ES Ingest"})
    start = perf_counter()
    try:
        does_index_exist = client.indices.exists(job.index)
    except Exception as e:
        print(e)
        raise SystemExit(1)
    if not does_index_exist:
        printf({"msg": 'Creating index "{}"'.format(job.index), "job": job.name, "f": "ES Ingest"})
        client.indices.create(index=job.index)
        client.indices.refresh(job.index)

    csv_generator = csv_chunk_gen(job.csv, chunksize, job.name, config["awards"])
    for count, chunk in enumerate(csv_generator):
        if len(chunk) == 0:
            printf({"msg": "No documents to add/delete for chunk #{}".format(count), "f": "ES Ingest", "job": job.name})
            continue
        iteration = perf_counter()
        if config["process_deletes"]:
            id_list = [{"key": c[UNIVERSAL_TRANSACTION_ID_NAME], "col": UNIVERSAL_TRANSACTION_ID_NAME} for c in chunk]
            delete_transactions_from_es(client, id_list, job.name, config, job.index)

        current_rows = "({}-{})".format(count * chunksize + 1, count * chunksize + len(chunk))
        printf(
            {
                "msg": "Streaming to ES #{} rows [{}/{}]".format(count, current_rows, job.count),
                "job": job.name,
                "f": "ES Ingest",
            }
        )
        streaming_post_to_es(client, chunk, job.index, job.name)
        printf(
            {
                "msg": "Iteration group #{} took {}s".format(count, perf_counter() - iteration),
                "job": job.name,
                "f": "ES Ingest",
            }
        )
    printf(
        {
            "msg": "Elasticsearch Index loading took {}s".format(perf_counter() - start),
            "job": job.name,
            "f": "ES Ingest",
        }
    )


def deleted_transactions(client, config):
    deleted_ids = gather_deleted_ids(config)
    id_list = [{"key": deleted_id, "col": UNIVERSAL_TRANSACTION_ID_NAME} for deleted_id in deleted_ids]
    delete_transactions_from_es(client, id_list, None, config, None)


def take_snapshot(client, index, repository):
    snapshot_name = "{}-{}".format(index, str(datetime.now().date()))
    try:
        client.snapshot.create(repository, snapshot_name, body={"indices": index})
        printf(
            {
                "msg": 'Taking snapshot INDEX: "{}" SNAPSHOT: "{}" REPO: "{}"'.format(index, snapshot_name, repository),
                "f": "ES Snapshot",
            }
        )
    except TransportError as e:
        printf({"msg": 'SNAPSHOT "{}" FAILED'.format(str(e)), "f": "ES Snapshot"})
        raise SystemExit(1)


def gather_deleted_ids(config):
    """
    Connect to S3 and gather all of the transaction ids stored in CSV files
    generated by the broker when transactions are removed from the DB.
    """

    if not config["process_deletes"]:
        printf({"msg": "Skipping the S3 CSV fetch for deleted transactions"})
        return
    printf({"msg": "Gathering all deleted transactions from S3"})
    start = perf_counter()
    try:
        s3 = boto3.resource("s3", region_name=config["aws_region"])
        bucket = s3.Bucket(config["s3_bucket"])
        bucket_objects = list(bucket.objects.all())
    except Exception as e:
        print("\n[ERROR]\n")
        print("Verify settings.USASPENDING_AWS_REGION and settings.DELETED_TRANSACTIONS_S3_BUCKET_NAME are correct")
        print("  or is using env variables: USASPENDING_AWS_REGION and DELETED_TRANSACTIONS_S3_BUCKET_NAME")
        print("\n {} \n".format(e))
        raise SystemExit(1)

    if config["verbose"]:
        printf({"msg": "CSV data from {} to now".format(config["starting_date"])})

    filtered_csv_list = [
        x
        for x in bucket_objects
        if (x.key.endswith(".csv") and not x.key.startswith("staging") and x.last_modified >= config["starting_date"])
    ]

    if config["verbose"]:
        printf({"msg": "Found {} csv files".format(len(filtered_csv_list))})

    deleted_ids = {}

    for obj in filtered_csv_list:
        # Use temporary files to facilitate date moving from csv files on S3 into pands
        (file, file_path) = tempfile.mkstemp()
        bucket.download_file(obj.key, file_path)

        # Ingests the CSV into a dataframe. pandas thinks some ids are dates, so disable parsing
        data = pd.read_csv(file_path, dtype=str)

        if "detached_award_proc_unique" in data:
            new_ids = ["CONT_TX_" + x.upper() for x in data["detached_award_proc_unique"].values]
        elif "afa_generated_unique" in data:
            new_ids = ["ASST_TX_" + x.upper() for x in data["afa_generated_unique"].values]
        else:
            printf({"msg": "  [Missing valid col] in {}".format(obj.key)})

        # Next statements are ugly, but properly handle the temp files
        os.close(file)
        os.remove(file_path)

        for uid in new_ids:
            if uid in deleted_ids:
                if deleted_ids[uid]["timestamp"] < obj.last_modified:
                    deleted_ids[uid]["timestamp"] = obj.last_modified
            else:
                deleted_ids[uid] = {"timestamp": obj.last_modified}

    if config["verbose"]:
        for uid, deleted_dict in deleted_ids.items():
            printf({"msg": "id: {} last modified: {}".format(uid, str(deleted_dict["timestamp"]))})

    printf({"msg": "Gathering {} deleted transactions took {}s".format(len(deleted_ids), perf_counter() - start)})
    return deleted_ids


def filter_query(column, values, query_type="match_phrase"):
    queries = [{query_type: {column: str(i)}} for i in values]
    return {"query": {"bool": {"should": [queries]}}}


def delete_query(response, awards):
    return {
        "query": {
            "ids": {
                "type": "{}_mapping".format("award" if awards else "transaction"),
                "values": [i["_id"] for i in response["hits"]["hits"]],
            }
        }
    }


def chunks(l, n):
    """Yield successive n-sized chunks from l."""
    for i in range(0, len(l), n):
        yield l[i : i + n]


def delete_transactions_from_es(client, id_list, job_id, config, index=None):
    """
    id_list = [{key:'key1',col:'transaction_id'},
               {key:'key2',col:'generated_unique_transaction_id'}],
               ...]
    """
    start = perf_counter()

    printf({"msg": "Deleting up to {} document(s)".format(len(id_list)), "f": "ES Delete", "job": job_id})

    if index is None:
        index = "{}-*".format(config["awards_root_index"]) if config["awards"] else "{}-*".format(config["root_index"])
    start_ = client.search(index=index)["hits"]["total"]
    printf({"msg": "Starting amount of indices ----- {}".format(start_), "f": "ES Delete", "job": job_id})
    col_to_items_dict = defaultdict(list)
    for l in id_list:
        col_to_items_dict[l["col"]].append(l["key"])

    for column, values in col_to_items_dict.items():
        printf({"msg": 'Deleting {} of "{}"'.format(len(values), column), "f": "ES Delete", "job": job_id})
        values_generator = chunks(values, 1000)
        for v in values_generator:
            # IMPORTANT: This delete routine looks at just 1 index at a time. If there are duplicate records across
            # multiple indexes, those duplicates will not be caught by this routine. It is left as is because at the
            # time of this comment, we are migrating to using a single index.
            body = filter_query(column, v)
            response = client.search(index=index, body=json.dumps(body), size=config["max_query_size"])
            delete_body = delete_query(response, config["awards"])
            try:
                client.delete_by_query(
                    index=index, body=json.dumps(delete_body), refresh=True, size=config["max_query_size"]
                )
            except Exception as e:
                printf({"msg": "[ERROR][ERROR][ERROR]\n{}".format(str(e)), "f": "ES Delete", "job": job_id})
    end_ = client.search(index=index)["hits"]["total"]

    t = perf_counter() - start
    total = str(start_ - end_)
    printf({"msg": "ES Deletes took {}s. Deleted {} records".format(t, total), "f": "ES Delete", "job": job_id})
    return


def printf(items):
    t = datetime.utcnow().strftime("%H:%M:%S.%f")
    msg = items["msg"]
    if "error" in items:
        template = "[{time}] [ERROR] {msg}"
        print_msg = template.format(time=t, msg=msg)
    else:
        template = "[{time}] {complex:<20} | {msg}"
        func = "[" + items.get("f", "main") + "]"
        job = items.get("job", None)
        j = ""
        if job:
            j = " (#{})".format(job)
        print_msg = template.format(time=t, complex=func + j, msg=msg)
    print(print_msg)<|MERGE_RESOLUTION|>--- conflicted
+++ resolved
@@ -164,17 +164,11 @@
 
 UPDATE_DATE_SQL = " AND update_date >= '{}'"
 
-<<<<<<< HEAD
-TRANSACTION_COUNT_SQL = """SELECT COUNT(*) AS count
-FROM transaction_delta_view
-WHERE transaction_fiscal_year={fy}{update_date};"""
-=======
 COUNT_SQL = """
 SELECT COUNT(*) AS count
 FROM {view}
 WHERE transaction_fiscal_year={fy}{update_date}
 """
->>>>>>> 06116d61
 
 AWARD_COUNT_SQL = """SELECT COUNT(*) AS count
 FROM award_delta_view
@@ -282,18 +276,6 @@
 
     update_date_str = UPDATE_DATE_SQL.format(config["starting_date"].strftime("%Y-%m-%d"))
 
-<<<<<<< HEAD
-    copy_sql = TRANSACTION_COPY_SQL.format(fy=config["fiscal_year"], update_date=update_date_str, filename=filename)
-
-    count_sql = TRANSACTION_COUNT_SQL.format(fy=config["fiscal_year"], update_date=update_date_str)
-
-    if awards:
-        update_date_str = UPDATE_DATE_SQL.format(config["starting_date"].strftime("%Y-%m-%d"))
-
-        copy_sql = AWARD_COPY_SQL.format(fy=config["fiscal_year"], update_date=update_date_str, filename=filename)
-
-        count_sql = AWARD_COUNT_SQL.format(fy=config["fiscal_year"], update_date=update_date_str)
-=======
     copy_sql = COPY_SQL.format(
         fy=config["fiscal_year"],
         update_date=update_date_str,
@@ -304,7 +286,6 @@
     count_sql = COUNT_SQL.format(
         fy=config["fiscal_year"], update_date=update_date_str, view=settings.ES_TRANSACTIONS_ETL_VIEW_NAME
     )
->>>>>>> 06116d61
 
     if deleted_ids and config["process_deletes"]:
         id_list = ",".join(["('{}')".format(x) for x in deleted_ids.keys()])
@@ -353,12 +334,8 @@
             sql_config = {
                 "starting_date": config["starting_date"],
                 "fiscal_year": job.fy,
-<<<<<<< HEAD
                 "provide_deleted": config["provide_deleted"],
                 "awards": config["awards"],
-=======
-                "process_deletes": config["process_deletes"],
->>>>>>> 06116d61
             }
             copy_sql, _, count_sql = configure_sql_strings(sql_config, job.csv, [])
 
@@ -454,15 +431,11 @@
 
 def create_aliases(client, index, awards, silent=False):
     for award_type, award_type_codes in INDEX_ALIASES_TO_AWARD_TYPES.items():
-<<<<<<< HEAD
         alias_name = (
             "{}-{}".format(settings.AWARDS_INDEX_ROOT, award_type)
             if awards
-            else "{}-{}".format(settings.TRANSACTIONS_INDEX_ROOT, award_type)
+            else "{}-{}".format(settings.ES_TRANSACTIONS_QUERY_ALIAS_PREFIX, award_type)
         )
-=======
-        alias_name = "{}-{}".format(settings.ES_TRANSACTIONS_QUERY_ALIAS_PREFIX, award_type)
->>>>>>> 06116d61
         if silent is False:
             printf(
                 {
@@ -486,9 +459,6 @@
     put_alias(client, index, settings.ES_TRANSACTIONS_WRITE_ALIAS, {})
 
 
-<<<<<<< HEAD
-def swap_aliases(client, index, awards):
-=======
 def set_final_index_config(client, index):
     es_settingsfile = str(settings.APP_DIR / "etl" / "es_config_objects.json")
     with open(es_settingsfile) as f:
@@ -498,7 +468,6 @@
     current_settings = client.indices.get(index)[index]["settings"]["index"]
 
     client.indices.put_settings(final_index_settings, index)
->>>>>>> 06116d61
     client.indices.refresh(index)
     for setting, value in final_index_settings.items():
         message = 'Changing "{}" from {} to {}'.format(setting, current_settings.get(setting), value)
@@ -510,13 +479,9 @@
         printf({"msg": 'Removing old aliases for index "{}"'.format(index), "job": None, "f": "ES Alias Drop"})
         client.indices.delete_alias(index, "_all")
 
-<<<<<<< HEAD
-    alias_patterns = settings.AWARDS_INDEX_ROOT + "*" if awards else settings.TRANSACTIONS_INDEX_ROOT + "*"
-=======
-    alias_patterns = settings.ES_TRANSACTIONS_QUERY_ALIAS_PREFIX + "*"
+    alias_patterns = settings.AWARDS_INDEX_ROOT + "*" if awards else settings.ES_TRANSACTIONS_QUERY_ALIAS_PREFIX + "*"
     old_indexes = []
 
->>>>>>> 06116d61
     try:
         old_indexes = list(client.indices.get_alias("*", alias_patterns).keys())
         for old_index in old_indexes:
