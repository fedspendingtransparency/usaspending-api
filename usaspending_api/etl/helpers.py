from datetime import datetime
import warnings
import logging

from django.db.models import Q, F, Case, Value, When
from django.core.cache import caches, CacheKeyWarning
import django.apps

from usaspending_api.references.models import Agency, Location, RefCountryCode
from usaspending_api.references.helpers import canonicalize_location_dict
from usaspending_api.submissions.models import SubmissionAttributes
from usaspending_api.data.daims_maps import daims_maps

warnings.simplefilter("ignore", CacheKeyWarning)


def clear_caches():
    for cache_name in ('default', 'locations', 'awards'):
        caches[cache_name].clear()


def cleanse_values(row):
    """
    Remove textual quirks from CSV values.
    """
    row = {k: v.strip() for (k, v) in row.items()}
    row = {k: (None if v.lower() == 'null' else v) for (k, v) in row.items()}
    return row


def convert_date(date):
    if date == "":
        return None
    return datetime.strptime(date, '%m/%d/%Y').strftime('%Y-%m-%d')


def get_subtier_agency_dict():
    """Returns a dictionary with key = subtier agency code and value = agency id."""
    # there's no unique constraint on subtier_code, so the order by below ensures
    # that in the case of duplicate subtier codes, the dictionary we return will
    # reflect the most recently updated one
    agencies = Agency.objects.all().values(
        'id',
        'subtier_agency__subtier_code').order_by('subtier_agency__update_date')
    subtier_agency_dict = {
        a['subtier_agency__subtier_code']: a['id']
        for a in agencies
    }
    return subtier_agency_dict


def fetch_country_code(vendor_country_code):
    code_str = up2colon(vendor_country_code)
    if code_str == "":
        return None

    country_code = RefCountryCode.objects.filter(
        Q(country_code=code_str) | Q(country_name__iexact=code_str)).first()
    if not country_code:
        # We don't have an exact match on the name or the code, so we need to
        # chain filter on the name
        query_set = RefCountryCode.objects
        for word in code_str.split():
            query_set = query_set.filter(country_name__icontains=word)
        country_code = query_set.first()

    return country_code


location_cache = caches['locations']


def get_or_create_location(row, mapper):
    location_dict = mapper(row)

    country_code = fetch_country_code(location_dict["location_country_code"])
    location_dict["location_country_code"] = country_code

    # Country-specific adjustments
    if country_code and country_code.country_code == "USA":
        location_dict.update(
            zip5=location_dict["location_zip"][:5],
            zip_last4=location_dict["location_zip"][5:])
        location_dict.pop("location_zip")
    else:
        location_dict.update(
            foreign_postal_code=location_dict.pop("location_zip", None),
            foreign_province=location_dict.pop("state_code", None))
        if "city_name" in location_dict:
            location_dict['foreign_city_name'] = location_dict.pop("city_name")

    location_dict = canonicalize_location_dict(location_dict)

    location_tup = tuple(location_dict.items())
    location = location_cache.get(location_tup)
    if location:
        return location

    location = Location.objects.filter(**location_dict).first()
    if not location:
        location = Location.objects.create(**location_dict)
        location_cache.set(location_tup, location)
    return location


def up2colon(input_string):
    'Takes the part of a string before `:`, if any.'

    if input_string:
        return input_string.split(':')[0].strip()
    return ''


def parse_numeric_value(string):
    try:
        return float(string)
    except:
        return None


def get_fiscal_quarter(fiscal_reporting_period):
    """
    Return the fiscal quarter.
    Note: the reporting period being passed should already be in
    "federal fiscal format", where period 1 = Oct. and period 12 = Sept.
    """
    if fiscal_reporting_period in [1, 2, 3]:
        return 1
    elif fiscal_reporting_period in [4, 5, 6]:
        return 2
    elif fiscal_reporting_period in [7, 8, 9]:
        return 3
    elif fiscal_reporting_period in [10, 11, 12]:
        return 4


def get_previous_submission(cgac_code, fiscal_year, fiscal_period):
    """
    For the specified CGAC (e.g., department/top-tier agency) and specified
    fiscal year and quarter, return the previous submission within the same fiscal
    year.
    """
    previous_submission = SubmissionAttributes.objects \
        .filter(
            cgac_code=cgac_code,
            reporting_fiscal_year=fiscal_year,
            reporting_fiscal_period__lt=fiscal_period,
            quarter_format_flag=True) \
        .order_by('-reporting_fiscal_period') \
        .first()
    return previous_submission


def update_model_description_fields():
    """
    This method searches through every model Django has registered, checks if it
    belongs to a list of apps we should update, and updates all fields with
    '_description' at the end with their relevant information.

    Dictionaries for DAIMS definitions should be stored in:
        usaspending_api/data/daims_maps.py

    Each map should be <field_name>_map for discoverability.
    If there are conflicting maps (i.e., two models use type_description, but
    different enumerations) prepend the map name with the model name and a dot.

    For examples of these situations, see the documentation in daims_maps.py
    """

    logger = logging.getLogger('console')

    # This is a list of apps whose models will be checked for description fields
    updatable_apps = [
        "accounts",
        "awards",
        "common",
        "financial_activities",
        "references",
        "submissions"
    ]

    # This iterates over every model that Django has registered
    for model in django.apps.apps.get_models():
        # This checks the app_label of the model, and thus we can skip it if it
        # is not in one of our updatable_apps. Thus, we'll skip any django admin
        # apps, like auth, corsheaders, etc.
        if model._meta.app_label not in updatable_apps:
            continue

        if model.__name__[:10] == "Historical":
            continue

        model_fields = [f.name for f in model._meta.get_fields()]

        # This supports multi-case DAIMS
        # We must filter on the model level rather than add them to the
        # when clauses, because if there is a FK in the when clause Django is
        # not guaranteed to join on that table properly.
        #
        # This is an array of tuples of the following format
        # (Q object of filter, field_names -> case objects map for this filter)
        #
        # It is initialized with a blank filter and empty list, which is where
        # default updates are stored
        model_filtered_update_case_map = [(Q(), {})]

        # Loop through each of the models fields to construct a case for each
        # applicable field
        for field in model_fields:
            # We're looking for field names ending in _description
            split_name = field.split("_")

            # If the last element in our split name isn't description, skip it
            if len(split_name) == 1 or split_name[-1] != "description":
                continue

            source_field = "_".join(split_name[:-1])
            destination_field = field
            # This is the map name, prefixed by model name for when there are
            # non-unique description fields
            model_map_name = "{}.{}_map".format(model.__name__, source_field)
            map_name = "{}_map".format(source_field)

            # This stores a direct reference to the enumeration mapping
            code_map = None

            # Validate we have the source field
            if source_field not in model_fields:
                logger.debug("Tried to update '{}' on model '{}', but source field '{}' does not exist.".format(destination_field, model.__name__, source_field))
                continue

            # Validate we have a map
            # Prefer model_map_name over map_name
            if model_map_name in daims_maps.keys():
                code_map = daims_maps[model_map_name]
            elif map_name in daims_maps.keys():
                code_map = daims_maps[map_name]
            else:
                logger.warn("Tried to update '{}' on model '{}', but neither map '{}' nor '{}' exists.".format(destination_field, model.__name__, model_map_name, map_name))
                continue

            # Construct the set of whens for this field
            when_list = []
            default = None

            # Cases start from 1
            case_number = 1
            case_name = "case_1"
            case_map = "case_1_map"
            while case_name in code_map.keys():
                case_object = create_case(code_map[case_map], source_field)
                # Construct a Q filter for this case
                case_filter = Q(**code_map[case_name])

                # See if we already have a tuple for this filter
                case_tuple = [x for x in model_filtered_update_case_map if x[0] == case_filter]
                if len(case_tuple) == 0:
                    # We don't, so create the tuple
                    temp_case_dict = {}
                    temp_case_dict[field] = case_object
                    model_filtered_update_case_map.append((case_filter, temp_case_dict))
                else:
                    # We do, so just add our case object to that dictionary
                    case_tuple[0][1][field] = case_object

                # Check for the next case
                case_number += 1
                case_name = "case_{}".format(case_number)
                case_map = "case_{}_map".format(case_number)

            # If our case number is still 1, then we didn't have any cases.
            # Therefore, we perform the default
            if case_number == 1:
                case_object = create_case(code_map, source_field)

                # Grab the first tuple, which has no filters
                case_tuple = model_filtered_update_case_map[0]

                # Add it to our dictionary
                case_tuple[1][field] = case_object

        for filter_tuple in model_filtered_update_case_map:
            # For each filter tuple, check if the dictionary has any entries
            if len(filter_tuple[1].keys()) > 0:
<<<<<<< HEAD
                logger.info("Updating model {}\n  FILTERS:\n    {}\n  FIELDS:\n    {}".format(model.__name__, str(filter_tuple[0]), "\n    ".join(filter_tuple[1].keys())))
                try:
                    model.objects.filter(filter_tuple[0]).update(**filter_tuple[1])
                except django.db.utils.ProgrammingError as e:
                    logger.warn(str(e))
                    logger.warn("(OK if invoked from a migration,\n"
                                "when the table may not yet have been created)")
=======
                logger.debug("Updating model {}\n  FILTERS:\n    {}\n  FIELDS:\n    {}".format(model.__name__, str(filter_tuple[0]), "\n    ".join(filter_tuple[1].keys())))
                model.objects.filter(filter_tuple[0]).update(**filter_tuple[1])
>>>>>>> cfe94baa


# Utility method for update_model_description_fields, creates the Case object
def create_case(code_map, source_field):
    when_list = []
    default = None

    for code in code_map.keys():
        when_args = {}
        when_args[source_field] = code
        when_args["then"] = Value(code_map[code])

        # If our code is blank, change the comparison to ""
        if code == "_BLANK":
            when_args[source_field] = Value("")

        # We handle the default case later
        if code == "_DEFAULT":
            default = Value(code_map[code])
            continue

        # Append a new when to our when-list
        when_list.append(When(**when_args))

    return Case(*when_list, default=default)<|MERGE_RESOLUTION|>--- conflicted
+++ resolved
@@ -282,18 +282,13 @@
         for filter_tuple in model_filtered_update_case_map:
             # For each filter tuple, check if the dictionary has any entries
             if len(filter_tuple[1].keys()) > 0:
-<<<<<<< HEAD
-                logger.info("Updating model {}\n  FILTERS:\n    {}\n  FIELDS:\n    {}".format(model.__name__, str(filter_tuple[0]), "\n    ".join(filter_tuple[1].keys())))
+                logger.debug("Updating model {}\n  FILTERS:\n    {}\n  FIELDS:\n    {}".format(model.__name__, str(filter_tuple[0]), "\n    ".join(filter_tuple[1].keys())))
                 try:
                     model.objects.filter(filter_tuple[0]).update(**filter_tuple[1])
                 except django.db.utils.ProgrammingError as e:
                     logger.warn(str(e))
                     logger.warn("(OK if invoked from a migration,\n"
                                 "when the table may not yet have been created)")
-=======
-                logger.debug("Updating model {}\n  FILTERS:\n    {}\n  FIELDS:\n    {}".format(model.__name__, str(filter_tuple[0]), "\n    ".join(filter_tuple[1].keys())))
-                model.objects.filter(filter_tuple[0]).update(**filter_tuple[1])
->>>>>>> cfe94baa
 
 
 # Utility method for update_model_description_fields, creates the Case object
