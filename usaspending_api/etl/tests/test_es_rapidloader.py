--- conflicted
+++ resolved
@@ -19,14 +19,11 @@
     delete_awards,
     delete_transactions,
 )
-<<<<<<< HEAD
 from usaspending_api.etl.management.commands.elasticsearch_indexer import set_config
-=======
 from usaspending_api.etl.elasticsearch_loader_helpers.delete_data import (
     _check_awards_for_deletes,
     _lookup_deleted_award_ids,
 )
->>>>>>> a0175a65
 
 
 @pytest.fixture
@@ -220,8 +217,7 @@
     elasticsearch_award_index.update_index()
     id_list = [{"key": 1, "col": "award_id"}]
     client = elasticsearch_award_index.client
-<<<<<<< HEAD
-    ids = get_deleted_award_ids(client, id_list, award_config, index=elasticsearch_award_index.index_name)
+    ids = _lookup_deleted_award_ids(client, id_list, award_config, index=elasticsearch_award_index.index_name)
     assert ids == ["CONT_AWD_IND12PB00323"]
 
 
@@ -247,9 +243,8 @@
     deleted_tx = {key: {"timestamp": datetime.now()} for key in fpds_keys + fabs_keys}
     # Patch the function that fetches deleted transaction keys from the CSV delete-log file
     # in S3, and provide fake transaction keys
-    # TODO: Change function name back to _gather_deleted_ids after downmerge from master
-    monkeypatch.setattr(
-        "usaspending_api.etl.elasticsearch_loader_helpers.delete_data.gather_deleted_ids", lambda cfg: deleted_tx
+    monkeypatch.setattr(
+        "usaspending_api.etl.elasticsearch_loader_helpers.delete_data._gather_deleted_ids", lambda cfg: deleted_tx
     )
 
     original_db_awards_count = Award.objects.count()
@@ -282,9 +277,8 @@
 
     # Patch the function that fetches deleted transaction keys from the CSV delete-log file
     # in S3, and provide fake transaction keys
-    # TODO: Change function name back to _gather_deleted_ids after downmerge from master
-    monkeypatch.setattr(
-        "usaspending_api.etl.elasticsearch_loader_helpers.delete_data.gather_deleted_ids",
+    monkeypatch.setattr(
+        "usaspending_api.etl.elasticsearch_loader_helpers.delete_data._gather_deleted_ids",
         lambda cfg: {
             "unmatchable_tx_key1": {"timestamp": datetime.now()},
             "unmatchable_tx_key2": {"timestamp": datetime.now()},
@@ -317,9 +311,8 @@
     deleted_tx = {fabs_key: {"timestamp": datetime.now()}}
     # Patch the function that fetches deleted transaction keys from the CSV delete-log file
     # in S3, and provide fake transaction keys
-    # TODO: Change function name back to _gather_deleted_ids after downmerge from master
-    monkeypatch.setattr(
-        "usaspending_api.etl.elasticsearch_loader_helpers.delete_data.gather_deleted_ids", lambda cfg: deleted_tx
+    monkeypatch.setattr(
+        "usaspending_api.etl.elasticsearch_loader_helpers.delete_data._gather_deleted_ids", lambda cfg: deleted_tx
     )
 
     original_db_awards_count = Award.objects.count()
@@ -353,9 +346,8 @@
     deleted_tx = {fabs_key: {"timestamp": datetime.now()}}
     # Patch the function that fetches deleted transaction keys from the CSV delete-log file
     # in S3, and provide fake transaction keys
-    # TODO: Change function name back to _gather_deleted_ids after downmerge from master
-    monkeypatch.setattr(
-        "usaspending_api.etl.elasticsearch_loader_helpers.delete_data.gather_deleted_ids", lambda cfg: deleted_tx
+    monkeypatch.setattr(
+        "usaspending_api.etl.elasticsearch_loader_helpers.delete_data._gather_deleted_ids", lambda cfg: deleted_tx
     )
 
     original_db_tx_count = TransactionNormalized.objects.count()
@@ -374,8 +366,4 @@
     )
     delete_transactions(client, es_etl_config)
     es_award_docs = client.count(index=elasticsearch_transaction_index.index_name)["count"]
-    assert es_award_docs == original_db_tx_count - 1
-=======
-    ids = _lookup_deleted_award_ids(client, id_list, award_config, index=elasticsearch_award_index.index_name)
-    assert ids == ["CONT_AWD_IND12PB00323"]
->>>>>>> a0175a65
+    assert es_award_docs == original_db_tx_count - 1