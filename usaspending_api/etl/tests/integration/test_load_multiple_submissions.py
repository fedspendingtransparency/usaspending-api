import pytest

from datetime import datetime, timezone, date
from decimal import Decimal

from django.conf import settings
from django.core.management import call_command, CommandError
from django.db import connections, DEFAULT_DB_ALIAS
from django.test import TransactionTestCase
from model_bakery import baker
from usaspending_api.accounts.models import AppropriationAccountBalances
from usaspending_api.awards.models import FinancialAccountsByAwards
from usaspending_api.common.helpers.sql_helpers import ordered_dictionary_fetcher
from usaspending_api.etl.submission_loader_helpers.object_class import reset_object_class_cache
from usaspending_api.etl.submission_loader_helpers.program_activity_park import reset_program_activity_park_cache
from usaspending_api.financial_activities.models import FinancialAccountsByProgramActivityObjectClass
from usaspending_api.submissions.models import SubmissionAttributes


@pytest.mark.usefixtures("broker_db_setup", "broker_server_dblink_setup")
class TestWithMultipleDatabases(TransactionTestCase):
    """
    Super unfortunate, but because we're using a dblink these data will need to actually be committed to
    the database so we use TransactionTestCase instead of TestCase.  This slows down tests so use sparingly.
    """

    databases = "__all__"

    def setUp(self):
        """
        Because we are adding fields and tables to the database and we want to keep track of that, we're
        using setUp instead of setUpClass so that we can retain some state on the object.  Another
        unfortunate side effect of using dblink and having to modify the database.  We can refactor this
        set of tests once either of those situations is alleviated.
        """

        reset_object_class_cache()
        reset_program_activity_park_cache()

        baker.make(
            "accounts.TreasuryAppropriationAccount",
            treasury_account_identifier=1,
            agency_id="111",
            availability_type_code="X",
            main_account_code="1111",
            sub_account_code="111",
            tas_rendering_label="111-X-1111-111",
        )

        baker.make(
            "accounts.TreasuryAppropriationAccount",
            treasury_account_identifier=2,
            agency_id="222",
            availability_type_code="X",
            main_account_code="2222",
            sub_account_code="222",
            tas_rendering_label="222-X-2222-222",
        )

        baker.make("references.ObjectClass", major_object_class="10", object_class="10.1", direct_reimbursable="D")
        baker.make("references.ObjectClass", major_object_class="01", object_class="01.0", direct_reimbursable="D")

        baker.make("references.DisasterEmergencyFundCode", code="B", title="BB")
        baker.make("references.DisasterEmergencyFundCode", code="L", title="LL")
        baker.make("references.DisasterEmergencyFundCode", code="N", title="NN")

        baker.make(
            "submissions.DABSSubmissionWindowSchedule",
            id="2000041",
            submission_fiscal_year=2000,
            submission_fiscal_month=4,
            is_quarter=True,
        )
        baker.make(
            "submissions.DABSSubmissionWindowSchedule",
            id="2000040",
            submission_fiscal_year=2000,
            submission_fiscal_month=4,
            is_quarter=False,
        )
        baker.make(
            "submissions.DABSSubmissionWindowSchedule",
            id="2000041",
            submission_fiscal_year=2000,
            submission_fiscal_month=4,
            is_quarter=True,
        )
        baker.make(
            "submissions.DABSSubmissionWindowSchedule",
            id="2000050",
            submission_fiscal_year=2000,
            submission_fiscal_month=5,
            is_quarter=False,
        )
        baker.make(
            "submissions.DABSSubmissionWindowSchedule",
            id="2000060",
            submission_fiscal_year=2000,
            submission_fiscal_month=6,
            is_quarter=False,
        )
        baker.make(
            "submissions.DABSSubmissionWindowSchedule",
            id="2000091",
            submission_fiscal_year=2000,
            submission_fiscal_month=9,
            is_quarter=True,
        )
<<<<<<< HEAD
        baker.make("references.ProgramActivityPark", code="ABCD0000", name="TEST PARK")
        connection = connections[settings.DATA_BROKER_DB_ALIAS]
=======

        connection = connections[settings.BROKER_DB_ALIAS]
>>>>>>> 6263cad5
        with connection.cursor() as cursor:

            self._nuke_broker_data()

            cursor.execute(
                """
                insert into tas_lookup (
                    tas_id,
                    account_num,
                    agency_identifier,
                    availability_type_code,
                    main_account_code,
                    sub_account_code,
                    internal_start_date,
                    tas,
                    display_tas
                ) (values
                    (1, 1, '111', 'X', '1111', '111', '1900-01-01', '00011100000000X1111111', '000-111-X-1111-111'),
                    (2, 2, '222', 'X', '2222', '222', '1900-01-01', '00022200000000X2222222', '000-222-X-2222-222')
                )
                """
            )

            cursor.execute(
                """
                insert into submission (
                    submission_id,
                    cgac_code,
                    frec_code,
                    reporting_start_date,
                    reporting_end_date,
                    reporting_fiscal_year,
                    reporting_fiscal_period,
                    is_quarter_format,
                    is_fabs,
                    publish_status_id,
                    updated_at
                ) (values
                    -- bunch of good records with a mix of all kinds of settings
                    (1, '001', null, '2000-01-01', '2000-03-31', 2000, 4, true, false, 2, now()),
                    (2, null, '0002', '2000-01-01', '2000-01-31', 2000, 4, false, false, 3, now()),
                    (3, '003', '0003', '2000-02-01', '2000-02-29', 2000, 5, false, false, 2, now()),
                    (4, '004', null, '2000-03-01', '2000-03-31', 2000, 6, false, false, 3, now()),
                    (5, null, '005', '2000-04-01', '2000-06-30', 2000, 9, true, false, 2, now()),
                    -- submissions that should never return for various reasons
                    (6, '006', null, '2000-01-01', '2000-03-31', 2000, 4, true, false, 1, now()), -- not publish type 2 or 3
                    (7, '007', null, '2000-01-01', '2000-03-31', 2000, 4, true, true, 2, now()) -- D2
                )
                """
            )

            cursor.execute(
                """
                insert into publish_history (
                    publish_history_id,
                    submission_id,
                    updated_at
                ) (values
                    (1, 1, '1999-01-01'), (2, 2, '2000-01-02'), (3, 3, '2000-01-03'), (4, 4, '2000-01-04'),
                    (5, 5, '2000-01-05'), (6, 6, '2000-01-06'), (7, 7, '2000-01-07'), (8, 1, '2000-01-01')
                )
                """
            )

            cursor.execute(
                """
                insert into certify_history (
                    certify_history_id,
                    submission_id,
                    updated_at
                ) (values
                    (1, 1, '2000-02-01'), (3, 3, '2000-02-03'), (5, 5, '2000-02-05'), (7, 7, '2000-02-07')
                )
                """
            )

            cursor.execute(
                """
                insert into published_files_history (
                    published_files_history_id,
                    submission_id,
                    publish_history_id,
                    certify_history_id,
                    updated_at
                ) (values
                    (1, 1, 1, NULL, '1999-01-01'), (2, 2, 2, NULL, '2000-01-02'), (3, 3, 3, 3, '2000-01-03'),
                    (4, 4, 4, NULL, '2000-01-04'), (5, 5, 5, 5, '2000-01-05'), (6, 6, 6, NULL, '2000-01-06'),
                    (7, 7, 7, 7, '2000-01-07'), (8, 1, 8, 1, '2000-01-01')
                )
                """
            )

            cursor.execute(
                """
                insert into published_appropriation (
                    published_appropriation_id,
                    submission_id,
                    account_num,
                    total_budgetary_resources_cpe
                ) (values
                    (1, 1, 1, 11),
                    (2, 2, 1, 22),
                    (3, 3, 2, 33),
                    (4, 4, 2, 44),
                    (5, 5, 2, 55),
                    (6, 6, 2, 66),
                    (7, 7, 2, 77)
                )
                """
            )

            cursor.execute(
                """
                insert into published_object_class_program_activity (
                    published_object_class_program_activity_id,
                    submission_id,
                    account_num,
                    object_class,
                    by_direct_reimbursable_fun,
                    gross_outlay_amount_by_pro_cpe,
                    disaster_emergency_fund_code,
                    prior_year_adjustment,
                    program_activity_reporting_key
                ) (values
                    (1, 1, 1, '1010', 'D', 1111, null, 'x', 'aBcD0000'),
                    (2, 1, 1, '1010', 'D', 2222, 'b', 'b', 'aBcD0000'),
                    (3, 1, 1, '1010', 'D', 3333, 'L', 'p', 'aBcD0000'),
                    (4, 2, 1, '1010', 'D', 4444, null, 'X', 'aBcD0000'),
                    (5, 2, 1, '1010', 'D', 5555, null, 'B', 'aBcD0000'),
                    (6, 2, 1, '1010', 'D', 6666, null, 'P', 'aBcD0000'),
                    (7, 3, 2, '1010', 'D', 7777, 'L', 'X', 'aBcD0000'),
                    (8, 3, 2, '1010', 'D', 8888, 'l', 'X', 'aBcD0000'),
                    (9, 3, 2, '1010', 'D', 9999, 'L', 'X', 'aBcD0000'),
                    (10, 4, 2, '1010', 'D', 1010, null, 'X', 'aBcD0000'),
                    (11, 5, 2, '1010', 'D', 1111, 'B', 'X', 'aBcD0000'),
                    (12, 6, 2, '1010', 'D', 1212, 'L', 'X', 'aBcD0000'),
                    (13, 7, 2, '1010', 'D', 1313, 'n', 'X', 'aBcD0000')
                )
                """
            )

            cursor.execute(
                """
                insert into published_award_financial (
                    published_award_financial_id,
                    submission_id,
                    account_num,
                    object_class,
                    by_direct_reimbursable_fun,
                    gross_outlay_amount_by_awa_cpe,
                    transaction_obligated_amou,
                    ussgl487200_downward_adjus_cpe,
                    ussgl497200_downward_adjus_cpe,
                    disaster_emergency_fund_code,
                    prior_year_adjustment,
                    program_activity_reporting_key
                ) (values
                    (1, 1, 1, '1010', 'D', 11111, 111110, -11, -111, null, 'x', 'aBcD0000'),
                    (2, 1, 1, '1010', 'D', 22222, 222220, -22, -222, 'B', 'b', 'aBcD0000'),
                    (3, 1, 1, '1010', 'D', 33333, 333330, -33, -333, 'l', 'p', 'aBcD0000'),
                    (4, 2, 1, '1010', 'D', 44444, 444440, -44, -444, null, 'X', 'aBcD0000'),
                    (5, 2, 1, '1010', 'D', 55555, 555550, -55, -555, null, 'B', 'aBcD0000'),
                    (6, 2, 1, '1010', 'D', 66666, 666660, -66, -666, null, 'P', 'aBcD0000'),
                    (7, 3, 2, '1010', 'D', 77777, 777770, -77, -777, 'L', 'X', 'aBcD0000'),
                    (8, 3, 2, '1010', 'D', 88888, 888880, -88, -888, 'L', 'X', 'aBcD0000'),
                    (9, 3, 2, '1010', 'D', 99999, 999990, -99, -999, 'L', 'X', 'aBcD0000'),
                    (10, 4, 2, '1010', 'D', 10101, 101010, -10, -101, null, 'X', 'aBcD0000'),
                    (11, 5, 2, '1010', 'D', 11111, 111110, 0, 0, 'B', 'X', 'aBcD0000'),
                    (12, 5, 2, '1010', 'D', null, null, 0, 0, 'M', 'X', 'aBcD0000'), -- this should not load because of 0/null values
                    (13, 5, 2, '1010', 'D', 0, 0, null, 0, 'M', 'X', 'aBcD0000'), -- this should not load because of 0/null values
                    (14, 5, 2, '1010', 'D', null, 0, null, 0, 'm', 'X', 'aBcD0000'), -- this should not load because of 0/null values
                    (15, 5, 2, '1010', 'D', 0, null, 0, null, 'M', 'X', 'aBcD0000'), -- this should not load because of 0/null values
                    (16, 6, 2, '1010', 'D', 12121, 121210, -12, -121, 'L', 'X', 'aBcD0000'),
                    (17, 7, 2, '1010', 'D', 13131, 131310, -13, -131, 'n', 'X', 'aBcD0000'),
                    (18, 5, 2, '1010', 'D', 0, 0, 0, -1010, 'N', 'X', 'aBcD0000')
                )
                """
            )

            # This is an extremely brute force tactic, but there are many non-nullable fields in USAspending
            # that are nullable in Broker.  To keep from throwing not-null errors, we are going to provide
            # zero values for a whole mess of fields known to be numeric.  This will also prevent me having
            # to mock a whole mess of additional data.
            cursor.execute(
                """
                    select  table_name, column_name
                    from    information_schema.columns
                    where   table_schema = 'public' and
                            table_name in (
                                'published_appropriation',
                                'published_object_class_program_activity',
                                'published_award_financial'
                            ) and
                            (column_name like '%cpe' or column_name like '%fyb')
                """
            )
            sqls = " ".join([f"update {r[0]} set {r[1]} = 0 where {r[1]} is null;" for r in cursor.fetchall()])
            cursor.execute(sqls)

    @staticmethod
    def _nuke_broker_data():
        """
        For reasons unbeknownst to me, I am having a very hard time getting TransactionTestCase to roll
        back Broker changes.  I spent entirely too much time trying to figure out a more graceful
        way, sooooo, brute force it is.
        """
        connection = connections[settings.BROKER_DB_ALIAS]
        with connection.cursor() as cursor:
            cursor.execute(
                """
                    truncate table certify_history restart identity cascade;
                    truncate table publish_history restart identity cascade;
                    truncate table published_appropriation restart identity cascade;
                    truncate table published_object_class_program_activity restart identity cascade;
                    truncate table published_award_financial restart identity cascade;
                    truncate table tas_lookup restart identity cascade;
                    truncate table submission restart identity cascade;
                """
            )

    def tearDown(self):
        self._nuke_broker_data()

    @pytest.mark.signal_handling  # see mark doc in pyproject.toml
    def test_all_the_things(self):
        """
        Because we are using TransactionTestCase we're going to run all of our tests in one method to
        prevent repeated set ups and tear downs which are expensive.  This is less than ideal, but we'll
        probably be fine.
        """

        # Cue firey explosions.
        with self.assertRaises(CommandError):
            call_command("load_multiple_submissions")
        with self.assertRaises(CommandError):
            call_command("load_multiple_submissions", "--report-queue-status-only", "--submission_ids")
        with self.assertRaises(CommandError):
            call_command("load_multiple_submissions", "--submission_ids", "--incremental")

        # Load specific submissions.
        call_command("load_multiple_submissions", "--submission-ids", 1, 2, 3)
        assert SubmissionAttributes.objects.count() == 3
        assert AppropriationAccountBalances.objects.count() == 3
        assert FinancialAccountsByProgramActivityObjectClass.objects.count() == 7
        assert FinancialAccountsByAwards.objects.count() == 9

        # We'll need these later.
        update_date_sub_2 = SubmissionAttributes.objects.get(submission_id=2).update_date
        create_date_sub_3 = SubmissionAttributes.objects.get(submission_id=3).create_date

        # Load remaining submissions.
        call_command("load_multiple_submissions", "--incremental")
        assert SubmissionAttributes.objects.count() == 5
        assert AppropriationAccountBalances.objects.count() == 5
        assert FinancialAccountsByProgramActivityObjectClass.objects.count() == 9
        assert FinancialAccountsByAwards.objects.count() == 12

        # Now that we have everything loaded, let's make sure our data make sense.
        with connections[DEFAULT_DB_ALIAS].cursor() as cursor:
            fields = [
                "submission_id",
                "certified_date",
                "toptier_code",
                "reporting_period_start",
                "reporting_period_end",
                "reporting_fiscal_year",
                "reporting_fiscal_quarter",
                "reporting_fiscal_period",
                "quarter_format_flag",
                "reporting_agency_name",
                "is_final_balances_for_fy",
                "published_date",
                "submission_window_id",
                "history::JSON",
            ]
            cursor.execute(f"select {', '.join(fields)} from submission_attributes where submission_id = 1")
            d = dict(ordered_dictionary_fetcher(cursor)[0])
            assert d == {
                "submission_id": 1,
                "certified_date": datetime(2000, 2, 1, 0, 0, tzinfo=timezone.utc),
                "toptier_code": "001",
                "reporting_period_start": date(2000, 1, 1),
                "reporting_period_end": date(2000, 3, 31),
                "reporting_fiscal_year": 2000,
                "reporting_fiscal_quarter": 2,
                "reporting_fiscal_period": 4,
                "quarter_format_flag": True,
                "reporting_agency_name": None,
                "is_final_balances_for_fy": False,
                "published_date": datetime(2000, 1, 1, 0, 0, tzinfo=timezone.utc),
                "submission_window_id": 2000041,
                "history": [
                    {"certified_date": None, "published_date": "1999-01-01T00:00:00+00:00"},
                    {"certified_date": "2000-02-01T00:00:00+00:00", "published_date": "2000-01-01T00:00:00+00:00"},
                ],
            }

            cursor.execute(
                """
                    select  sum(total_budgetary_resources_amount_cpe)
                    from    appropriation_account_balances
                """
            )
            assert cursor.fetchone()[0] == Decimal("165.00")

            cursor.execute(
                """
                    select  sum(gross_outlay_amount_by_program_object_class_cpe),
                            string_agg(disaster_emergency_fund_code, ',' order by disaster_emergency_fund_code),
                            string_agg(prior_year_adjustment, ',' order by prior_year_adjustment),
                            string_agg(program_activity_reporting_key, ',' order by program_activity_reporting_key)
                    from    financial_accounts_by_program_activity_object_class
                """
            )
            assert cursor.fetchone() == (
                Decimal("-52116.00"),
                "B,B,L,L",
                "B,B,P,P,X,X,X,X,X",
                ",".join(["ABCD0000"] * 9),
            )

            cursor.execute(
                """
                    select  sum(gross_outlay_amount_by_award_cpe),
                            sum(transaction_obligated_amount),
                            sum(ussgl487200_down_adj_pri_ppaid_undel_orders_oblig_refund_cpe),
                            sum(ussgl497200_down_adj_pri_paid_deliv_orders_oblig_refund_cpe),
                            string_agg(disaster_emergency_fund_code, ',' order by disaster_emergency_fund_code),
                            string_agg(prior_year_adjustment, ',' order by prior_year_adjustment),
                            string_agg(program_activity_reporting_key, ',' order by program_activity_reporting_key)
                    from    financial_accounts_by_awards
                """
            )
            assert cursor.fetchone() == (
                Decimal("-521207.00"),
                Decimal("-5212070.00"),
                Decimal("505.00"),
                Decimal("6106.00"),
                "B,B,L,L,L,L,N",
                "B,B,P,P,X,X,X,X,X,X,X,X",
                ",".join(["ABCD0000"] * 12),
            )

        # Nuke a submission.
        SubmissionAttributes.objects.filter(submission_id=1).delete()
        assert SubmissionAttributes.objects.count() == 4
        assert AppropriationAccountBalances.objects.count() == 4
        assert FinancialAccountsByProgramActivityObjectClass.objects.count() == 6
        assert FinancialAccountsByAwards.objects.count() == 9

        # Make sure it reloads.
        call_command("load_multiple_submissions", "--incremental")
        assert SubmissionAttributes.objects.count() == 5
        assert AppropriationAccountBalances.objects.count() == 5
        assert FinancialAccountsByProgramActivityObjectClass.objects.count() == 9
        assert FinancialAccountsByAwards.objects.count() == 12

        # Make a change to a submission.
        SubmissionAttributes.objects.filter(submission_id=1).update(reporting_fiscal_year=1999)
        assert SubmissionAttributes.objects.get(submission_id=1).reporting_fiscal_year == 1999

        # Make sure it reloads.
        call_command("load_multiple_submissions", "--incremental")
        assert SubmissionAttributes.objects.get(submission_id=1).reporting_fiscal_year == 2000

        # Nuke a submission.
        SubmissionAttributes.objects.filter(submission_id=1).delete()

        # Make it really old.
        with connections[settings.BROKER_DB_ALIAS].cursor() as cursor:
            cursor.execute("update submission set updated_at = '1999-01-01' where submission_id = 1")

        # Make sure it DOESN'T reload.
        call_command("load_multiple_submissions", "--incremental")
        assert SubmissionAttributes.objects.count() == 4
        assert AppropriationAccountBalances.objects.count() == 4
        assert FinancialAccountsByProgramActivityObjectClass.objects.count() == 6
        assert FinancialAccountsByAwards.objects.count() == 9

        # Ok, after all the stuff we just did, let's make sure submissions 2 and 3 never got touched.
        assert SubmissionAttributes.objects.get(submission_id=2).update_date == update_date_sub_2
        assert SubmissionAttributes.objects.get(submission_id=3).create_date == create_date_sub_3

        # Now let's make sure submission 2 gets touched.
        call_command("load_multiple_submissions", "--submission-ids", 2)
        assert SubmissionAttributes.objects.get(submission_id=2).update_date > update_date_sub_2

        # Let's test the new certified_date change detection code.  But first, bring submission 1 back to the present.
        with connections[settings.BROKER_DB_ALIAS].cursor() as cursor:
            cursor.execute("update submission set updated_at = now() where submission_id = 1")
        call_command("load_multiple_submissions", "--submission-ids", 1)

        # Confirm that submission 3 only received a certified_date change, not a reload.
        assert SubmissionAttributes.objects.get(submission_id=3).create_date == create_date_sub_3

        # Ok.  That's probably good enough for now.  Thanks for bearing with me.<|MERGE_RESOLUTION|>--- conflicted
+++ resolved
@@ -106,13 +106,7 @@
             submission_fiscal_month=9,
             is_quarter=True,
         )
-<<<<<<< HEAD
-        baker.make("references.ProgramActivityPark", code="ABCD0000", name="TEST PARK")
-        connection = connections[settings.DATA_BROKER_DB_ALIAS]
-=======
-
         connection = connections[settings.BROKER_DB_ALIAS]
->>>>>>> 6263cad5
         with connection.cursor() as cursor:
 
             self._nuke_broker_data()
