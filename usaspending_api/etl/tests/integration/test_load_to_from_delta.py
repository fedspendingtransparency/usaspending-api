--- conflicted
+++ resolved
@@ -24,931 +24,7 @@
 )
 from usaspending_api.etl.tests.integration.test_model import TestModel, TEST_TABLE_POSTGRES, TEST_TABLE_SPEC
 from usaspending_api.recipient.models import RecipientLookup
-<<<<<<< HEAD
 from usaspending_api.tests.conftest_spark import create_and_load_all_delta_tables
-=======
-
-
-@fixture
-def populate_broker_data(broker_server_dblink_setup):
-    broker_data = {
-        "sam_recipient": json.loads(Path("usaspending_api/recipient/tests/data/broker_sam_recipient.json").read_text()),
-        "subaward": json.loads(Path("usaspending_api/awards/tests/data/subaward.json").read_text()),
-    }
-    insert_statement = "INSERT INTO %(table_name)s (%(columns)s) VALUES %(values)s"
-    with connections["data_broker"].cursor() as cursor:
-        for table_name, rows in broker_data.items():
-            # An assumption is made that each set of rows have the same columns in the same order
-            columns = list(rows[0])
-            values = [str(tuple(r.values())).replace("None", "null") for r in rows]
-            sql_string = cursor.mogrify(
-                insert_statement,
-                {"table_name": AsIs(table_name), "columns": AsIs(",".join(columns)), "values": AsIs(",".join(values))},
-            )
-            cursor.execute(sql_string)
-    yield
-    # Cleanup test data for each Broker test table
-    with connections["data_broker"].cursor() as cursor:
-        for table in broker_data:
-            cursor.execute(f"TRUNCATE TABLE {table} RESTART IDENTITY CASCADE")
-
-
-@fixture
-def populate_usas_data(populate_broker_data):
-    # Create recipient data for two transactions; the other two will generate ad hoc
-    baker.make(
-        "recipient.RecipientLookup",
-        recipient_hash="53aea6c7-bbda-4e4b-1ebe-755157592bbf",
-        uei="FABSUEI12345",
-        duns="FABSDUNS12345",
-        legal_business_name="FABS TEST RECIPIENT",
-        parent_uei="PARENTUEI12345",
-        _fill_optional=True,
-    )
-    baker.make(
-        "recipient.RecipientLookup",
-        uei="PARENTUEI12345",
-        duns="PARENTDUNS12345",
-        legal_business_name="PARENT RECIPIENT 12345",
-        parent_uei="PARENTUEI12345",
-        _fill_optional=True,
-    )
-    baker.make(
-        "recipient.RecipientLookup",
-        recipient_hash="f4d589f1-7921-723a-07c0-c78632748999",
-        uei="FPDSUEI12345",
-        duns="FPDSDUNS12345",
-        legal_business_name="FPDS RECIPIENT 12345",
-        parent_uei="PARENTUEI12345",
-        _fill_optional=True,
-    )
-    baker.make(
-        "recipient.RecipientProfile",
-        recipient_hash="53aea6c7-bbda-4e4b-1ebe-755157592bbf",
-        uei="FABSUEI12345",
-        recipient_level="C",
-        recipient_name="FABS TEST RECIPIENT",
-        recipient_unique_id="FABSDUNS12345",
-        parent_uei="PARENTUEI12345",
-        recipient_affiliations=["PARENTUEI12345"],
-        _fill_optional=True,
-    )
-    baker.make(
-        "recipient.RecipientProfile",
-        recipient_hash="475752fc-dfb9-dac8-072e-3e36f630be93",
-        uei="PARENTUEI12345",
-        recipient_level="P",
-        recipient_name="PARENT RECIPIENT 12345",
-        recipient_unique_id="PARENTDUNS12345",
-        parent_uei="PARENTUEI12345",
-        recipient_affiliations=["FABSUEI12345", "FPDSUEI12345"],
-        _fill_optional=True,
-    )
-    baker.make(
-        "recipient.RecipientProfile",
-        recipient_hash="f4d589f1-7921-723a-07c0-c78632748999",
-        uei="FPDSUEI12345",
-        recipient_level="C",
-        recipient_name="FPDS RECIPIENT 12345",
-        recipient_unique_id="FPDSDUNS12345",
-        parent_uei="PARENTUEI12345",
-        recipient_affiliations=["PARENTUEI12345"],
-        _fill_optional=True,
-    )
-    baker.make(
-        "recipient.DUNS",
-        broker_duns_id="1",
-        uei="FABSUEI12345",
-        ultimate_parent_uei="PARENTUEI12345",
-        ultimate_parent_unique_ide="PARENTDUNS12345",
-        awardee_or_recipient_uniqu="FABSDUNS12345",
-        ultimate_parent_legal_enti="PARENT RECIPIENT 12345",
-        legal_business_name="FABS TEST RECIPIENT",
-        _fill_optional=True,
-    )
-
-    # Create agency data
-    funding_toptier_agency = baker.make(
-        "references.ToptierAgency", name="TEST AGENCY 1", abbreviation="TA1", _fill_optional=True
-    )
-    funding_subtier_agency = baker.make(
-        "references.SubtierAgency", name="TEST SUBTIER 1", abbreviation="SA1", _fill_optional=True
-    )
-    funding_agency = baker.make(
-        "references.Agency",
-        toptier_agency=funding_toptier_agency,
-        subtier_agency=funding_subtier_agency,
-        toptier_flag=True,
-        _fill_optional=True,
-    )
-
-    toptier = baker.make("references.ToptierAgency", name="toptier", abbreviation="tt", _fill_optional=True)
-    subtier = baker.make("references.SubtierAgency", name="subtier", abbreviation="st", _fill_optional=True)
-    agency = baker.make("references.Agency", toptier_agency=toptier, subtier_agency=subtier, toptier_flag=True, id=32)
-
-    awarding_toptier_agency = baker.make(
-        "references.ToptierAgency", name="TEST AGENCY 2", abbreviation="TA2", _fill_optional=True
-    )
-    awarding_subtier_agency = baker.make(
-        "references.SubtierAgency", name="TEST SUBTIER 2", abbreviation="SA2", _fill_optional=True
-    )
-    awarding_agency = baker.make(
-        "references.Agency",
-        toptier_agency=awarding_toptier_agency,
-        subtier_agency=awarding_subtier_agency,
-        toptier_flag=True,
-        _fill_optional=True,
-    )
-
-    # Create reference data
-    baker.make("references.NAICS", code="123456", _fill_optional=True)
-    psc = baker.make("references.PSC", code="12", _fill_optional=True)
-    cfda = baker.make("references.Cfda", program_number="12.456", _fill_optional=True)
-    baker.make(
-        "references.CityCountyStateCode",
-        state_alpha="VA",
-        county_numeric="001",
-        county_name="County Name",
-        _fill_optional=True,
-    )
-    baker.make("references.RefCountryCode", country_code="USA", country_name="UNITED STATES", _fill_optional=True)
-    baker.make("recipient.StateData", code="VA", name="Virginia", fips="51", _fill_optional=True)
-    baker.make("references.PopCounty", state_code="51", county_number="000", latest_population=1, _fill_optional=True)
-    baker.make("references.PopCounty", state_code="51", county_number="001", latest_population=1, _fill_optional=True)
-    baker.make("references.PopCongressionalDistrict", state_code="51", latest_population=1, congressional_district="01")
-    defc_l = baker.make("references.DisasterEmergencyFundCode", code="L", group_name="covid_19", _fill_optional=True)
-    defc_m = baker.make("references.DisasterEmergencyFundCode", code="M", group_name="covid_19", _fill_optional=True)
-    defc_q = baker.make("references.DisasterEmergencyFundCode", code="Q", group_name=None, _fill_optional=True)
-
-    # Create account data
-    federal_account = baker.make(
-        "accounts.FederalAccount", parent_toptier_agency=funding_toptier_agency, _fill_optional=True
-    )
-    tas = baker.make(
-        "accounts.TreasuryAppropriationAccount",
-        federal_account=federal_account,
-        allocation_transfer_agency_id=None,
-        _fill_optional=True,
-    )
-    # Create awards and transactions
-    asst_award = baker.make(
-        "search.AwardSearch",
-        award_id=1,
-        latest_transaction_id=2,
-        type="07",
-        category="loans",
-        generated_unique_award_id="UNIQUE AWARD KEY B",
-        period_of_performance_start_date="2020-01-01",
-        period_of_performance_current_end_date="2022-01-01",
-        date_signed="2020-01-01",
-        certified_date="2020-04-01",
-        update_date="2020-01-01",
-        action_date="2020-04-01",
-        fiscal_year=2020,
-        award_amount=0.00,
-        total_obligation=0.00,
-        total_subsidy_cost=0.00,
-        total_loan_value=0.00,
-        total_obl_bin="<1M",
-        type_description="Direct Loan",
-        display_award_id="FAIN",
-        fain="FAIN",
-        uri="URI",
-        piid=None,
-        subaward_count=0,
-        transaction_unique_id=2,
-        awarding_agency_id=awarding_agency.id,
-        funding_agency_id=funding_agency.id,
-        awarding_toptier_agency_code=awarding_toptier_agency.toptier_code,
-        awarding_toptier_agency_name=awarding_toptier_agency.name,
-        awarding_toptier_agency_name_raw="TEST AGENCY 2",
-        funding_toptier_agency_code=funding_toptier_agency.toptier_code,
-        funding_toptier_agency_name=funding_toptier_agency.name,
-        funding_toptier_agency_name_raw="TEST AGENCY 1",
-        awarding_subtier_agency_code=awarding_subtier_agency.subtier_code,
-        awarding_subtier_agency_name=awarding_subtier_agency.name,
-        awarding_subtier_agency_name_raw="TEST SUBTIER 2",
-        funding_subtier_agency_code=funding_subtier_agency.subtier_code,
-        funding_subtier_agency_name=funding_subtier_agency.name,
-        funding_subtier_agency_name_raw="TEST SUBTIER 1",
-        funding_toptier_agency_id=funding_agency.id,
-        funding_subtier_agency_id=funding_agency.id,
-        treasury_account_identifiers=[tas.treasury_account_identifier],
-        cfda_number="12.456",
-        cfdas=[json.dumps({"cfda_number": "12.456", "cfda_program_title": None})],
-        recipient_uei="FABSUEI12345",
-        recipient_unique_id="FABSDUNS12345",
-        recipient_name="FABS RECIPIENT 12345",
-        raw_recipient_name="FABS RECIPIENT 12345",
-        recipient_hash="53aea6c7-bbda-4e4b-1ebe-755157592bbf",
-        recipient_levels=["C"],
-        parent_uei="PARENTUEI12345",
-        parent_recipient_unique_id="PARENTDUNS12345",
-        recipient_location_state_code="VA",
-        recipient_location_state_name="Virginia",
-        recipient_location_state_fips=51,
-        recipient_location_county_code="001",
-        recipient_location_county_name="COUNTY NAME",
-        recipient_location_country_code="USA",
-        recipient_location_country_name="UNITED STATES",
-        recipient_location_congressional_code="01",
-        pop_state_code="VA",
-        pop_state_name="Virginia",
-        pop_state_fips=51,
-        pop_county_code="001",
-        pop_county_name="COUNTY NAME",
-        pop_country_code="USA",
-        pop_country_name="UNITED STATES",
-        pop_congressional_code="01",
-        recipient_location_state_population=1,
-        pop_state_population=1,
-        recipient_location_county_population=1,
-        pop_county_population=1,
-        recipient_location_congressional_population=1,
-        pop_congressional_population=1,
-        tas_paths=[
-            f"agency={funding_toptier_agency.toptier_code}faaid={federal_account.agency_identifier}famain={federal_account.main_account_code}aid={tas.agency_id}main={tas.main_account_code}ata={tas.allocation_transfer_agency_id or ''}sub={tas.sub_account_code}bpoa={tas.beginning_period_of_availability or ''}epoa={tas.ending_period_of_availability or ''}a={tas.availability_type_code}"
-        ],
-        tas_components=[
-            f"aid={tas.agency_id}main={tas.main_account_code}ata={tas.allocation_transfer_agency_id or ''}sub={tas.sub_account_code}bpoa={tas.beginning_period_of_availability or ''}epoa={tas.ending_period_of_availability or ''}a={tas.availability_type_code}"
-        ],
-        disaster_emergency_fund_codes=["L", "M"],
-        total_covid_outlay=0.0,
-        total_covid_obligation=2.0,
-        covid_spending_by_defc=[
-            {"defc": "L", "outlay": 0.0, "obligation": 1.0},
-            {"defc": "M", "outlay": 0.0, "obligation": 1.0},
-        ],
-        business_categories=None,
-        original_loan_subsidy_cost=0.00,
-        face_value_loan_guarantee=0.00,
-    )
-    cont_award = baker.make(
-        "search.AwardSearch",
-        award_id=2,
-        type="A",
-        category="contract",
-        generated_unique_award_id="UNIQUE AWARD KEY C",
-        period_of_performance_start_date="2020-01-01",
-        period_of_performance_current_end_date="2022-01-01",
-        date_signed="2020-07-01",
-        certified_date="2020-10-01",
-        update_date="2020-01-01",
-        action_date="2020-10-01",
-        award_amount=0.00,
-        total_obligation=0.00,
-        total_subsidy_cost=0.00,
-        total_obl_bin="<1M",
-        display_award_id="PIID",
-        piid="PIID",
-        fain=None,
-        uri=None,
-        subaward_count=0,
-        transaction_unique_id=2,
-        treasury_account_identifiers=[tas.treasury_account_identifier],
-        recipient_uei="FPDSUEI12345",
-        recipient_unique_id="FPDSDUNS12345",
-        recipient_name="FPDS RECIPIENT 12345",
-        raw_recipient_name="FPDS RECIPIENT 12345",
-        recipient_hash="f4d589f1-7921-723a-07c0-c78632748999",
-        recipient_levels=["C"],
-        parent_uei="PARENTUEI12345",
-        parent_recipient_unique_id="PARENTDUNS12345",
-        awarding_agency_id=awarding_agency.id,
-        funding_agency_id=funding_agency.id,
-        awarding_toptier_agency_code=awarding_toptier_agency.toptier_code,
-        awarding_toptier_agency_name=awarding_toptier_agency.name,
-        awarding_toptier_agency_name_raw="TEST AGENCY 2",
-        funding_toptier_agency_code=funding_toptier_agency.toptier_code,
-        funding_toptier_agency_name=funding_toptier_agency.name,
-        funding_toptier_agency_name_raw="TEST AGENCY 1",
-        awarding_subtier_agency_code=awarding_subtier_agency.subtier_code,
-        awarding_subtier_agency_name=awarding_subtier_agency.name,
-        awarding_subtier_agency_name_raw="TEST SUBTIER 2",
-        funding_subtier_agency_code=funding_subtier_agency.subtier_code,
-        funding_subtier_agency_name=funding_subtier_agency.name,
-        funding_subtier_agency_name_raw="TEST SUBTIER 1",
-        funding_toptier_agency_id=funding_agency.id,
-        funding_subtier_agency_id=funding_agency.id,
-        recipient_location_state_code="VA",
-        recipient_location_state_name="Virginia",
-        recipient_location_state_fips=51,
-        recipient_location_country_code="USA",
-        recipient_location_country_name="UNITED STATES",
-        cfdas=None,
-        pop_state_code="VA",
-        pop_state_name="Virginia",
-        pop_state_fips=51,
-        pop_country_code="USA",
-        pop_country_name="UNITED STATES",
-        recipient_location_state_population=1,
-        pop_state_population=1,
-        tas_paths=[
-            f"agency={funding_toptier_agency.toptier_code}faaid={federal_account.agency_identifier}famain={federal_account.main_account_code}aid={tas.agency_id}main={tas.main_account_code}ata={tas.allocation_transfer_agency_id or ''}sub={tas.sub_account_code}bpoa={tas.beginning_period_of_availability or ''}epoa={tas.ending_period_of_availability or ''}a={tas.availability_type_code}"
-        ],
-        tas_components=[
-            f"aid={tas.agency_id}main={tas.main_account_code}ata={tas.allocation_transfer_agency_id or ''}sub={tas.sub_account_code}bpoa={tas.beginning_period_of_availability or ''}epoa={tas.ending_period_of_availability or ''}a={tas.availability_type_code}"
-        ],
-        disaster_emergency_fund_codes=["Q"],
-        business_categories=None,
-        original_loan_subsidy_cost=0.00,
-        face_value_loan_guarantee=0.00,
-        ordering_period_end_date="2020-07-01",
-        naics_code="123456",
-        product_or_service_code="12",
-        product_or_service_description=psc.description,
-    )
-    cont_award2 = baker.make(
-        "search.AwardSearch",
-        award_id=3,
-        generated_unique_award_id="UNIQUE AWARD KEY A",
-        type="A",
-        category="contract",
-        period_of_performance_start_date="2020-01-01",
-        period_of_performance_current_end_date="2022-01-01",
-        date_signed="2020-01-01",
-        award_amount=0.00,
-        total_obligation=0.00,
-        total_subsidy_cost=0.00,
-        total_obl_bin="<1M",
-        last_modified_date="2020-01-01",
-        update_date="2020-01-01",
-        awarding_agency_id=32,
-        funding_agency_id=32,
-        awarding_toptier_agency_name=toptier.name,
-        awarding_toptier_agency_name_raw="toptier",
-        awarding_toptier_agency_code=toptier.toptier_code,
-        funding_toptier_agency_name=toptier.name,
-        funding_toptier_agency_name_raw="toptier",
-        funding_toptier_agency_code=toptier.toptier_code,
-        awarding_subtier_agency_name=subtier.name,
-        awarding_subtier_agency_name_raw="subtier",
-        awarding_subtier_agency_code=subtier.subtier_code,
-        funding_subtier_agency_name=subtier.name,
-        funding_subtier_agency_name_raw="subtier",
-        funding_subtier_agency_code=subtier.subtier_code,
-        funding_toptier_agency_id=agency.id,
-        funding_subtier_agency_id=agency.id,
-        display_award_id="PIID",
-        piid="PIID",
-        fain=None,
-        uri=None,
-        subaward_count=0,
-        transaction_unique_id=434,
-        is_fpds=True,
-        recipient_uei="FPDSUEI12345",
-        recipient_unique_id="FPDSDUNS12345",
-        recipient_name="FPDS RECIPIENT 12345",
-        recipient_hash="f4d589f1-7921-723a-07c0-c78632748999",
-        recipient_levels=["C"],
-        parent_uei="PARENTUEI12345",
-        parent_recipient_unique_id="PARENTDUNS12345",
-        ordering_period_end_date="2020-07-01",
-        recipient_location_country_code="USA",
-        pop_country_code="USA",
-        business_categories=None,
-        original_loan_subsidy_cost=0.00,
-        face_value_loan_guarantee=0.00,
-        treasury_account_identifiers=None,
-        cfdas=None,
-        tas_paths=None,
-        tas_components=None,
-        disaster_emergency_fund_codes=None,
-        covid_spending_by_defc=None,
-    )
-
-    baker.make(
-        "search.TransactionSearch",
-        transaction_id=1,
-        transaction_unique_id=1,
-        afa_generated_unique=1,
-        action_date="2020-01-01",
-        fiscal_action_date="2020-04-01",
-        award_id=asst_award.award_id,
-        award_amount=asst_award.total_subsidy_cost,
-        generated_unique_award_id=asst_award.generated_unique_award_id,
-        award_certified_date=asst_award.certified_date,
-        award_fiscal_year=2020,
-        fiscal_year=2020,
-        award_date_signed=asst_award.date_signed,
-        etl_update_date=asst_award.update_date,
-        award_category=asst_award.category,
-        piid=asst_award.piid,
-        fain=asst_award.fain,
-        uri=asst_award.uri,
-        is_fpds=False,
-        type="07",
-        awarding_agency_id=awarding_agency.id,
-        funding_agency_id=funding_agency.id,
-        awarding_toptier_agency_abbreviation=awarding_toptier_agency.abbreviation,
-        funding_toptier_agency_abbreviation=funding_toptier_agency.abbreviation,
-        awarding_subtier_agency_abbreviation=awarding_subtier_agency.abbreviation,
-        funding_subtier_agency_abbreviation=funding_subtier_agency.abbreviation,
-        awarding_toptier_agency_name=awarding_toptier_agency.name,
-        awarding_toptier_agency_name_raw="TEST AGENCY 2",
-        funding_toptier_agency_name=funding_toptier_agency.name,
-        funding_toptier_agency_name_raw="TEST AGENCY 1",
-        awarding_subtier_agency_name=awarding_subtier_agency.name,
-        awarding_subtier_agency_name_raw="TEST SUBTIER 2",
-        funding_subtier_agency_name=funding_subtier_agency.name,
-        funding_subtier_agency_name_raw="TEST SUBTIER 1",
-        awarding_toptier_agency_id=awarding_agency.id,
-        funding_toptier_agency_id=funding_agency.id,
-        last_modified_date="2020-01-01",
-        federal_action_obligation=0,
-        cfda_number="12.456",
-        cfda_id=cfda.id,
-        recipient_uei="FABSUEI12345",
-        recipient_unique_id="FABSDUNS12345",
-        recipient_name="FABS RECIPIENT 12345",
-        recipient_name_raw="FABS RECIPIENT 12345",
-        recipient_hash="53aea6c7-bbda-4e4b-1ebe-755157592bbf",
-        recipient_levels=["C"],
-        parent_uei="PARENTUEI12345",
-        parent_recipient_hash="475752fc-dfb9-dac8-072e-3e36f630be93",
-        parent_recipient_unique_id="PARENTDUNS12345",
-        parent_recipient_name="PARENT RECIPIENT 12345",
-        parent_recipient_name_raw="PARENT RECIPIENT 12345",
-        indirect_federal_sharing=0.0,
-        funding_amount=0.00,
-        total_funding_amount=0.00,
-        recipient_location_state_code="VA",
-        recipient_location_state_fips=51,
-        recipient_location_state_name="Virginia",
-        recipient_location_county_code="001",
-        recipient_location_county_name="COUNTY NAME",
-        recipient_location_country_code="USA",
-        recipient_location_country_name="UNITED STATES",
-        recipient_location_congressional_code="01",
-        pop_state_code="VA",
-        pop_state_fips=51,
-        pop_state_name="Virginia",
-        pop_county_code="001",
-        pop_county_name="COUNTY NAME",
-        pop_country_code="USA",
-        pop_country_name="UNITED STATES",
-        pop_congressional_code="01",
-        recipient_location_state_population=1,
-        pop_state_population=1,
-        recipient_location_county_population=1,
-        pop_county_population=1,
-        recipient_location_congressional_population=1,
-        pop_congressional_population=1,
-        award_update_date=asst_award.update_date,
-        generated_pragmatic_obligation=0.00,
-        original_loan_subsidy_cost=0.00,
-        face_value_loan_guarantee=0.00,
-        non_federal_funding_amount=0.00,
-        treasury_account_identifiers=[tas.treasury_account_identifier],
-        tas_paths=[
-            f"agency={funding_toptier_agency.toptier_code}faaid={federal_account.agency_identifier}famain={federal_account.main_account_code}aid={tas.agency_id}main={tas.main_account_code}ata={tas.allocation_transfer_agency_id or ''}sub={tas.sub_account_code}bpoa={tas.beginning_period_of_availability or ''}epoa={tas.ending_period_of_availability or ''}a={tas.availability_type_code}"
-        ],
-        tas_components=[
-            f"aid={tas.agency_id}main={tas.main_account_code}ata={tas.allocation_transfer_agency_id or ''}sub={tas.sub_account_code}bpoa={tas.beginning_period_of_availability or ''}epoa={tas.ending_period_of_availability or ''}a={tas.availability_type_code}"
-        ],
-        federal_accounts=[
-            {
-                "id": federal_account.id,
-                "account_title": federal_account.account_title,
-                "federal_account_code": federal_account.federal_account_code,
-            }
-        ],
-        disaster_emergency_fund_codes=["L", "M"],
-    )
-    baker.make(
-        "search.TransactionSearch",
-        transaction_id=2,
-        transaction_unique_id=2,
-        afa_generated_unique=2,
-        action_date="2020-04-01",
-        fiscal_action_date="2020-07-01",
-        award_id=asst_award.award_id,
-        award_amount=asst_award.total_subsidy_cost,
-        generated_unique_award_id=asst_award.generated_unique_award_id,
-        award_certified_date=asst_award.certified_date,
-        award_fiscal_year=2020,
-        fiscal_year=2020,
-        award_date_signed=asst_award.date_signed,
-        etl_update_date=asst_award.update_date,
-        award_category=asst_award.category,
-        piid=asst_award.piid,
-        fain=asst_award.fain,
-        uri=asst_award.uri,
-        is_fpds=False,
-        type="07",
-        awarding_agency_id=awarding_agency.id,
-        funding_agency_id=funding_agency.id,
-        awarding_toptier_agency_name=awarding_toptier_agency.name,
-        awarding_toptier_agency_name_raw="TEST AGENCY 2",
-        funding_toptier_agency_name=funding_toptier_agency.name,
-        funding_toptier_agency_name_raw="TEST AGENCY 1",
-        awarding_subtier_agency_name=awarding_subtier_agency.name,
-        awarding_subtier_agency_name_raw="TEST SUBTIER 2",
-        funding_subtier_agency_name=funding_subtier_agency.name,
-        funding_subtier_agency_name_raw="TEST SUBTIER 1",
-        awarding_toptier_agency_abbreviation=awarding_toptier_agency.abbreviation,
-        funding_toptier_agency_abbreviation=funding_toptier_agency.abbreviation,
-        awarding_subtier_agency_abbreviation=awarding_subtier_agency.abbreviation,
-        funding_subtier_agency_abbreviation=funding_subtier_agency.abbreviation,
-        awarding_toptier_agency_id=awarding_agency.id,
-        funding_toptier_agency_id=funding_agency.id,
-        last_modified_date="2020-01-01",
-        federal_action_obligation=0,
-        published_fabs_id=2,
-        cfda_number="12.456",
-        cfda_id=cfda.id,
-        recipient_uei="FABSUEI12345",
-        recipient_unique_id="FABSDUNS12345",
-        recipient_name="FABS RECIPIENT 12345",
-        recipient_name_raw="FABS RECIPIENT 12345",
-        recipient_hash="53aea6c7-bbda-4e4b-1ebe-755157592bbf",
-        recipient_levels=["C"],
-        parent_uei="PARENTUEI12345",
-        parent_recipient_hash="475752fc-dfb9-dac8-072e-3e36f630be93",
-        parent_recipient_unique_id="PARENTDUNS12345",
-        parent_recipient_name="PARENT RECIPIENT 12345",
-        parent_recipient_name_raw="PARENT RECIPIENT 12345",
-        indirect_federal_sharing=0.00,
-        funding_amount=0.00,
-        total_funding_amount=0.00,
-        recipient_location_state_code="VA",
-        recipient_location_state_fips=51,
-        recipient_location_state_name="Virginia",
-        recipient_location_county_code="001",
-        recipient_location_county_name="COUNTY NAME",
-        recipient_location_country_code="USA",
-        recipient_location_country_name="UNITED STATES",
-        recipient_location_congressional_code="01",
-        pop_state_code="VA",
-        pop_state_fips=51,
-        pop_state_name="Virginia",
-        pop_county_code="001",
-        pop_county_name="COUNTY NAME",
-        pop_country_code="USA",
-        pop_country_name="UNITED STATES",
-        pop_congressional_code="01",
-        recipient_location_state_population=1,
-        pop_state_population=1,
-        recipient_location_county_population=1,
-        pop_county_population=1,
-        recipient_location_congressional_population=1,
-        pop_congressional_population=1,
-        award_update_date=asst_award.update_date,
-        generated_pragmatic_obligation=0.00,
-        original_loan_subsidy_cost=0.00,
-        face_value_loan_guarantee=0.00,
-        non_federal_funding_amount=0.00,
-        treasury_account_identifiers=[tas.treasury_account_identifier],
-        tas_paths=[
-            f"agency={funding_toptier_agency.toptier_code}faaid={federal_account.agency_identifier}famain={federal_account.main_account_code}aid={tas.agency_id}main={tas.main_account_code}ata={tas.allocation_transfer_agency_id or ''}sub={tas.sub_account_code}bpoa={tas.beginning_period_of_availability or ''}epoa={tas.ending_period_of_availability or ''}a={tas.availability_type_code}"
-        ],
-        tas_components=[
-            f"aid={tas.agency_id}main={tas.main_account_code}ata={tas.allocation_transfer_agency_id or ''}sub={tas.sub_account_code}bpoa={tas.beginning_period_of_availability or ''}epoa={tas.ending_period_of_availability or ''}a={tas.availability_type_code}"
-        ],
-        federal_accounts=[
-            {
-                "id": federal_account.id,
-                "account_title": federal_account.account_title,
-                "federal_account_code": federal_account.federal_account_code,
-            }
-        ],
-        disaster_emergency_fund_codes=["L", "M"],
-    )
-    baker.make(
-        "search.TransactionSearch",
-        transaction_id=3,
-        transaction_unique_id=3,
-        detached_award_procurement_id=3,
-        action_date="2020-07-01",
-        fiscal_action_date="2020-10-01",
-        award_id=cont_award.award_id,
-        award_amount=cont_award.total_obligation,
-        generated_unique_award_id=cont_award.generated_unique_award_id,
-        award_certified_date=cont_award.certified_date,
-        award_fiscal_year=2021,
-        fiscal_year=2020,
-        award_date_signed=cont_award.date_signed,
-        etl_update_date=cont_award.update_date,
-        award_category=cont_award.category,
-        piid=cont_award.piid,
-        fain=cont_award.fain,
-        uri=cont_award.uri,
-        is_fpds=True,
-        type="A",
-        awarding_agency_id=awarding_agency.id,
-        funding_agency_id=funding_agency.id,
-        awarding_toptier_agency_name=awarding_toptier_agency.name,
-        awarding_toptier_agency_name_raw="TEST AGENCY 2",
-        funding_toptier_agency_name=funding_toptier_agency.name,
-        funding_toptier_agency_name_raw="TEST AGENCY 1",
-        awarding_subtier_agency_name=awarding_subtier_agency.name,
-        awarding_subtier_agency_name_raw="TEST SUBTIER 2",
-        funding_subtier_agency_name=funding_subtier_agency.name,
-        funding_subtier_agency_name_raw="TEST SUBTIER 1",
-        awarding_toptier_agency_id=awarding_agency.id,
-        funding_toptier_agency_id=funding_agency.id,
-        awarding_toptier_agency_abbreviation=awarding_toptier_agency.abbreviation,
-        funding_toptier_agency_abbreviation=funding_toptier_agency.abbreviation,
-        awarding_subtier_agency_abbreviation=awarding_subtier_agency.abbreviation,
-        funding_subtier_agency_abbreviation=funding_subtier_agency.abbreviation,
-        last_modified_date="2020-01-01",
-        federal_action_obligation=0,
-        naics_code="123456",
-        product_or_service_code="12",
-        recipient_uei="FPDSUEI12345",
-        recipient_unique_id="FPDSDUNS12345",
-        recipient_name="FPDS RECIPIENT 12345",
-        recipient_name_raw="FPDS RECIPIENT 12345",
-        recipient_hash="f4d589f1-7921-723a-07c0-c78632748999",
-        recipient_levels=["C"],
-        parent_uei="PARENTUEI12345",
-        parent_recipient_hash="475752fc-dfb9-dac8-072e-3e36f630be93",
-        parent_recipient_unique_id="PARENTDUNS12345",
-        parent_recipient_name="PARENT RECIPIENT 12345",
-        parent_recipient_name_raw="PARENT RECIPIENT 12345",
-        ordering_period_end_date="2020-07-01",
-        recipient_location_country_code="USA",
-        recipient_location_country_name="UNITED STATES",
-        recipient_location_state_code="VA",
-        recipient_location_state_fips=51,
-        recipient_location_state_name="Virginia",
-        pop_country_code="USA",
-        pop_country_name="UNITED STATES",
-        pop_state_code="VA",
-        pop_state_fips=51,
-        pop_state_name="Virginia",
-        recipient_location_state_population=1,
-        pop_state_population=1,
-        award_update_date=cont_award.update_date,
-        generated_pragmatic_obligation=0.00,
-        original_loan_subsidy_cost=0.00,
-        face_value_loan_guarantee=0.00,
-        non_federal_funding_amount=0.00,
-        indirect_federal_sharing=0.00,
-        funding_amount=0.00,
-        total_funding_amount=0.00,
-        treasury_account_identifiers=[tas.treasury_account_identifier],
-        tas_paths=[
-            f"agency={funding_toptier_agency.toptier_code}faaid={federal_account.agency_identifier}famain={federal_account.main_account_code}aid={tas.agency_id}main={tas.main_account_code}ata={tas.allocation_transfer_agency_id or ''}sub={tas.sub_account_code}bpoa={tas.beginning_period_of_availability or ''}epoa={tas.ending_period_of_availability or ''}a={tas.availability_type_code}"
-        ],
-        tas_components=[
-            f"aid={tas.agency_id}main={tas.main_account_code}ata={tas.allocation_transfer_agency_id or ''}sub={tas.sub_account_code}bpoa={tas.beginning_period_of_availability or ''}epoa={tas.ending_period_of_availability or ''}a={tas.availability_type_code}"
-        ],
-        federal_accounts=[
-            {
-                "id": federal_account.id,
-                "account_title": federal_account.account_title,
-                "federal_account_code": federal_account.federal_account_code,
-            }
-        ],
-        disaster_emergency_fund_codes=["Q"],
-    )
-    baker.make(
-        "search.TransactionSearch",
-        transaction_id=4,
-        transaction_unique_id=4,
-        detached_award_procurement_id=4,
-        action_date="2020-10-01",
-        fiscal_action_date="2021-01-01",
-        award_id=cont_award.award_id,
-        award_amount=cont_award.total_obligation,
-        generated_unique_award_id=cont_award.generated_unique_award_id,
-        award_certified_date=cont_award.certified_date,
-        award_fiscal_year=2021,
-        fiscal_year=2021,
-        award_date_signed=cont_award.date_signed,
-        etl_update_date=cont_award.update_date,
-        award_category=cont_award.category,
-        piid=cont_award.piid,
-        fain=cont_award.fain,
-        uri=cont_award.uri,
-        is_fpds=True,
-        type="A",
-        awarding_agency_id=awarding_agency.id,
-        funding_agency_id=funding_agency.id,
-        awarding_toptier_agency_name=awarding_toptier_agency.name,
-        awarding_toptier_agency_name_raw="TEST AGENCY 2",
-        funding_toptier_agency_name=funding_toptier_agency.name,
-        funding_toptier_agency_name_raw="TEST AGENCY 1",
-        awarding_subtier_agency_name=awarding_subtier_agency.name,
-        awarding_subtier_agency_name_raw="TEST SUBTIER 2",
-        funding_subtier_agency_name=funding_subtier_agency.name,
-        funding_subtier_agency_name_raw="TEST SUBTIER 1",
-        awarding_toptier_agency_id=awarding_agency.id,
-        funding_toptier_agency_id=funding_agency.id,
-        awarding_toptier_agency_abbreviation=awarding_toptier_agency.abbreviation,
-        funding_toptier_agency_abbreviation=funding_toptier_agency.abbreviation,
-        awarding_subtier_agency_abbreviation=awarding_subtier_agency.abbreviation,
-        funding_subtier_agency_abbreviation=funding_subtier_agency.abbreviation,
-        last_modified_date="2020-01-01",
-        federal_action_obligation=0,
-        naics_code="123456",
-        product_or_service_code="12",
-        recipient_uei="FPDSUEI12345",
-        recipient_unique_id="FPDSDUNS12345",
-        recipient_name="FPDS RECIPIENT 12345",
-        recipient_name_raw="FPDS RECIPIENT 12345",
-        recipient_hash="f4d589f1-7921-723a-07c0-c78632748999",
-        recipient_levels=["C"],
-        parent_uei="PARENTUEI12345",
-        parent_recipient_hash="475752fc-dfb9-dac8-072e-3e36f630be93",
-        parent_recipient_unique_id="PARENTDUNS12345",
-        parent_recipient_name="PARENT RECIPIENT 12345",
-        parent_recipient_name_raw="PARENT RECIPIENT 12345",
-        ordering_period_end_date="2020-07-01",
-        recipient_location_country_code="USA",
-        recipient_location_country_name="UNITED STATES",
-        recipient_location_state_code="VA",
-        recipient_location_state_fips=51,
-        recipient_location_state_name="Virginia",
-        pop_country_code="USA",
-        pop_country_name="UNITED STATES",
-        pop_state_code="VA",
-        pop_state_fips=51,
-        pop_state_name="Virginia",
-        recipient_location_state_population=1,
-        pop_state_population=1,
-        award_update_date=cont_award.update_date,
-        generated_pragmatic_obligation=0.00,
-        original_loan_subsidy_cost=0.00,
-        face_value_loan_guarantee=0.00,
-        non_federal_funding_amount=0.00,
-        indirect_federal_sharing=0.00,
-        funding_amount=0.00,
-        total_funding_amount=0.00,
-        treasury_account_identifiers=[tas.treasury_account_identifier],
-        tas_paths=[
-            f"agency={funding_toptier_agency.toptier_code}faaid={federal_account.agency_identifier}famain={federal_account.main_account_code}aid={tas.agency_id}main={tas.main_account_code}ata={tas.allocation_transfer_agency_id or ''}sub={tas.sub_account_code}bpoa={tas.beginning_period_of_availability or ''}epoa={tas.ending_period_of_availability or ''}a={tas.availability_type_code}"
-        ],
-        tas_components=[
-            f"aid={tas.agency_id}main={tas.main_account_code}ata={tas.allocation_transfer_agency_id or ''}sub={tas.sub_account_code}bpoa={tas.beginning_period_of_availability or ''}epoa={tas.ending_period_of_availability or ''}a={tas.availability_type_code}"
-        ],
-        federal_accounts=[
-            {
-                "id": federal_account.id,
-                "account_title": federal_account.account_title,
-                "federal_account_code": federal_account.federal_account_code,
-            }
-        ],
-        disaster_emergency_fund_codes=["Q"],
-    )
-    baker.make(
-        "search.TransactionSearch",
-        transaction_id=434,
-        transaction_unique_id=434,
-        detached_award_procurement_id=434,
-        is_fpds=True,
-        award_id=cont_award2.award_id,
-        award_amount=cont_award2.total_obligation,
-        generated_unique_award_id=cont_award2.generated_unique_award_id,
-        award_certified_date=cont_award2.certified_date,
-        etl_update_date=cont_award2.update_date,
-        award_category=cont_award2.category,
-        piid=cont_award2.piid,
-        fain=cont_award2.fain,
-        uri=cont_award2.uri,
-        type="A",
-        awarding_agency_id=agency.id,
-        funding_agency_id=agency.id,
-        awarding_toptier_agency_name=toptier.name,
-        awarding_toptier_agency_name_raw="toptier",
-        funding_toptier_agency_name=toptier.name,
-        funding_toptier_agency_name_raw="toptier",
-        awarding_subtier_agency_name=subtier.name,
-        awarding_subtier_agency_name_raw="subtier",
-        funding_subtier_agency_name=subtier.name,
-        funding_subtier_agency_name_raw="subtier",
-        awarding_toptier_agency_abbreviation=toptier.abbreviation,
-        funding_toptier_agency_abbreviation=toptier.abbreviation,
-        awarding_subtier_agency_abbreviation=subtier.abbreviation,
-        funding_subtier_agency_abbreviation=subtier.abbreviation,
-        awarding_toptier_agency_id=agency.id,
-        funding_toptier_agency_id=agency.id,
-        last_modified_date="2020-01-01",
-        award_update_date=cont_award2.update_date,
-        generated_pragmatic_obligation=0.00,
-        original_loan_subsidy_cost=0.00,
-        face_value_loan_guarantee=0.00,
-        non_federal_funding_amount=0.00,
-        indirect_federal_sharing=0.00,
-        funding_amount=0.00,
-        total_funding_amount=0.00,
-        federal_action_obligation=0.00,
-        recipient_uei="FPDSUEI12345",
-        recipient_unique_id="FPDSDUNS12345",
-        recipient_name="FPDS RECIPIENT 12345",
-        recipient_hash="f4d589f1-7921-723a-07c0-c78632748999",
-        recipient_levels=["C"],
-        parent_uei="PARENTUEI12345",
-        parent_recipient_unique_id="PARENTDUNS12345",
-        parent_recipient_hash="475752fc-dfb9-dac8-072e-3e36f630be93",
-        parent_recipient_name="PARENT RECIPIENT 12345",
-        parent_recipient_name_raw="PARENT RECIPIENT 12345",
-        ordering_period_end_date="2020-07-01",
-    )
-    baker.make(
-        "transactions.SourceProcurementTransaction",
-        detached_award_procurement_id=4,
-        created_at=datetime.fromtimestamp(0),
-        updated_at=datetime.fromtimestamp(0),
-        federal_action_obligation=1000001,
-        _fill_optional=True,
-    )
-    baker.make(
-        "transactions.SourceProcurementTransaction",
-        detached_award_procurement_id=5,
-        created_at=datetime.fromtimestamp(0),
-        updated_at=datetime.fromtimestamp(0),
-        federal_action_obligation=1000001,
-        _fill_optional=True,
-    )
-
-    baker.make(
-        "transactions.SourceAssistanceTransaction",
-        published_fabs_id=6,
-        created_at=datetime.fromtimestamp(0),
-        modified_at=datetime.fromtimestamp(0),
-        updated_at=datetime.fromtimestamp(0),
-        indirect_federal_sharing=22.00,
-        is_active=True,
-        federal_action_obligation=1000001,
-        face_value_loan_guarantee=22.00,
-        submission_id=33.00,
-        non_federal_funding_amount=44.00,
-        original_loan_subsidy_cost=55.00,
-        _fill_optional=True,
-    )
-    baker.make(
-        "transactions.SourceAssistanceTransaction",
-        published_fabs_id=7,
-        created_at=datetime.fromtimestamp(0),
-        modified_at=datetime.fromtimestamp(0),
-        updated_at=datetime.fromtimestamp(0),
-        indirect_federal_sharing=22.00,
-        is_active=True,
-        federal_action_obligation=1000001,
-        face_value_loan_guarantee=22.00,
-        non_federal_funding_amount=44.00,
-        original_loan_subsidy_cost=55.00,
-        submission_id=33.00,
-        _fill_optional=True,
-    )
-
-    dabs = baker.make("submissions.DABSSubmissionWindowSchedule", submission_reveal_date="2020-05-01")
-    sa = baker.make("submissions.SubmissionAttributes", reporting_period_start="2020-04-02", submission_window=dabs)
-
-    baker.make(
-        "awards.FinancialAccountsByAwards",
-        award_id=asst_award.award_id,
-        treasury_account=tas,
-        disaster_emergency_fund=defc_l,
-        gross_outlay_amount_by_award_cpe=1,
-        transaction_obligated_amount=1,
-        ussgl487200_down_adj_pri_ppaid_undel_orders_oblig_refund_cpe=0,
-        ussgl497200_down_adj_pri_paid_deliv_orders_oblig_refund_cpe=0,
-        submission=sa,
-        _fill_optional=True,
-    )
-    baker.make(
-        "awards.FinancialAccountsByAwards",
-        award_id=asst_award.award_id,
-        treasury_account=tas,
-        disaster_emergency_fund=defc_m,
-        submission=sa,
-        gross_outlay_amount_by_award_cpe=1,
-        transaction_obligated_amount=1,
-        ussgl487200_down_adj_pri_ppaid_undel_orders_oblig_refund_cpe=0,
-        ussgl497200_down_adj_pri_paid_deliv_orders_oblig_refund_cpe=0,
-        _fill_optional=True,
-    )
-    baker.make(
-        "awards.FinancialAccountsByAwards",
-        award_id=cont_award.award_id,
-        treasury_account=tas,
-        disaster_emergency_fund=defc_q,
-        gross_outlay_amount_by_award_cpe=1,
-        transaction_obligated_amount=1,
-        ussgl487200_down_adj_pri_ppaid_undel_orders_oblig_refund_cpe=0,
-        ussgl497200_down_adj_pri_paid_deliv_orders_oblig_refund_cpe=0,
-        submission=sa,
-        _fill_optional=True,
-    )
-    baker.make(
-        "awards.FinancialAccountsByAwards",
-        award_id=cont_award.award_id,
-        treasury_account=tas,
-        disaster_emergency_fund=None,
-        submission=sa,
-        _fill_optional=True,
-    )
-
-    # Run current Postgres ETLs to make sure data is populated_correctly
-    update_awards()
-    restock_duns_sql = open("usaspending_api/broker/management/sql/restock_duns.sql", "r").read()
-    execute_sql_simple(restock_duns_sql.replace("VACUUM ANALYZE int.duns;", ""))
-    call_command("update_recipient_lookup")
-    execute_sql_simple(open("usaspending_api/recipient/management/sql/restock_recipient_profile.sql", "r").read())
->>>>>>> 409bb03d
 
 
 def _handle_string_cast(val: str) -> Union[str, dict, list]:
@@ -1195,55 +271,7 @@
     )
 
 
-<<<<<<< HEAD
 @mark.skip
-=======
-def create_and_load_all_delta_tables(spark: SparkSession, s3_bucket: str, tables_to_load: list):
-    load_query_tables = [val for val in tables_to_load if val in LOAD_QUERY_TABLE_SPEC]
-    load_table_tables = [val for val in tables_to_load if val in LOAD_TABLE_TABLE_SPEC]
-    for dest_table in load_table_tables + load_query_tables:
-        if dest_table in [
-            "awards",
-            "transaction_fabs",
-            "transaction_normalized",
-            "transaction_fpds",
-            "financial_accounts_by_awards",
-        ]:
-            call_command(
-                "create_delta_table",
-                f"--destination-table={dest_table}",
-                "--alt-db=int",
-                f"--spark-s3-bucket={s3_bucket}",
-            )
-        else:
-            call_command("create_delta_table", f"--destination-table={dest_table}", f"--spark-s3-bucket={s3_bucket}")
-
-    for dest_table in load_table_tables:
-        if dest_table in [
-            "awards",
-            "transaction_fabs",
-            "transaction_normalized",
-            "transaction_fpds",
-            "financial_accounts_by_awards",
-        ]:
-            call_command(
-                "load_table_to_delta",
-                f"--destination-table={dest_table}",
-                "--alt-db=int",
-            )
-        else:
-            call_command(
-                "load_table_to_delta",
-                f"--destination-table={dest_table}",
-            )
-
-    for dest_table in load_query_tables:
-        call_command("load_query_to_delta", f"--destination-table={dest_table}")
-
-    create_ref_temp_views(spark)
-
-
->>>>>>> 409bb03d
 @mark.django_db(transaction=True)
 def test_load_table_to_from_delta_for_recipient_lookup(
     spark, s3_unittest_data_bucket, populate_usas_data, hive_unittest_metastore_db
@@ -1697,10 +725,6 @@
     )
 
 
-<<<<<<< HEAD
-#@mark.skip
-=======
->>>>>>> 409bb03d
 @mark.django_db(transaction=True)
 def test_load_table_to_delta_for_summary_state_view(
     spark, s3_unittest_data_bucket, populate_usas_data, hive_unittest_metastore_db
