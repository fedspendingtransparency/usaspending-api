"""Automated Integration Tests for the lifecycle of Delta Lake tables

NOTE: Uses Pytest Fixtures from immediate parent conftest.py: usaspending_api/etl/tests/conftest.py
"""
import json
import psycopg2
import pytz

from datetime import datetime
from pathlib import Path
from psycopg2.extensions import AsIs
from typing import Any, Dict, List, Union

from model_bakery import baker
from pyspark.sql import SparkSession
from pytest import fixture, mark

from django.core.management import call_command
from django.db import connection, connections, transaction
from django.db.models import sql

from usaspending_api.common.etl.spark import create_ref_temp_views
from usaspending_api.common.helpers.sql_helpers import get_database_dsn_string
from usaspending_api.etl.broker_etl_helpers import dictfetchall
from usaspending_api.etl.award_helpers import update_awards
from usaspending_api.etl.management.commands.create_delta_table import TABLE_SPEC
from usaspending_api.awards.models import TransactionFABS


@fixture
def populate_broker_data_to_delta():
    # Create broker data to be imported to delta
    dummy_broker_subaward_data = json.loads(Path("usaspending_api/awards/tests/data/broker_subawards.json").read_text())

    connection = connections["data_broker"]
    with connection.cursor() as cursor:
        # nuke any previous data just in case
        cursor.execute("truncate table subaward restart identity cascade;")

        insert_statement = "insert into subaward (%s) values %s"
        for record in dummy_broker_subaward_data:
            columns = record.keys()
            values = tuple(record[column] for column in columns)
            sql = cursor.cursor.mogrify(insert_statement, (AsIs(", ".join(columns)), values))
            cursor.execute(sql)


@fixture
def populate_data_for_transaction_search():
    # Create recipient data for two transactions; the other two will generate ad hoc
    baker.make(
        "recipient.RecipientLookup",
        recipient_hash="53aea6c7-bbda-4e4b-1ebe-755157592bbf",
        uei="FABSUEI12345",
        legal_business_name="FABS TEST RECIPIENT",
        _fill_optional=True,
    )
    baker.make(
        "recipient.RecipientProfile",
        recipient_hash="53aea6c7-bbda-4e4b-1ebe-755157592bbf",
        uei="FABSUEI12345",
        recipient_level="R",
        recipient_name="FABS TEST RECIPIENT",
        _fill_optional=True,
    )
    baker.make(
        "recipient.DUNS",
        broker_duns_id="1",
        uei="FABSUEI12345",
        legal_business_name="FABS TEST RECIPIENT",
        _fill_optional=True,
    )

    # Create agency data
    funding_toptier_agency = baker.make("references.ToptierAgency", _fill_optional=True)
    funding_subtier_agency = baker.make("references.SubtierAgency", _fill_optional=True)
    funding_agency = baker.make(
        "references.Agency",
        toptier_agency=funding_toptier_agency,
        subtier_agency=funding_subtier_agency,
        toptier_flag=True,
        _fill_optional=True,
    )

    awarding_toptier_agency = baker.make("references.ToptierAgency", _fill_optional=True)
    awarding_subtier_agency = baker.make("references.SubtierAgency", _fill_optional=True)
    awarding_agency = baker.make(
        "references.Agency",
        toptier_agency=awarding_toptier_agency,
        subtier_agency=awarding_subtier_agency,
        toptier_flag=True,
        _fill_optional=True,
    )

    # Create reference data
    baker.make("references.NAICS", code="123456", _fill_optional=True)
    baker.make("references.PSC", code="12", _fill_optional=True)
    baker.make("references.Cfda", program_number="12.456", _fill_optional=True)
    baker.make(
        "references.CityCountyStateCode",
        state_alpha="VA",
        county_numeric="001",
        _fill_optional=True,
        county_name="County Name",
    )
    baker.make("references.RefCountryCode", country_code="USA", country_name="UNITED STATES", _fill_optional=True)
    baker.make("recipient.StateData", code="VA", name="Virginia", fips="51", _fill_optional=True)
    baker.make("references.PopCounty", state_code="51", county_number="000", _fill_optional=True)
    baker.make("references.PopCounty", state_code="51", county_number="001", _fill_optional=True)
    baker.make("references.PopCongressionalDistrict", state_code="51", congressional_district="01")
    defc_l = baker.make("references.DisasterEmergencyFundCode", code="L", group_name="covid_19", _fill_optional=True)
    defc_m = baker.make("references.DisasterEmergencyFundCode", code="M", group_name="covid_19", _fill_optional=True)
    defc_q = baker.make("references.DisasterEmergencyFundCode", code="Q", group_name=None, _fill_optional=True)

    # Create awards and transactions
    asst_award = baker.make(
        "awards.Award",
        type="07",
        period_of_performance_start_date="2021-01-01",
        period_of_performance_current_end_date="2022-01-01",
        date_signed="2021-01-01",
        total_obligation=100.00,
        total_subsidy_cost=100.00,
        type_description="Direct Loan",
    )
    cont_award = baker.make(
        "awards.Award",
        type="A",
        period_of_performance_start_date="2021-01-01",
        period_of_performance_current_end_date="2022-01-01",
        date_signed="2021-01-01",
        total_obligation=100.00,
    )

    asst_trx1 = baker.make(
        "awards.TransactionNormalized",
        action_date="2021-01-01",
        award=asst_award,
        is_fpds=False,
        type="07",
        awarding_agency=awarding_agency,
        funding_agency=funding_agency,
        _fill_optional=True,
        last_modified_date="2021-01-01",
    )
    asst_trx2 = baker.make(
        "awards.TransactionNormalized",
        action_date="2021-04-01",
        award=asst_award,
        is_fpds=False,
        type="07",
        awarding_agency=awarding_agency,
        funding_agency=funding_agency,
        _fill_optional=True,
        last_modified_date="2021-01-01",
    )
    cont_trx1 = baker.make(
        "awards.TransactionNormalized",
        action_date="2021-07-01",
        award=cont_award,
        is_fpds=True,
        type="A",
        awarding_agency=awarding_agency,
        funding_agency=funding_agency,
        _fill_optional=True,
        last_modified_date="2021-01-01",
    )
    cont_trx2 = baker.make(
        "awards.TransactionNormalized",
        action_date="2021-10-01",
        award=cont_award,
        is_fpds=True,
        type="A",
        awarding_agency=awarding_agency,
        funding_agency=funding_agency,
        _fill_optional=True,
        last_modified_date="2021-01-01",
    )

    baker.make(
        "awards.TransactionFABS",
        transaction=asst_trx1,
        cfda_number="12.456",
        action_date="2021-01-01",
        uei="FABSUEI12345",
        indirect_federal_sharing=1.0,
        legal_entity_state_code="VA",
        legal_entity_county_code="001",
        legal_entity_country_code="USA",
        legal_entity_country_name="UNITED STATES",
        legal_entity_congressional="01",
        place_of_perfor_state_code="VA",
        place_of_perform_county_co="001",
        place_of_perform_country_c="USA",
        place_of_perform_country_n="UNITED STATES",
        place_of_performance_congr="01",
        _fill_optional=True,
    )
    baker.make(
        "awards.TransactionFABS",
        transaction=asst_trx2,
        cfda_number="12.456",
        action_date="2021-04-01",
        uei="FABSUEI12345",
        indirect_federal_sharing=1.0,
        legal_entity_state_code="VA",
        legal_entity_county_code="001",
        legal_entity_country_code="USA",
        legal_entity_country_name="UNITED STATES",
        legal_entity_congressional="01",
        place_of_perfor_state_code="VA",
        place_of_perform_county_co="001",
        place_of_perform_country_c="USA",
        place_of_perform_country_n="UNITED STATES",
        place_of_performance_congr="01",
        _fill_optional=True,
    )
    baker.make(
        "awards.TransactionFPDS",
        transaction=cont_trx1,
        naics="123456",
        product_or_service_code="12",
        action_date="2021-07-01",
        awardee_or_recipient_uei="FPDSUEI12345",
        _fill_optional=True,
        ordering_period_end_date="2020-07-01",
    )
    baker.make(
        "awards.TransactionFPDS",
        transaction=cont_trx2,
        naics="123456",
        product_or_service_code="12",
        action_date="2021-10-01",
        awardee_or_recipient_uei="FPDSUEI12345",
        _fill_optional=True,
        ordering_period_end_date="2020-07-01",
    )

    # Create account data
    federal_account = baker.make(
        "accounts.FederalAccount", parent_toptier_agency=funding_toptier_agency, _fill_optional=True
    )
    tas = baker.make(
        "accounts.TreasuryAppropriationAccount",
        federal_account=federal_account,
        allocation_transfer_agency_id=None,
        _fill_optional=True,
    )
    dabs = baker.make("submissions.DABSSubmissionWindowSchedule", submission_reveal_date="2020-05-01")
    sa = baker.make("submissions.SubmissionAttributes", reporting_period_start="2020-04-02", submission_window=dabs)

    baker.make(
        "awards.FinancialAccountsByAwards",
        award=asst_award,
        treasury_account=tas,
        disaster_emergency_fund=defc_l,
        _fill_optional=True,
        submission=sa,
    )
    baker.make(
        "awards.FinancialAccountsByAwards",
        award=asst_award,
        treasury_account=tas,
        disaster_emergency_fund=defc_m,
        _fill_optional=True,
        submission=sa,
    )
    baker.make(
        "awards.FinancialAccountsByAwards",
        award=cont_award,
        treasury_account=tas,
        disaster_emergency_fund=defc_q,
        _fill_optional=True,
        submission=sa,
    )
    baker.make(
        "awards.FinancialAccountsByAwards",
        award=cont_award,
        treasury_account=tas,
        disaster_emergency_fund=None,
        _fill_optional=True,
        submission=sa,
    )

    update_awards()


def _handle_string_cast(val: str) -> Union[str, dict, list]:
    """
    JSON nested element columns are represented as JSON formatted strings in the Spark data, but nested elements in the
    Postgres data. Both columns will have a "custom_schema" defined for "<FIELD_TYPE> STRING". To handle this comparison
    the casting of values for "custom_schema" of STRING will attempt to convert a string to a nested element in the case
    of a nested element and fallback to a simple string cast.
    """
    if isinstance(val, list):
        try:
            casted = [json.loads(element) if isinstance(element, str) else element for element in val]
        except (TypeError, json.decoder.JSONDecodeError):
            casted = [str(element) for element in val]
    elif isinstance(val, dict):
        try:
            casted = {k: json.loads(element) if isinstance(element, str) else element for k, element in val.items()}
        except (TypeError, json.decoder.JSONDecodeError):
            casted = {k: str(element) for k, element in val.items()}
    else:
        try:
            casted = json.loads(val)
        except (TypeError, json.decoder.JSONDecodeError):
            casted = str(val)
    return casted


def sorted_deep(d):
    def make_tuple(v):
        if isinstance(v, list):
            return (*sorted_deep(v),)
        if isinstance(v, dict):
            return (*sorted_deep(list(v.items())),)
        return (v,)

    if isinstance(d, list):
        return sorted(map(sorted_deep, d), key=make_tuple)
    if isinstance(d, dict):
        return {k: sorted_deep(d[k]) for k in sorted(d)}
    return d


def equal_datasets(
    psql_data: List[Dict[str, Any]], spark_data: List[Dict[str, Any]], custom_schema: str, drop_cols: List[str] = None
):
    """Helper function to compare the two datasets. Note the column types of ds1 will be used to cast columns in ds2."""
    datasets_match = True

    # Parsing custom_schema to specify
    schema_changes = {}
    schema_type_converters = {"INT": int, "STRING": _handle_string_cast, "ARRAY<STRING>": _handle_string_cast}
    if custom_schema:
        for schema_change in custom_schema.split(", "):
            col, new_col_type = schema_change.split()[0].strip(), schema_change.split()[1].strip()
            schema_changes[col] = new_col_type

    # Iterating through the values and finding any differences
    for i, psql_row in enumerate(psql_data):
        for k, psql_val in psql_row.items():
            spark_val = spark_data[i][k]

            # for cases where now() columns wouldn't match
            if drop_cols and k in drop_cols:
                continue

            # Casting values based on the custom schema
            if (
                k.strip() in schema_changes
                and schema_changes[k].strip() in schema_type_converters
                and psql_val is not None
            ):
                spark_val = schema_type_converters[schema_changes[k].strip()](spark_val)
                psql_val = schema_type_converters[schema_changes[k].strip()](psql_val)

            # Equalize dates
            # - Postgres TIMESTAMPs may include time zones
            # - while Spark TIMESTAMPs will not
            #   - they are aligned to the Spark SQL session Time Zone (by way
            #     of spark.sql.session.timeZone conf setting) at the time they are read)
            #   - From: https://docs.databricks.com/spark/latest/dataframes-datasets/dates-timestamps.html#timestamps-and-time-zones
            #   - "When writing timestamp values out to non-text data sources like Parquet, the values are just
            #      instants (like timestamp in UTC) that have no time zone information."
            if isinstance(psql_val, datetime):
                # Align to what Spark:
                #   1. Align the date to UTC, to shift the date the amount of time from the offset to UTC
                #   2. Then strip off the UTC time zone info
                utc_tz = pytz.timezone("UTC")
                psql_val_utc = psql_val.astimezone(utc_tz)
                psql_val = psql_val_utc.replace(tzinfo=None)

            # Make sure Postgres data is sorted in the case of a list since the Spark list data is sorted in ASC order
            if isinstance(psql_val, list):
                psql_val = sorted_deep(psql_val)
                if isinstance(spark_val, str):
                    spark_val = [json.loads(idx.replace("'", '"')) for idx in [spark_val]][0]
                spark_val = sorted_deep(spark_val)

            if psql_val != spark_val:
                raise Exception(
                    f"Not equal: col:{k} "
                    f"left(psql):{psql_val} ({type(psql_val)}) "
                    f"right(spark):{spark_val} ({type(spark_val)})"
                )
    return datasets_match


def verify_delta_table_loaded_to_delta(
    spark: SparkSession,
    delta_table_name: str,
    s3_bucket: str,
    alt_db: str = None,
    alt_name: str = None,
    load_command="load_table_to_delta",
    dummy_data: List[Dict[str, Any]] = None,
    drop_cols: List[str] = None,
):
    """Generic function that uses the create_delta_table and load_table_to_delta commands to create and load the given
    table and assert it was created and loaded as expected
    """

    cmd_args = [f"--destination-table={delta_table_name}"]
    if alt_db:
        cmd_args += [f"--alt-db={alt_db}"]
    expected_table_name = delta_table_name
    if alt_name:
        cmd_args += [f"--alt-name={alt_name}"]
        expected_table_name = alt_name

    # make the table and load it
    call_command("create_delta_table", f"--spark-s3-bucket={s3_bucket}", *cmd_args)
    call_command(load_command, *cmd_args)

    partition_col = TABLE_SPEC[delta_table_name].get("partition_column")
    if dummy_data is None:
        # get the postgres data to compare
        model = TABLE_SPEC[delta_table_name]["model"]
        if model:
            dummy_query = model.objects
            if partition_col is not None:
                dummy_query = dummy_query.order_by(partition_col)
            dummy_data = list(dummy_query.all().values())
        else:
            # model can be None if loading from the Broker
            broker_connection = connections["data_broker"]
            source_broker_name = TABLE_SPEC[delta_table_name]["source_table"]
            with broker_connection.cursor() as cursor:
                dummy_query = f"SELECT * from {source_broker_name}"
                if partition_col is not None:
                    dummy_query = f"{dummy_query} ORDER BY {partition_col}"
                cursor.execute(dummy_query)
                dummy_data = dictfetchall(cursor)

    # get the spark data to compare
    # NOTE: The ``use <db>`` from table create/load is still in effect for this verification. So no need to call again
    received_query = f"SELECT * from {expected_table_name}"
    if partition_col is not None:
        received_query = f"{received_query} ORDER BY {partition_col}"
    received_data = [row.asDict() for row in spark.sql(received_query).collect()]

    assert equal_datasets(dummy_data, received_data, TABLE_SPEC[delta_table_name]["custom_schema"], drop_cols=drop_cols)


def verify_delta_table_loaded_from_delta(
    spark: SparkSession,
    delta_table_name: str,
    alt_db: str = None,
    alt_name: str = None,
    load_command="load_table_from_delta",
    jdbc_inserts: bool = False,
    spark_s3_bucket: str = None,
):
    """Generic function that uses the load_table_from_delta commands to load the given table and assert it was
    downloaded as expected
    """
    cmd_args = [f"--delta-table={delta_table_name}"]
    if alt_db:
        cmd_args += [f"--alt-delta-db={alt_db}"]
    expected_table_name = delta_table_name
    if alt_name:
        cmd_args += [f"--alt-delta-name={alt_name}"]
        expected_table_name = alt_name
    if jdbc_inserts:
        cmd_args += [f"--jdbc-inserts"]
    else:
        if not spark_s3_bucket:
            raise RuntimeError(
                "spark_s3_bucket=None. A unit test S3 bucket needs to be created and provided for this test."
            )
        cmd_args += [f"--spark-s3-bucket={spark_s3_bucket}"]

    # table already made, let's load it
    call_command(load_command, *cmd_args)

    # get the postgres data to compare
    source_table = TABLE_SPEC[delta_table_name]["source_table"] or TABLE_SPEC[delta_table_name]["swap_table"]
    temp_schema = "temp"
    if source_table:
        tmp_table_name = f"{temp_schema}.{source_table}_temp"
    else:
        tmp_table_name = f"{temp_schema}.{expected_table_name}_temp"
    postgres_query = f"SELECT * FROM {tmp_table_name}"
    partition_col = TABLE_SPEC[delta_table_name]["partition_column"]
    if partition_col is not None:
        postgres_query = f"{postgres_query} ORDER BY {partition_col}"
    with psycopg2.connect(dsn=get_database_dsn_string()) as connection:
        with connection.cursor() as cursor:
            cursor.execute(postgres_query)
            postgres_data = dictfetchall(cursor)

    # get the spark data to compare
    delta_query = f"SELECT * FROM {expected_table_name}"
    if partition_col is not None:
        delta_query = f"{delta_query} ORDER BY {partition_col}"
    delta_data = [row.asDict() for row in spark.sql(delta_query).collect()]

    assert equal_datasets(postgres_data, delta_data, TABLE_SPEC[delta_table_name]["custom_schema"])


def create_and_load_all_delta_tables(spark: SparkSession, s3_bucket: str):
    non_aggregate_table_specs = {
        key: val
        for key, val in TABLE_SPEC.items()
        if val.get("source_table") is not None and key == val.get("source_table")
    }
    for dest_table in non_aggregate_table_specs:
        call_command("create_delta_table", f"--destination-table={dest_table}", f"--spark-s3-bucket={s3_bucket}")
        call_command("load_table_to_delta", f"--destination-table={dest_table}")
    create_ref_temp_views(spark)


@mark.django_db(transaction=True)
def test_load_table_to_from_delta_for_sam_recipient_and_reload(spark, s3_unittest_data_bucket):
    baker.make("recipient.DUNS", broker_duns_id="1", _fill_optional=True)
    baker.make("recipient.DUNS", broker_duns_id="2", _fill_optional=True)
<<<<<<< HEAD
    verify_delta_table_loaded_to_delta(spark, "sam_recipient", s3_unittest_data_bucket)
    verify_delta_table_loaded_from_delta(spark, "sam_recipient")
=======
    _verify_delta_table_loaded_to_delta(spark, "sam_recipient", s3_unittest_data_bucket)
    _verify_delta_table_loaded_from_delta(spark, "sam_recipient", spark_s3_bucket=s3_unittest_data_bucket)
    _verify_delta_table_loaded_from_delta(spark, "sam_recipient", jdbc_inserts=True)  # test alt write strategy
>>>>>>> 56500fc0

    # Getting count of the first load
    expected_exported_table = "duns_temp"
    with psycopg2.connect(dsn=get_database_dsn_string()) as connection:
        with connection.cursor() as cursor:
            # get a list of tables
            cursor.execute(f"SELECT COUNT(*) FROM {expected_exported_table}")
            expected_exported_table_count = dictfetchall(cursor)[0]["count"]

    # Rerunning again to see it working as intended
<<<<<<< HEAD
    verify_delta_table_loaded_from_delta(spark, "sam_recipient")
=======
    _verify_delta_table_loaded_from_delta(spark, "sam_recipient", spark_s3_bucket=s3_unittest_data_bucket)
>>>>>>> 56500fc0

    with psycopg2.connect(dsn=get_database_dsn_string()) as connection:
        with connection.cursor() as cursor:
            # get a list of tables and ensure no other new tables got made
            cursor.execute("SELECT * FROM pg_catalog.pg_tables;")
            postgres_data = [
                d["tablename"] for d in dictfetchall(cursor) if d["tablename"].startswith(expected_exported_table)
            ]
            assert len(postgres_data) == 1

            # make sure the new table has been truncated and reloaded
            cursor.execute(f"SELECT COUNT(*) FROM {expected_exported_table}")
            expected_new_exported_table_count = dictfetchall(cursor)[0]["count"]
            assert expected_exported_table_count == expected_new_exported_table_count


@mark.django_db(transaction=True)
def test_load_table_to_from_delta_for_recipient_lookup(spark, s3_unittest_data_bucket):
    baker.make("recipient.RecipientLookup", id="1", _fill_optional=True)
    baker.make("recipient.RecipientLookup", id="2", _fill_optional=True)
<<<<<<< HEAD
    verify_delta_table_loaded_to_delta(spark, "recipient_lookup", s3_unittest_data_bucket)
    verify_delta_table_loaded_from_delta(spark, "recipient_lookup")
=======
    _verify_delta_table_loaded_to_delta(spark, "recipient_lookup", s3_unittest_data_bucket)
    _verify_delta_table_loaded_from_delta(spark, "recipient_lookup", spark_s3_bucket=s3_unittest_data_bucket)
    _verify_delta_table_loaded_from_delta(spark, "recipient_lookup", jdbc_inserts=True)  # test alt write strategy
>>>>>>> 56500fc0


@mark.django_db(transaction=True)
def test_load_table_to_from_delta_for_recipient_profile(spark, s3_unittest_data_bucket):
    baker.make("recipient.RecipientProfile", id="1", _fill_optional=True)
    baker.make("recipient.RecipientProfile", id="2", _fill_optional=True)
<<<<<<< HEAD
    verify_delta_table_loaded_to_delta(spark, "recipient_profile", s3_unittest_data_bucket)
    verify_delta_table_loaded_from_delta(spark, "recipient_profile")
=======
    _verify_delta_table_loaded_to_delta(spark, "recipient_profile", s3_unittest_data_bucket)
    _verify_delta_table_loaded_from_delta(spark, "recipient_profile", spark_s3_bucket=s3_unittest_data_bucket)
    _verify_delta_table_loaded_from_delta(spark, "recipient_profile", jdbc_inserts=True)  # test alt write strategy


@mark.django_db(transaction=True)
def test_load_table_to_delta_for_broker_subaward(spark, s3_unittest_data_bucket, broker_server_dblink_setup):
    dummy_broker_subaward_data = json.loads(Path("usaspending_api/awards/tests/data/broker_subawards.json").read_text())

    connection = connections["data_broker"]
    with connection.cursor() as cursor:
        # nuke any previous data just in case
        cursor.execute("truncate table subaward restart identity cascade;")

        insert_statement = "insert into subaward (%s) values %s"
        for record in dummy_broker_subaward_data:
            columns = record.keys()
            values = tuple(record[column] for column in columns)
            sql = cursor.cursor.mogrify(insert_statement, (AsIs(", ".join(columns)), values))
            cursor.execute(sql)

    _verify_delta_table_loaded_to_delta(spark, "broker_subaward", s3_unittest_data_bucket)
>>>>>>> 56500fc0


@mark.django_db(transaction=True)
def test_load_table_to_from_delta_for_transaction_fabs(spark, s3_unittest_data_bucket):
    # Baker doesn't support autofilling Numeric fields, so we're manually setting them here
    baker.make("awards.TransactionFABS", published_fabs_id="1", indirect_federal_sharing=1.0, _fill_optional=True)
    baker.make("awards.TransactionFABS", published_fabs_id="2", indirect_federal_sharing=1.0, _fill_optional=True)
<<<<<<< HEAD
    verify_delta_table_loaded_to_delta(spark, "transaction_fabs", s3_unittest_data_bucket)
    verify_delta_table_loaded_from_delta(spark, "transaction_fabs")
=======
    _verify_delta_table_loaded_to_delta(spark, "transaction_fabs", s3_unittest_data_bucket)
    _verify_delta_table_loaded_from_delta(spark, "transaction_fabs", spark_s3_bucket=s3_unittest_data_bucket)
    _verify_delta_table_loaded_from_delta(spark, "transaction_fabs", jdbc_inserts=True)  # test alt write strategy
>>>>>>> 56500fc0


@mark.django_db(transaction=True)
def test_load_table_to_from_delta_for_transaction_fabs_timezone_aware(spark, s3_unittest_data_bucket):
    """Test that timestamps are not inadvertently shifted due to loss of timezone during reads and writes.

    The big takeaways from this are:
    BLUF: Keep Django oriented to UTC (we're doing this) and keep the same timezone set in spark sessions where you
    are reading and writing data (we're doing this)

    1. Postgres stores its fields with data type ``timestamp with time zone`` under the hood in UTC, and it's up to
       the connection (and the ``time zone`` configuration parameter on that connection) to determine how it wants to
       LOOK AT that timezone-aware data (from what time zone perspective).
    2. All the django reads/writes are done via a UTC connection, because we use USE_TZ=True and TIME_ZONE="UTC" in
       settings.py
    3. But even if it weren't, it doesn't matter, since the data is stored in UTC in postgres regardless of what the
       settings where
    4. Where that Django conn time zone does matter, is if we naively strip off the timezone from a timezone-aware
       datetime value that was read under non-UTC settings, and assume its value is UTC-aligned. But we're luckily
       protected from any naivete like this by those settings.py settings.
    5. Spark will store Parquet data as an instant, without any timezone information. It's up to the session
       in which the data is being read to infer any timezone part on that instant. This is governed by the
       spark.sql.session.timeZone setting. If you read and write data with the same session timeZone, all is good (
       seeing it from the same perspective). But if you were to write it with one time zone and read it with another,
       it would be inadvertently adding/removing hours from the stored time instant (as it was written).
    """
    # Add another record with explict timezone on it
    tz_hst = pytz.timezone("HST")  # Hawaii–Aleutian Standard Time = UTC-10:00
    tz_utc = pytz.timezone("UTC")
    dt_naive = datetime(2022, 6, 11, 11, 11, 11)
    dt_with_tz = datetime(2022, 6, 11, 11, 11, 11, tzinfo=tz_hst)
    dt_with_utc = datetime(2022, 6, 11, 11, 11, 11, tzinfo=tz_utc)
    # Because if they are reflecting the same day+hour, then the HST (further east/back) TZ with a -10
    # offset is actually 10 hours ahead of the stated day+hour when looked at in the UTC timezone
    assert dt_with_utc.timestamp() < dt_with_tz.timestamp()

    # Prepare a model object without saving it, but do save the related fields
    # - https://model-bakery.readthedocs.io/en/latest/basic_usage.html#non-persistent-objects
    # Do this so we can save the TransactionFABS record without interference from the Django DB connections
    # Session settings (like sesssion-set time zone)
    fabs_with_tz = baker.prepare(
        "awards.TransactionFABS",
        _save_related=True,
        published_fabs_id="3",
        indirect_federal_sharing=1.0,
        modified_at=dt_with_tz,
        _fill_optional=True,
    )  # type: TransactionFABS

    def _get_sql_insert_from_model(model):
        values = model._meta.local_fields
        q = sql.InsertQuery(model)
        q.insert_values(values, [model])
        compiler = q.get_compiler("default")
        setattr(compiler, "return_id", False)
        stmts = compiler.as_sql()
        stmt = [
            stmt % tuple(f"'{param}'" if type(param) in [str, datetime] else param for param in params)
            for stmt, params in stmts
        ]
        return stmt[0]

    # Now save it to the test DB using a new connection, that establishes its own time zone during it session
    with psycopg2.connect(get_database_dsn_string()) as new_psycopg2_conn:
        with new_psycopg2_conn.cursor() as cursor:
            cursor.execute("set session time zone 'HST'")
            fabs_insert_sql = _get_sql_insert_from_model(fabs_with_tz)
            cursor.execute(fabs_insert_sql)
            assert cursor.rowcount == 1
            new_psycopg2_conn.commit()

    # See how things look from Django's perspective
    with transaction.atomic():
        # Fetch the DB object in a new transaction
        fabs_with_tz = TransactionFABS.objects.filter(published_fabs_id="3").first()
        assert fabs_with_tz is not None

        # Check that all dates are as expected
        model_datetime = fabs_with_tz.modified_at  # type: datetime
        assert model_datetime.tzinfo is not None

        # NOTE: this is because of our Django settings. Upon saving timezone-aware data, it shifts it to UTC
        # Specifically, in settings.py, you will find
        #   TIME_ZONE = "UTC"
        #   USE_TZ = True
        # And this value STICKS in the long-lived django ``connection`` object. So long as that is used (with the ORM
        # or with raw SQL), it will apply those time zone settings
        assert model_datetime.tzname() != "HST"
        assert model_datetime.tzname() == "UTC"
        assert model_datetime.hour == 21  # shifted +10 to counteract the UTC offset by django upon saving it
        assert model_datetime.utctimetuple().tm_hour == 21  # already shifted to UTC, so this just matches .hour (== 21)
        assert dt_naive.utctimetuple().tm_hour == dt_naive.hour  # naive, so stays the same
        assert dt_with_utc.utctimetuple().tm_hour == dt_with_utc.hour  # already UTC, so stays the same

        # Confirm also that this is the case in the DB (i.e. it was at write-time that UTC was set, not read-time
        with connection.cursor() as cursor:
            cursor.execute("select modified_at from transaction_fabs where published_fabs_id = 3")
            dt_from_db = [row[0] for row in cursor.fetchall()][0]  # type: datetime
            assert dt_from_db.tzinfo is not None
            assert dt_from_db.tzname() == "UTC"

        # Confirm whether the Test DB created was forced to UTC timezone based on settings.py
        # (Spoiler, yes it does)
        with connection.cursor() as cursor:
            cursor.execute("show time zone")
            db_tz = [row[0] for row in cursor.fetchall()][0]
            assert db_tz is not None
            assert db_tz == "UTC"

    with psycopg2.connect(get_database_dsn_string()) as new_psycopg2_conn:
        with new_psycopg2_conn.cursor() as cursor:
            cursor.execute("set session time zone 'HST'")
            cursor.execute("select modified_at from transaction_fabs where published_fabs_id = 3")
            dt_from_db = [row[0] for row in cursor.fetchall()][0]  # type: datetime
            assert dt_from_db.tzinfo is not None
            # Can't use traditional time zone names with tzname() since pyscopg2 uses its own time zone infos.
            # Use psycopg2 tzinfo name and then compare their delta
            assert dt_from_db.tzname() == "-10"
            assert dt_from_db.utcoffset().total_seconds() == -36000.0

    # Now with that DB data committed, and with the DB set to HST TIME ZONE, do a Spark read
    try:
        # Hijack the spark time zone setting for the purposes of this test to make it NOT UTC
        # This should not matter so long as the data is WRITTEN (e.g. to parquet)
        # and READ (e.g. from a Delta Table over that parquet into a DataFrame) under the SAME timezone
        original_spark_tz = spark.conf.get("spark.sql.session.timeZone")
        spark.conf.set("spark.sql.session.timeZone", "America/New_York")
<<<<<<< HEAD
        verify_delta_table_loaded_to_delta(spark, "transaction_fabs", s3_unittest_data_bucket)
        verify_delta_table_loaded_from_delta(spark, "transaction_fabs")
=======
        _verify_delta_table_loaded_to_delta(spark, "transaction_fabs", s3_unittest_data_bucket)
        _verify_delta_table_loaded_from_delta(spark, "transaction_fabs", spark_s3_bucket=s3_unittest_data_bucket)
>>>>>>> 56500fc0
    finally:
        spark.conf.set("spark.sql.session.timeZone", original_spark_tz)


@mark.django_db(transaction=True)
def test_load_table_to_from_delta_for_transaction_fpds(spark, s3_unittest_data_bucket):
    baker.make("awards.TransactionFPDS", detached_award_procurement_id="1", _fill_optional=True)
    baker.make("awards.TransactionFPDS", detached_award_procurement_id="2", _fill_optional=True)
<<<<<<< HEAD
    verify_delta_table_loaded_to_delta(spark, "transaction_fpds", s3_unittest_data_bucket)
    verify_delta_table_loaded_from_delta(spark, "transaction_fpds")
=======
    _verify_delta_table_loaded_to_delta(spark, "transaction_fpds", s3_unittest_data_bucket)
    _verify_delta_table_loaded_from_delta(spark, "transaction_fpds", spark_s3_bucket=s3_unittest_data_bucket)
    _verify_delta_table_loaded_from_delta(spark, "transaction_fpds", jdbc_inserts=True)  # test alt write strategy
>>>>>>> 56500fc0


@mark.django_db(transaction=True)
def test_load_table_to_from_delta_for_transaction_normalized(spark, s3_unittest_data_bucket):
    baker.make("awards.TransactionNormalized", id="1", _fill_optional=True)
    baker.make("awards.TransactionNormalized", id="2", _fill_optional=True)
<<<<<<< HEAD
    verify_delta_table_loaded_to_delta(spark, "transaction_normalized", s3_unittest_data_bucket)
    verify_delta_table_loaded_from_delta(spark, "transaction_normalized")
=======
    _verify_delta_table_loaded_to_delta(spark, "transaction_normalized", s3_unittest_data_bucket)
    _verify_delta_table_loaded_from_delta(spark, "transaction_normalized", spark_s3_bucket=s3_unittest_data_bucket)
    _verify_delta_table_loaded_from_delta(spark, "transaction_normalized", jdbc_inserts=True)  # test alt write strategy
>>>>>>> 56500fc0


@mark.django_db(transaction=True)
def test_load_table_to_from_delta_for_transaction_search(
    spark, s3_unittest_data_bucket, populate_data_for_transaction_search
):
    create_and_load_all_delta_tables(spark, s3_unittest_data_bucket)
    verify_delta_table_loaded_to_delta(
        spark, "transaction_search", s3_unittest_data_bucket, load_command="load_query_to_delta"
    )
<<<<<<< HEAD
    verify_delta_table_loaded_from_delta(spark, "transaction_search")
=======
    _verify_delta_table_loaded_from_delta(spark, "transaction_search", spark_s3_bucket=s3_unittest_data_bucket)
    _verify_delta_table_loaded_from_delta(spark, "transaction_search", jdbc_inserts=True)  # test alt write strategy
>>>>>>> 56500fc0


@mark.django_db(transaction=True)
def test_load_table_to_from_delta_for_transaction_search_testing(
    spark, s3_unittest_data_bucket, populate_data_for_transaction_search
):
<<<<<<< HEAD
    verify_delta_table_loaded_to_delta(spark, "transaction_search_testing", s3_unittest_data_bucket)
    verify_delta_table_loaded_from_delta(spark, "transaction_search_testing")
=======
    _verify_delta_table_loaded_to_delta(spark, "transaction_search_testing", s3_unittest_data_bucket)
    _verify_delta_table_loaded_from_delta(spark, "transaction_search_testing", spark_s3_bucket=s3_unittest_data_bucket)
    _verify_delta_table_loaded_from_delta(
        spark, "transaction_search_testing", jdbc_inserts=True
    )  # test alt write strategy
>>>>>>> 56500fc0


@mark.django_db(transaction=True)
def test_load_table_to_from_delta_for_transaction_normalized_alt_db_and_name(spark, s3_unittest_data_bucket):
    baker.make("awards.TransactionNormalized", id="1", _fill_optional=True)
    baker.make("awards.TransactionNormalized", id="2", _fill_optional=True)
    verify_delta_table_loaded_to_delta(
        spark,
        "transaction_normalized",
        s3_unittest_data_bucket,
        alt_db="my_alt_db",
        alt_name="transaction_normalized_alt_name",
    )
    verify_delta_table_loaded_from_delta(
        spark,
        "transaction_normalized",
        alt_db="my_alt_db",
        alt_name="transaction_normalized_alt_name",
        spark_s3_bucket=s3_unittest_data_bucket,
    )


@mark.django_db(transaction=True)
def test_load_table_to_from_delta_for_transaction_search_alt_db_and_name(
    spark, s3_unittest_data_bucket, populate_data_for_transaction_search
):
    create_and_load_all_delta_tables(spark, s3_unittest_data_bucket)
    verify_delta_table_loaded_to_delta(
        spark,
        "transaction_search",
        s3_unittest_data_bucket,
        alt_db="my_alt_db",
        alt_name="transaction_search_alt_name",
        load_command="load_query_to_delta",
    )
    verify_delta_table_loaded_from_delta(
        spark,
        "transaction_search",
        alt_db="my_alt_db",
        alt_name="transaction_search_alt_name",
        spark_s3_bucket=s3_unittest_data_bucket,
    )


@mark.django_db(transaction=True)
def test_load_table_to_from_delta_for_award_search(
    spark, s3_unittest_data_bucket, populate_data_for_transaction_search
):
    create_and_load_all_delta_tables(spark, s3_unittest_data_bucket)
    verify_delta_table_loaded_to_delta(
        spark, "award_search", s3_unittest_data_bucket, load_command="load_query_to_delta"
    )
<<<<<<< HEAD
    verify_delta_table_loaded_from_delta(spark, "award_search")
=======
    _verify_delta_table_loaded_from_delta(spark, "award_search", spark_s3_bucket=s3_unittest_data_bucket)
    _verify_delta_table_loaded_from_delta(spark, "award_search", jdbc_inserts=True)  # test alt write strategy
>>>>>>> 56500fc0


@mark.django_db(transaction=True)
def test_load_table_to_from_delta_for_award_search_testing(
    spark, s3_unittest_data_bucket, populate_data_for_transaction_search
):
<<<<<<< HEAD
    verify_delta_table_loaded_to_delta(spark, "award_search_testing", s3_unittest_data_bucket)
    verify_delta_table_loaded_from_delta(spark, "award_search_testing")
=======
    _verify_delta_table_loaded_to_delta(spark, "award_search_testing", s3_unittest_data_bucket)
    _verify_delta_table_loaded_from_delta(spark, "award_search_testing", spark_s3_bucket=s3_unittest_data_bucket)
    _verify_delta_table_loaded_from_delta(spark, "award_search_testing", jdbc_inserts=True)  # test alt write strategy
>>>>>>> 56500fc0


@mark.django_db(transaction=True)
def test_load_table_to_from_delta_for_award_search_alt_db_and_name(
    spark, s3_unittest_data_bucket, populate_data_for_transaction_search
):
    create_and_load_all_delta_tables(spark, s3_unittest_data_bucket)
    verify_delta_table_loaded_to_delta(
        spark,
        "award_search",
        s3_unittest_data_bucket,
        alt_db="my_alt_db",
        alt_name="award_search_alt_name",
        load_command="load_query_to_delta",
    )
    verify_delta_table_loaded_from_delta(
        spark,
        "award_search",
        alt_db="my_alt_db",
        alt_name="award_search_alt_name",
        spark_s3_bucket=s3_unittest_data_bucket,
    )<|MERGE_RESOLUTION|>--- conflicted
+++ resolved
@@ -517,14 +517,9 @@
 def test_load_table_to_from_delta_for_sam_recipient_and_reload(spark, s3_unittest_data_bucket):
     baker.make("recipient.DUNS", broker_duns_id="1", _fill_optional=True)
     baker.make("recipient.DUNS", broker_duns_id="2", _fill_optional=True)
-<<<<<<< HEAD
     verify_delta_table_loaded_to_delta(spark, "sam_recipient", s3_unittest_data_bucket)
-    verify_delta_table_loaded_from_delta(spark, "sam_recipient")
-=======
-    _verify_delta_table_loaded_to_delta(spark, "sam_recipient", s3_unittest_data_bucket)
-    _verify_delta_table_loaded_from_delta(spark, "sam_recipient", spark_s3_bucket=s3_unittest_data_bucket)
-    _verify_delta_table_loaded_from_delta(spark, "sam_recipient", jdbc_inserts=True)  # test alt write strategy
->>>>>>> 56500fc0
+    verify_delta_table_loaded_from_delta(spark, "sam_recipient", spark_s3_bucket=s3_unittest_data_bucket)
+    verify_delta_table_loaded_from_delta(spark, "sam_recipient", jdbc_inserts=True)  # test alt write strategy
 
     # Getting count of the first load
     expected_exported_table = "duns_temp"
@@ -535,11 +530,7 @@
             expected_exported_table_count = dictfetchall(cursor)[0]["count"]
 
     # Rerunning again to see it working as intended
-<<<<<<< HEAD
-    verify_delta_table_loaded_from_delta(spark, "sam_recipient")
-=======
-    _verify_delta_table_loaded_from_delta(spark, "sam_recipient", spark_s3_bucket=s3_unittest_data_bucket)
->>>>>>> 56500fc0
+    verify_delta_table_loaded_from_delta(spark, "sam_recipient", spark_s3_bucket=s3_unittest_data_bucket)
 
     with psycopg2.connect(dsn=get_database_dsn_string()) as connection:
         with connection.cursor() as cursor:
@@ -560,47 +551,18 @@
 def test_load_table_to_from_delta_for_recipient_lookup(spark, s3_unittest_data_bucket):
     baker.make("recipient.RecipientLookup", id="1", _fill_optional=True)
     baker.make("recipient.RecipientLookup", id="2", _fill_optional=True)
-<<<<<<< HEAD
     verify_delta_table_loaded_to_delta(spark, "recipient_lookup", s3_unittest_data_bucket)
-    verify_delta_table_loaded_from_delta(spark, "recipient_lookup")
-=======
-    _verify_delta_table_loaded_to_delta(spark, "recipient_lookup", s3_unittest_data_bucket)
-    _verify_delta_table_loaded_from_delta(spark, "recipient_lookup", spark_s3_bucket=s3_unittest_data_bucket)
-    _verify_delta_table_loaded_from_delta(spark, "recipient_lookup", jdbc_inserts=True)  # test alt write strategy
->>>>>>> 56500fc0
+    verify_delta_table_loaded_from_delta(spark, "recipient_lookup", spark_s3_bucket=s3_unittest_data_bucket)
+    verify_delta_table_loaded_from_delta(spark, "recipient_lookup", jdbc_inserts=True)  # test alt write strategy
 
 
 @mark.django_db(transaction=True)
 def test_load_table_to_from_delta_for_recipient_profile(spark, s3_unittest_data_bucket):
     baker.make("recipient.RecipientProfile", id="1", _fill_optional=True)
     baker.make("recipient.RecipientProfile", id="2", _fill_optional=True)
-<<<<<<< HEAD
     verify_delta_table_loaded_to_delta(spark, "recipient_profile", s3_unittest_data_bucket)
-    verify_delta_table_loaded_from_delta(spark, "recipient_profile")
-=======
-    _verify_delta_table_loaded_to_delta(spark, "recipient_profile", s3_unittest_data_bucket)
-    _verify_delta_table_loaded_from_delta(spark, "recipient_profile", spark_s3_bucket=s3_unittest_data_bucket)
-    _verify_delta_table_loaded_from_delta(spark, "recipient_profile", jdbc_inserts=True)  # test alt write strategy
-
-
-@mark.django_db(transaction=True)
-def test_load_table_to_delta_for_broker_subaward(spark, s3_unittest_data_bucket, broker_server_dblink_setup):
-    dummy_broker_subaward_data = json.loads(Path("usaspending_api/awards/tests/data/broker_subawards.json").read_text())
-
-    connection = connections["data_broker"]
-    with connection.cursor() as cursor:
-        # nuke any previous data just in case
-        cursor.execute("truncate table subaward restart identity cascade;")
-
-        insert_statement = "insert into subaward (%s) values %s"
-        for record in dummy_broker_subaward_data:
-            columns = record.keys()
-            values = tuple(record[column] for column in columns)
-            sql = cursor.cursor.mogrify(insert_statement, (AsIs(", ".join(columns)), values))
-            cursor.execute(sql)
-
-    _verify_delta_table_loaded_to_delta(spark, "broker_subaward", s3_unittest_data_bucket)
->>>>>>> 56500fc0
+    verify_delta_table_loaded_from_delta(spark, "recipient_profile", spark_s3_bucket=s3_unittest_data_bucket)
+    verify_delta_table_loaded_from_delta(spark, "recipient_profile", jdbc_inserts=True)  # test alt write strategy
 
 
 @mark.django_db(transaction=True)
@@ -608,14 +570,9 @@
     # Baker doesn't support autofilling Numeric fields, so we're manually setting them here
     baker.make("awards.TransactionFABS", published_fabs_id="1", indirect_federal_sharing=1.0, _fill_optional=True)
     baker.make("awards.TransactionFABS", published_fabs_id="2", indirect_federal_sharing=1.0, _fill_optional=True)
-<<<<<<< HEAD
     verify_delta_table_loaded_to_delta(spark, "transaction_fabs", s3_unittest_data_bucket)
-    verify_delta_table_loaded_from_delta(spark, "transaction_fabs")
-=======
-    _verify_delta_table_loaded_to_delta(spark, "transaction_fabs", s3_unittest_data_bucket)
-    _verify_delta_table_loaded_from_delta(spark, "transaction_fabs", spark_s3_bucket=s3_unittest_data_bucket)
-    _verify_delta_table_loaded_from_delta(spark, "transaction_fabs", jdbc_inserts=True)  # test alt write strategy
->>>>>>> 56500fc0
+    verify_delta_table_loaded_from_delta(spark, "transaction_fabs", spark_s3_bucket=s3_unittest_data_bucket)
+    verify_delta_table_loaded_from_delta(spark, "transaction_fabs", jdbc_inserts=True)  # test alt write strategy
 
 
 @mark.django_db(transaction=True)
@@ -743,13 +700,8 @@
         # and READ (e.g. from a Delta Table over that parquet into a DataFrame) under the SAME timezone
         original_spark_tz = spark.conf.get("spark.sql.session.timeZone")
         spark.conf.set("spark.sql.session.timeZone", "America/New_York")
-<<<<<<< HEAD
         verify_delta_table_loaded_to_delta(spark, "transaction_fabs", s3_unittest_data_bucket)
-        verify_delta_table_loaded_from_delta(spark, "transaction_fabs")
-=======
-        _verify_delta_table_loaded_to_delta(spark, "transaction_fabs", s3_unittest_data_bucket)
-        _verify_delta_table_loaded_from_delta(spark, "transaction_fabs", spark_s3_bucket=s3_unittest_data_bucket)
->>>>>>> 56500fc0
+        verify_delta_table_loaded_from_delta(spark, "transaction_fabs", spark_s3_bucket=s3_unittest_data_bucket)
     finally:
         spark.conf.set("spark.sql.session.timeZone", original_spark_tz)
 
@@ -758,28 +710,18 @@
 def test_load_table_to_from_delta_for_transaction_fpds(spark, s3_unittest_data_bucket):
     baker.make("awards.TransactionFPDS", detached_award_procurement_id="1", _fill_optional=True)
     baker.make("awards.TransactionFPDS", detached_award_procurement_id="2", _fill_optional=True)
-<<<<<<< HEAD
     verify_delta_table_loaded_to_delta(spark, "transaction_fpds", s3_unittest_data_bucket)
-    verify_delta_table_loaded_from_delta(spark, "transaction_fpds")
-=======
-    _verify_delta_table_loaded_to_delta(spark, "transaction_fpds", s3_unittest_data_bucket)
-    _verify_delta_table_loaded_from_delta(spark, "transaction_fpds", spark_s3_bucket=s3_unittest_data_bucket)
-    _verify_delta_table_loaded_from_delta(spark, "transaction_fpds", jdbc_inserts=True)  # test alt write strategy
->>>>>>> 56500fc0
+    verify_delta_table_loaded_from_delta(spark, "transaction_fpds", spark_s3_bucket=s3_unittest_data_bucket)
+    verify_delta_table_loaded_from_delta(spark, "transaction_fpds", jdbc_inserts=True)  # test alt write strategy
 
 
 @mark.django_db(transaction=True)
 def test_load_table_to_from_delta_for_transaction_normalized(spark, s3_unittest_data_bucket):
     baker.make("awards.TransactionNormalized", id="1", _fill_optional=True)
     baker.make("awards.TransactionNormalized", id="2", _fill_optional=True)
-<<<<<<< HEAD
     verify_delta_table_loaded_to_delta(spark, "transaction_normalized", s3_unittest_data_bucket)
-    verify_delta_table_loaded_from_delta(spark, "transaction_normalized")
-=======
-    _verify_delta_table_loaded_to_delta(spark, "transaction_normalized", s3_unittest_data_bucket)
-    _verify_delta_table_loaded_from_delta(spark, "transaction_normalized", spark_s3_bucket=s3_unittest_data_bucket)
-    _verify_delta_table_loaded_from_delta(spark, "transaction_normalized", jdbc_inserts=True)  # test alt write strategy
->>>>>>> 56500fc0
+    verify_delta_table_loaded_from_delta(spark, "transaction_normalized", spark_s3_bucket=s3_unittest_data_bucket)
+    verify_delta_table_loaded_from_delta(spark, "transaction_normalized", jdbc_inserts=True)  # test alt write strategy
 
 
 @mark.django_db(transaction=True)
@@ -790,28 +732,19 @@
     verify_delta_table_loaded_to_delta(
         spark, "transaction_search", s3_unittest_data_bucket, load_command="load_query_to_delta"
     )
-<<<<<<< HEAD
-    verify_delta_table_loaded_from_delta(spark, "transaction_search")
-=======
-    _verify_delta_table_loaded_from_delta(spark, "transaction_search", spark_s3_bucket=s3_unittest_data_bucket)
-    _verify_delta_table_loaded_from_delta(spark, "transaction_search", jdbc_inserts=True)  # test alt write strategy
->>>>>>> 56500fc0
+    verify_delta_table_loaded_from_delta(spark, "transaction_search", spark_s3_bucket=s3_unittest_data_bucket)
+    verify_delta_table_loaded_from_delta(spark, "transaction_search", jdbc_inserts=True)  # test alt write strategy
 
 
 @mark.django_db(transaction=True)
 def test_load_table_to_from_delta_for_transaction_search_testing(
     spark, s3_unittest_data_bucket, populate_data_for_transaction_search
 ):
-<<<<<<< HEAD
     verify_delta_table_loaded_to_delta(spark, "transaction_search_testing", s3_unittest_data_bucket)
-    verify_delta_table_loaded_from_delta(spark, "transaction_search_testing")
-=======
-    _verify_delta_table_loaded_to_delta(spark, "transaction_search_testing", s3_unittest_data_bucket)
-    _verify_delta_table_loaded_from_delta(spark, "transaction_search_testing", spark_s3_bucket=s3_unittest_data_bucket)
-    _verify_delta_table_loaded_from_delta(
+    verify_delta_table_loaded_from_delta(spark, "transaction_search_testing", spark_s3_bucket=s3_unittest_data_bucket)
+    verify_delta_table_loaded_from_delta(
         spark, "transaction_search_testing", jdbc_inserts=True
     )  # test alt write strategy
->>>>>>> 56500fc0
 
 
 @mark.django_db(transaction=True)
@@ -864,26 +797,17 @@
     verify_delta_table_loaded_to_delta(
         spark, "award_search", s3_unittest_data_bucket, load_command="load_query_to_delta"
     )
-<<<<<<< HEAD
-    verify_delta_table_loaded_from_delta(spark, "award_search")
-=======
-    _verify_delta_table_loaded_from_delta(spark, "award_search", spark_s3_bucket=s3_unittest_data_bucket)
-    _verify_delta_table_loaded_from_delta(spark, "award_search", jdbc_inserts=True)  # test alt write strategy
->>>>>>> 56500fc0
+    verify_delta_table_loaded_from_delta(spark, "award_search", spark_s3_bucket=s3_unittest_data_bucket)
+    verify_delta_table_loaded_from_delta(spark, "award_search", jdbc_inserts=True)  # test alt write strategy
 
 
 @mark.django_db(transaction=True)
 def test_load_table_to_from_delta_for_award_search_testing(
     spark, s3_unittest_data_bucket, populate_data_for_transaction_search
 ):
-<<<<<<< HEAD
     verify_delta_table_loaded_to_delta(spark, "award_search_testing", s3_unittest_data_bucket)
-    verify_delta_table_loaded_from_delta(spark, "award_search_testing")
-=======
-    _verify_delta_table_loaded_to_delta(spark, "award_search_testing", s3_unittest_data_bucket)
-    _verify_delta_table_loaded_from_delta(spark, "award_search_testing", spark_s3_bucket=s3_unittest_data_bucket)
-    _verify_delta_table_loaded_from_delta(spark, "award_search_testing", jdbc_inserts=True)  # test alt write strategy
->>>>>>> 56500fc0
+    verify_delta_table_loaded_from_delta(spark, "award_search_testing", spark_s3_bucket=s3_unittest_data_bucket)
+    verify_delta_table_loaded_from_delta(spark, "award_search_testing", jdbc_inserts=True)  # test alt write strategy
 
 
 @mark.django_db(transaction=True)
