--- conflicted
+++ resolved
@@ -167,16 +167,10 @@
 
     # make the table and load it
     if not skip_create:
-<<<<<<< HEAD
-        call_command("create_delta_table", f"--spark-s3-bucket={s3_bucket}", *create_cmd_args)
-
-    call_command(load_command, *load_cmd_args)
-=======
         call_command("create_delta_table", f"--spark-s3-bucket={s3_bucket}", *cmd_args)
     if incremental:
         cmd_args += ["--incremental"]
     call_command(load_command, *cmd_args)
->>>>>>> 160aa34c
 
 
 def verify_delta_table_loaded_to_delta(
@@ -758,11 +752,7 @@
         "award_search",
         s3_unittest_data_bucket,
         load_command="load_query_to_delta",
-<<<<<<< HEAD
-        alt_name="award_search",
-=======
         alt_name="award_search_inc",
->>>>>>> 160aa34c
         incremental=True,
     )
 
@@ -783,10 +773,7 @@
         "award_search",
         s3_unittest_data_bucket,
         load_command="load_query_to_delta",
-<<<<<<< HEAD
-=======
         alt_name="award_search_inc",
->>>>>>> 160aa34c
         incremental=True,
         skip_create=True,
     )
