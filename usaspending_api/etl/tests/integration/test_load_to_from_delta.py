"""Automated Integration Tests for the lifecycle of Delta Lake tables

NOTE: Uses Pytest Fixtures from immediate parent conftest.py: usaspending_api/etl/tests/conftest.py
"""
import json
import psycopg2
import pytz
from datetime import date, datetime
from pathlib import Path
from psycopg2.extensions import AsIs
from typing import Any, Dict, List, Optional, Union

from model_bakery import baker
from pyspark.sql import SparkSession
from pytest import fixture, mark

from django.core.management import call_command
from django.db import connection, connections, transaction, models

from usaspending_api.common.etl.spark import create_ref_temp_views
from usaspending_api.common.helpers.sql_helpers import execute_sql_simple, get_database_dsn_string
from usaspending_api.etl.award_helpers import update_awards
from usaspending_api.etl.broker_etl_helpers import dictfetchall
from usaspending_api.etl.management.commands.create_delta_table import (
    LOAD_QUERY_TABLE_SPEC,
    LOAD_TABLE_TABLE_SPEC,
    TABLE_SPEC,
)
from usaspending_api.etl.tests.integration.test_model import TestModel, TEST_TABLE_POSTGRES, TEST_TABLE_SPEC
from usaspending_api.recipient.models import RecipientLookup
from usaspending_api.search.models import TransactionSearch


@fixture
def populate_broker_data(broker_server_dblink_setup):
    broker_data = {
        "sam_recipient": json.loads(Path("usaspending_api/recipient/tests/data/broker_sam_recipient.json").read_text()),
        "subaward": json.loads(Path("usaspending_api/awards/tests/data/subaward.json").read_text()),
    }
    insert_statement = "INSERT INTO %(table_name)s (%(columns)s) VALUES %(values)s"
    with connections["data_broker"].cursor() as cursor:
        for table_name, rows in broker_data.items():
            # An assumption is made that each set of rows have the same columns in the same order
            columns = list(rows[0])
            values = [str(tuple(r.values())).replace("None", "null") for r in rows]
            sql_string = cursor.mogrify(
                insert_statement,
                {"table_name": AsIs(table_name), "columns": AsIs(",".join(columns)), "values": AsIs(",".join(values))},
            )
            cursor.execute(sql_string)
    yield
    # Cleanup test data for each Broker test table
    with connections["data_broker"].cursor() as cursor:
        for table in broker_data:
            cursor.execute(f"TRUNCATE TABLE {table} RESTART IDENTITY CASCADE")


@fixture
def populate_usas_data(populate_broker_data):
    # Create recipient data for two transactions; the other two will generate ad hoc
    baker.make(
        "recipient.RecipientLookup",
        recipient_hash="53aea6c7-bbda-4e4b-1ebe-755157592bbf",
        uei="FABSUEI12345",
        duns="FABSDUNS12345",
        legal_business_name="FABS TEST RECIPIENT",
        parent_uei="PARENTUEI12345",
        _fill_optional=True,
    )
    baker.make(
        "recipient.RecipientLookup",
        uei="PARENTUEI12345",
        duns="PARENTDUNS12345",
        legal_business_name="PARENT RECIPIENT 12345",
        parent_uei="PARENTUEI12345",
        _fill_optional=True,
    )
    baker.make(
        "recipient.RecipientLookup",
        recipient_hash="f4d589f1-7921-723a-07c0-c78632748999",
        uei="FPDSUEI12345",
        duns="FPDSDUNS12345",
        legal_business_name="FPDS RECIPIENT 12345",
        parent_uei="PARENTUEI12345",
        _fill_optional=True,
    )
    baker.make(
        "recipient.RecipientProfile",
        recipient_hash="53aea6c7-bbda-4e4b-1ebe-755157592bbf",
        uei="FABSUEI12345",
        recipient_level="C",
        recipient_name="FABS TEST RECIPIENT",
        recipient_unique_id="FABSDUNS12345",
        parent_uei="PARENTUEI12345",
        recipient_affiliations=["PARENTUEI12345"],
        _fill_optional=True,
    )
    baker.make(
        "recipient.RecipientProfile",
        recipient_hash="475752fc-dfb9-dac8-072e-3e36f630be93",
        uei="PARENTUEI12345",
        recipient_level="P",
        recipient_name="PARENT RECIPIENT 12345",
        recipient_unique_id="PARENTDUNS12345",
        parent_uei="PARENTUEI12345",
        recipient_affiliations=["FABSUEI12345", "FPDSUEI12345"],
        _fill_optional=True,
    )
    baker.make(
        "recipient.RecipientProfile",
        recipient_hash="f4d589f1-7921-723a-07c0-c78632748999",
        uei="FPDSUEI12345",
        recipient_level="C",
        recipient_name="FPDS RECIPIENT 12345",
        recipient_unique_id="FPDSDUNS12345",
        parent_uei="PARENTUEI12345",
        recipient_affiliations=["PARENTUEI12345"],
        _fill_optional=True,
    )
    baker.make(
        "recipient.DUNS",
        broker_duns_id="1",
        uei="FABSUEI12345",
        ultimate_parent_uei="PARENTUEI12345",
        ultimate_parent_unique_ide="PARENTDUNS12345",
        awardee_or_recipient_uniqu="FABSDUNS12345",
        ultimate_parent_legal_enti="PARENT RECIPIENT 12345",
        legal_business_name="FABS TEST RECIPIENT",
        _fill_optional=True,
    )

    # Create agency data
    funding_toptier_agency = baker.make("references.ToptierAgency", _fill_optional=True)
    funding_subtier_agency = baker.make("references.SubtierAgency", _fill_optional=True)
    funding_agency = baker.make(
        "references.Agency",
        toptier_agency=funding_toptier_agency,
        subtier_agency=funding_subtier_agency,
        toptier_flag=True,
        _fill_optional=True,
    )

    toptier = baker.make("references.ToptierAgency", name="toptier", abbreviation="tt", _fill_optional=True)
    subtier = baker.make("references.SubtierAgency", name="subtier", abbreviation="st", _fill_optional=True)
    baker.make("references.Agency", toptier_agency=toptier, subtier_agency=subtier, toptier_flag=True, id=32)

    awarding_toptier_agency = baker.make("references.ToptierAgency", _fill_optional=True)
    awarding_subtier_agency = baker.make("references.SubtierAgency", _fill_optional=True)
    awarding_agency = baker.make(
        "references.Agency",
        toptier_agency=awarding_toptier_agency,
        subtier_agency=awarding_subtier_agency,
        toptier_flag=True,
        _fill_optional=True,
    )

    # Create reference data
    baker.make("references.NAICS", code="123456", _fill_optional=True)
    baker.make("references.PSC", code="12", _fill_optional=True)
    baker.make("references.Cfda", program_number="12.456", _fill_optional=True)
    baker.make(
        "references.CityCountyStateCode",
        state_alpha="VA",
        county_numeric="001",
        county_name="County Name",
        _fill_optional=True,
    )
    baker.make("references.RefCountryCode", country_code="USA", country_name="UNITED STATES", _fill_optional=True)
    baker.make("recipient.StateData", code="VA", name="Virginia", fips="51", _fill_optional=True)
    baker.make("references.PopCounty", state_code="51", county_number="000", _fill_optional=True)
    baker.make("references.PopCounty", state_code="51", county_number="001", _fill_optional=True)
    baker.make("references.PopCongressionalDistrict", state_code="51", congressional_district="01")
    defc_l = baker.make("references.DisasterEmergencyFundCode", code="L", group_name="covid_19", _fill_optional=True)
    defc_m = baker.make("references.DisasterEmergencyFundCode", code="M", group_name="covid_19", _fill_optional=True)
    defc_q = baker.make("references.DisasterEmergencyFundCode", code="Q", group_name=None, _fill_optional=True)

    # Create awards and transactions
    asst_award = baker.make(
        "search.AwardSearch",
        award_id=1,
        type="07",
        category="loans",
        generated_unique_award_id="UNIQUE AWARD KEY B",
        period_of_performance_start_date="2020-01-01",
        period_of_performance_current_end_date="2022-01-01",
        date_signed="2020-01-01",
        certified_date="2020-01-01",
        update_date="2020-01-01",
        total_obligation=100.00,
        total_subsidy_cost=100.00,
        type_description="Direct Loan",
        fain="FAIN",
        uri="URI",
        piid=None,
    )
    cont_award = baker.make(
        "search.AwardSearch",
        award_id=2,
        type="A",
        category="contracts",
        generated_unique_award_id="UNIQUE AWARD KEY C",
        period_of_performance_start_date="2020-01-01",
        period_of_performance_current_end_date="2022-01-01",
        date_signed="2020-01-01",
        certified_date="2020-01-01",
        update_date="2020-01-01",
        total_obligation=100.00,
        piid="PIID",
        fain=None,
        uri=None,
    )
    cont_award2 = baker.make(
        "search.AwardSearch",
        award_id=3,
        generated_unique_award_id="UNIQUE AWARD KEY A",
        type="A",
        category="contracts",
        period_of_performance_start_date="2020-01-01",
        period_of_performance_current_end_date="2022-01-01",
        date_signed="2020-01-01",
        certified_date="2020-01-01",
        total_obligation=100.00,
        last_modified_date="2020-01-01",
        update_date="2020-01-01",
        awarding_agency_id=32,
        funding_agency_id=32,
        piid="PIID",
        fain=None,
        uri=None,
    )

    baker.make(
        "search.TransactionSearch",
        transaction_id=1,
        afa_generated_unique=1,
        action_date="2020-01-01",
        fiscal_action_date="2020-04-01",
        award_id=asst_award.id,
        generated_unique_award_id=asst_award.generated_unique_award_id,
        award_certified_date=asst_award.certified_date,
        award_fiscal_year=2020,
        award_date_signed=asst_award.date_signed,
        etl_update_date=asst_award.update_date,
        award_category=asst_award.category,
        piid=asst_award.piid,
        fain=asst_award.fain,
        uri=asst_award.uri,
        is_fpds=False,
        type="07",
        awarding_agency_id=awarding_agency.id,
        funding_agency_id=funding_agency.id,
        last_modified_date="2020-01-01",
        federal_action_obligation=0,
        cfda_number="12.456",
        recipient_uei="FABSUEI12345",
        recipient_unique_id="FABSDUNS12345",
        recipient_name="FABS RECIPIENT 12345",
<<<<<<< HEAD
        recipient_name_raw="FABS RECIPIENT 12345",
=======
>>>>>>> 5a2ebc84
        parent_uei="PARENTUEI12345",
        parent_recipient_unique_id="PARENTDUNS12345",
        parent_recipient_name="PARENT RECIPIENT 12345",
        indirect_federal_sharing=1.0,
        total_funding_amount="2.23",
        recipient_location_state_code="VA",
        recipient_location_state_name="Virginia",
        recipient_location_county_code="001",
        recipient_location_county_name="COUNTY NAME",
        recipient_location_country_code="USA",
        recipient_location_country_name="UNITED STATES",
        recipient_location_congressional_code="01",
        pop_state_code="VA",
        pop_state_name="Virginia",
        pop_county_code="001",
        pop_county_name="COUNTY NAME",
        pop_country_code="USA",
        pop_country_name="UNITED STATES",
        pop_congressional_code="01",
    )
    baker.make(
        "search.TransactionSearch",
        transaction_id=2,
        afa_generated_unique=2,
        action_date="2020-04-01",
        fiscal_action_date="2020-07-01",
        award_id=asst_award.id,
        generated_unique_award_id=asst_award.generated_unique_award_id,
        award_certified_date=asst_award.certified_date,
        award_fiscal_year=2020,
        award_date_signed=asst_award.date_signed,
        etl_update_date=asst_award.update_date,
        award_category=asst_award.category,
        piid=asst_award.piid,
        fain=asst_award.fain,
        uri=asst_award.uri,
        is_fpds=False,
        type="07",
        awarding_agency_id=awarding_agency.id,
        funding_agency_id=funding_agency.id,
        last_modified_date="2020-01-01",
        federal_action_obligation=0,
        published_fabs_id=2,
        cfda_number="12.456",
        recipient_uei="FABSUEI12345",
        recipient_unique_id="FABSDUNS12345",
        recipient_name="FABS RECIPIENT 12345",
<<<<<<< HEAD
        recipient_name_raw="FABS RECIPIENT 12345",
=======
>>>>>>> 5a2ebc84
        parent_uei="PARENTUEI12345",
        parent_recipient_unique_id="PARENTDUNS12345",
        parent_recipient_name="PARENT RECIPIENT 12345",
        indirect_federal_sharing=1.0,
        total_funding_amount="2.23",
        recipient_location_state_code="VA",
        recipient_location_state_name="Virginia",
        recipient_location_county_code="001",
        recipient_location_county_name="COUNTY NAME",
        recipient_location_country_code="USA",
        recipient_location_country_name="UNITED STATES",
        recipient_location_congressional_code="01",
        pop_state_code="VA",
        pop_state_name="Virginia",
        pop_county_code="001",
        pop_county_name="COUNTY NAME",
        pop_country_code="USA",
        pop_country_name="UNITED STATES",
        pop_congressional_code="01",
    )
    baker.make(
        "search.TransactionSearch",
        transaction_id=3,
        detached_award_procurement_id=3,
        action_date="2020-07-01",
        fiscal_action_date="2020-10-01",
        award_id=cont_award.id,
        generated_unique_award_id=cont_award.generated_unique_award_id,
        award_certified_date=cont_award.certified_date,
        award_fiscal_year=2020,
        award_date_signed=cont_award.date_signed,
        etl_update_date=cont_award.update_date,
        award_category=cont_award.category,
        piid=cont_award.piid,
        fain=cont_award.fain,
        uri=cont_award.uri,
        is_fpds=True,
        type="A",
        awarding_agency_id=awarding_agency.id,
        funding_agency_id=funding_agency.id,
        last_modified_date="2020-01-01",
        federal_action_obligation=0,
        naics_code="123456",
        product_or_service_code="12",
        recipient_uei="FPDSUEI12345",
        recipient_unique_id="FPDSDUNS12345",
        recipient_name="FPDS RECIPIENT 12345",
<<<<<<< HEAD
        recipient_name_raw="FPDS RECIPIENT 12345",
=======
>>>>>>> 5a2ebc84
        parent_uei="PARENTUEI12345",
        parent_recipient_unique_id="PARENTDUNS12345",
        parent_recipient_name="PARENT RECIPIENT 12345",
        ordering_period_end_date="2020-07-01",
        recipient_location_country_code="USA",
        recipient_location_country_name="UNITED STATES",
        recipient_location_state_code="VA",
        recipient_location_state_name="Virginia",
        pop_country_code="USA",
        pop_country_name="UNITED STATES",
        pop_state_code="VA",
        pop_state_name="Virginia",
    )
    baker.make(
        "search.TransactionSearch",
        transaction_id=4,
        detached_award_procurement_id=4,
        action_date="2020-10-01",
        fiscal_action_date="2021-01-01",
        award_id=cont_award.id,
        generated_unique_award_id=cont_award.generated_unique_award_id,
        award_certified_date=cont_award.certified_date,
        award_fiscal_year=2020,
        award_date_signed=cont_award.date_signed,
        etl_update_date=cont_award.update_date,
        award_category=cont_award.category,
        piid=cont_award.piid,
        fain=cont_award.fain,
        uri=cont_award.uri,
        is_fpds=True,
        type="A",
        awarding_agency_id=awarding_agency.id,
        funding_agency_id=funding_agency.id,
        last_modified_date="2020-01-01",
        federal_action_obligation=0,
        naics_code="123456",
        product_or_service_code="12",
        recipient_uei="FPDSUEI12345",
        recipient_unique_id="FPDSDUNS12345",
        recipient_name="FPDS RECIPIENT 12345",
<<<<<<< HEAD
        recipient_name_raw="FPDS RECIPIENT 12345",
=======
>>>>>>> 5a2ebc84
        parent_uei="PARENTUEI12345",
        parent_recipient_unique_id="PARENTDUNS12345",
        parent_recipient_name="PARENT RECIPIENT 12345",
        ordering_period_end_date="2020-07-01",
        recipient_location_country_code="USA",
        recipient_location_country_name="UNITED STATES",
        recipient_location_state_code="VA",
        recipient_location_state_name="Virginia",
        pop_country_code="USA",
        pop_country_name="UNITED STATES",
        pop_state_code="VA",
        pop_state_name="Virginia",
    )
    baker.make(
        "search.TransactionSearch",
        transaction_id=434,
        detached_award_procurement_id=434,
        is_fpds=True,
        award_id=cont_award2.id,
        generated_unique_award_id=cont_award2.generated_unique_award_id,
        award_certified_date=cont_award2.certified_date,
        award_fiscal_year=2020,
        award_date_signed=cont_award2.date_signed,
        etl_update_date=cont_award2.update_date,
        award_category=cont_award2.category,
        piid=cont_award2.piid,
        fain=cont_award2.fain,
        uri=cont_award2.uri,
        type="A",
        awarding_agency_id=32,
        funding_agency_id=32,
        last_modified_date="2020-01-01",
    )
    baker.make(
        "transactions.SourceProcurementTransaction",
        detached_award_procurement_id=4,
        created_at=datetime.fromtimestamp(0),
        updated_at=datetime.fromtimestamp(0),
        federal_action_obligation=1000001,
        _fill_optional=True,
    )
    baker.make(
        "transactions.SourceProcurementTransaction",
        detached_award_procurement_id=5,
        created_at=datetime.fromtimestamp(0),
        updated_at=datetime.fromtimestamp(0),
        federal_action_obligation=1000001,
        _fill_optional=True,
    )

    baker.make(
        "transactions.SourceAssistanceTransaction",
        published_fabs_id=6,
        created_at=datetime.fromtimestamp(0),
        modified_at=datetime.fromtimestamp(0),
        updated_at=datetime.fromtimestamp(0),
        indirect_federal_sharing=22.00,
        is_active=True,
        federal_action_obligation=1000001,
        face_value_loan_guarantee=22.00,
        submission_id=33.00,
        non_federal_funding_amount=44.00,
        original_loan_subsidy_cost=55.00,
        _fill_optional=True,
    )
    baker.make(
        "transactions.SourceAssistanceTransaction",
        published_fabs_id=7,
        created_at=datetime.fromtimestamp(0),
        modified_at=datetime.fromtimestamp(0),
        updated_at=datetime.fromtimestamp(0),
        indirect_federal_sharing=22.00,
        is_active=True,
        federal_action_obligation=1000001,
        face_value_loan_guarantee=22.00,
        non_federal_funding_amount=44.00,
        original_loan_subsidy_cost=55.00,
        submission_id=33.00,
        _fill_optional=True,
    )
    # Create account data
    federal_account = baker.make(
        "accounts.FederalAccount", parent_toptier_agency=funding_toptier_agency, _fill_optional=True
    )
    tas = baker.make(
        "accounts.TreasuryAppropriationAccount",
        federal_account=federal_account,
        allocation_transfer_agency_id=None,
        _fill_optional=True,
    )
    dabs = baker.make("submissions.DABSSubmissionWindowSchedule", submission_reveal_date="2020-05-01")
    sa = baker.make("submissions.SubmissionAttributes", reporting_period_start="2020-04-02", submission_window=dabs)

    baker.make(
        "awards.FinancialAccountsByAwards",
        award_id=asst_award.id,
        treasury_account=tas,
        disaster_emergency_fund=defc_l,
        submission=sa,
        _fill_optional=True,
    )
    baker.make(
        "awards.FinancialAccountsByAwards",
        award_id=asst_award.id,
        treasury_account=tas,
        disaster_emergency_fund=defc_m,
        submission=sa,
        _fill_optional=True,
    )
    baker.make(
        "awards.FinancialAccountsByAwards",
        award_id=cont_award.id,
        treasury_account=tas,
        disaster_emergency_fund=defc_q,
        submission=sa,
        _fill_optional=True,
    )
    baker.make(
        "awards.FinancialAccountsByAwards",
        award_id=cont_award.id,
        treasury_account=tas,
        disaster_emergency_fund=None,
        submission=sa,
        _fill_optional=True,
    )

    # Run current Postgres ETLs to make sure data is populated_correctly
    update_awards()
    restock_duns_sql = open("usaspending_api/broker/management/sql/restock_duns.sql", "r").read()
    execute_sql_simple(restock_duns_sql.replace("VACUUM ANALYZE int.duns;", ""))
    call_command("update_recipient_lookup")
    execute_sql_simple(open("usaspending_api/recipient/management/sql/restock_recipient_profile.sql", "r").read())


def _handle_string_cast(val: str) -> Union[str, dict, list]:
    """
    JSON nested element columns are represented as JSON formatted strings in the Spark data, but nested elements in the
    Postgres data. Both columns will have a "custom_schema" defined for "<FIELD_TYPE> STRING". To handle this comparison
    the casting of values for "custom_schema" of STRING will attempt to convert a string to a nested element in the case
    of a nested element and fallback to a simple string cast.
    """
    if isinstance(val, list):
        try:
            casted = [json.loads(element) if isinstance(element, str) else element for element in val]
        except (TypeError, json.decoder.JSONDecodeError):
            casted = [str(element) for element in val]
    elif isinstance(val, dict):
        try:
            casted = {k: json.loads(element) if isinstance(element, str) else element for k, element in val.items()}
        except (TypeError, json.decoder.JSONDecodeError):
            casted = {k: str(element) for k, element in val.items()}
    else:
        try:
            casted = json.loads(val)
        except (TypeError, json.decoder.JSONDecodeError):
            casted = str(val)
    return casted


def sorted_deep(d):
    def make_tuple(v):
        if isinstance(v, list):
            return (*sorted_deep(v),)
        if isinstance(v, dict):
            return (*sorted_deep(list(v.items())),)
        return (v,)

    if isinstance(d, list):
        return sorted(map(sorted_deep, d), key=make_tuple)
    if isinstance(d, dict):
        return {k: sorted_deep(d[k]) for k in sorted(d)}
    return d


def equal_datasets(
    psql_data: List[Dict[str, Any]],
    spark_data: List[Dict[str, Any]],
    custom_schema: str,
    ignore_fields: Optional[list] = None,
):
    """Helper function to compare the two datasets. Note the column types of ds1 will be used to cast columns in ds2."""
    datasets_match = True

    # Parsing custom_schema to specify
    schema_changes = {}
    schema_type_converters = {"INT": int, "STRING": _handle_string_cast, "ARRAY<STRING>": _handle_string_cast}
    if custom_schema:
        for schema_change in custom_schema.split(", "):
            col, new_col_type = schema_change.split()[0].strip(), schema_change.split()[1].strip()
            schema_changes[col] = new_col_type

    # Iterating through the values and finding any differences
    for i, psql_row in enumerate(psql_data):
        for k, psql_val in psql_row.items():
            # Move on to the next value to check; ignoring this field
            if ignore_fields and k in ignore_fields:
                continue
            spark_val = spark_data[i][k]

            # Casting values based on the custom schema
            if (
                k.strip() in schema_changes
                and schema_changes[k].strip() in schema_type_converters
                and psql_val is not None
            ):
                spark_val = schema_type_converters[schema_changes[k].strip()](spark_val)
                psql_val = schema_type_converters[schema_changes[k].strip()](psql_val)

            # Equalize dates
            # - Postgres TIMESTAMPs may include time zones
            # - while Spark TIMESTAMPs will not
            #   - they are aligned to the Spark SQL session Time Zone (by way
            #     of spark.sql.session.timeZone conf setting) at the time they are read)
            #   - From: https://docs.databricks.com/spark/latest/dataframes-datasets/dates-timestamps.html#timestamps-and-time-zones
            #   - "When writing timestamp values out to non-text data sources like Parquet, the values are just
            #      instants (like timestamp in UTC) that have no time zone information."
            if isinstance(psql_val, datetime):
                # Align to what Spark:
                #   1. Align the date to UTC, to shift the date the amount of time from the offset to UTC
                #   2. Then strip off the UTC time zone info
                utc_tz = pytz.timezone("UTC")
                psql_val_utc = psql_val.astimezone(utc_tz)
                psql_val = psql_val_utc.replace(tzinfo=None)

            # Make sure Postgres data is sorted in the case of a list since the Spark list data is sorted in ASC order
            if isinstance(psql_val, list):
                psql_val = sorted_deep(psql_val)
                if isinstance(spark_val, str):
                    spark_val = [json.loads(idx.replace("'", '"')) for idx in [spark_val]][0]
                spark_val = sorted_deep(spark_val)

            if psql_val != spark_val:
                raise Exception(
                    f"Not equal: col:{k} "
                    f"left(psql):{psql_val} ({type(psql_val)}) "
                    f"right(spark):{spark_val} ({type(spark_val)})"
                )
    return datasets_match


def load_delta_table_from_postgres(
    delta_table_name: str,
    s3_bucket: str,
    alt_db: str = None,
    alt_name: str = None,
    load_command: str = "load_table_to_delta",
):
    """Generic function that uses the create_delta_table and load_table_to_delta commands to create and load the
    given table
    """

    cmd_args = [f"--destination-table={delta_table_name}"]
    if alt_db:
        cmd_args += [f"--alt-db={alt_db}"]
    if alt_name:
        cmd_args += [f"--alt-name={alt_name}"]

    # make the table and load it
    call_command("create_delta_table", f"--spark-s3-bucket={s3_bucket}", *cmd_args)
    call_command(load_command, *cmd_args)


def verify_delta_table_loaded_to_delta(
    spark: SparkSession,
    delta_table_name: str,
    s3_bucket: str,
    alt_db: str = None,
    alt_name: str = None,
    load_command: str = "load_table_to_delta",
    dummy_data: List[Dict[str, Any]] = None,
    ignore_fields: Optional[list] = None,
):
    """Generic function that uses the create_delta_table, load_table_to_delta, and load_query_to_delta commands to
    create and load the given table and assert it was created and loaded as expected
    """

    load_delta_table_from_postgres(delta_table_name, s3_bucket, alt_db, alt_name, load_command)

    if alt_name:
        expected_table_name = alt_name
    else:
        expected_table_name = delta_table_name.split(".")[-1]

    partition_col = TABLE_SPEC[delta_table_name].get("partition_column")
    if dummy_data is None:
        # get the postgres data to compare
        model = TABLE_SPEC[delta_table_name]["model"]
        is_from_broker = TABLE_SPEC[delta_table_name]["is_from_broker"]
        if model:
            dummy_query = model.objects
            if partition_col is not None:
                dummy_query = dummy_query.order_by(partition_col)
            dummy_data = list(dummy_query.all().values())
        elif is_from_broker:
            # model can be None if loading from the Broker
            broker_connection = connections["data_broker"]
            source_broker_name = TABLE_SPEC[delta_table_name]["source_table"]
            with broker_connection.cursor() as cursor:
                dummy_query = f"SELECT * from {source_broker_name}"
                if partition_col is not None:
                    dummy_query = f"{dummy_query} ORDER BY {partition_col}"
                cursor.execute(dummy_query)
                dummy_data = dictfetchall(cursor)
        else:
            raise ValueError(
                "No dummy data nor model provided and the table is not from the Broker. Please provide one"
                "of these for the test to compare the data."
            )

    # get the spark data to compare
    # NOTE: The ``use <db>`` from table create/load is still in effect for this verification. So no need to call again
    received_query = f"SELECT * from {expected_table_name}"
    if partition_col is not None:
        received_query = f"{received_query} ORDER BY {partition_col}"
    received_data = [row.asDict() for row in spark.sql(received_query).collect()]

    assert equal_datasets(dummy_data, received_data, TABLE_SPEC[delta_table_name]["custom_schema"], ignore_fields)


def verify_delta_table_loaded_from_delta(
    spark: SparkSession,
    delta_table_name: str,
    alt_db: str = None,
    alt_name: str = None,
    load_command="load_table_from_delta",
    jdbc_inserts: bool = False,
    spark_s3_bucket: str = None,
    ignore_fields: Optional[list] = None,
):
    """Generic function that uses the load_table_from_delta commands to load the given table and assert it was
    downloaded as expected
    """
    cmd_args = [f"--delta-table={delta_table_name}"]
    if alt_db:
        cmd_args += [f"--alt-delta-db={alt_db}"]
    expected_table_name = delta_table_name
    if alt_name:
        cmd_args += [f"--alt-delta-name={alt_name}"]
        expected_table_name = alt_name
    if jdbc_inserts:
        cmd_args += [f"--jdbc-inserts"]
    else:
        if not spark_s3_bucket:
            raise RuntimeError(
                "spark_s3_bucket=None. A unit test S3 bucket needs to be created and provided for this test."
            )
        cmd_args += [f"--spark-s3-bucket={spark_s3_bucket}"]

    # table already made, let's load it
    call_command(load_command, *cmd_args)

    # get the postgres data to compare
    source_table = TABLE_SPEC[delta_table_name]["source_table"] or TABLE_SPEC[delta_table_name]["swap_table"]
    temp_schema = "temp"
    if source_table:
        tmp_table_name = f"{temp_schema}.{source_table}_temp"
    else:
        tmp_table_name = f"{temp_schema}.{expected_table_name}_temp"
    postgres_query = f"SELECT * FROM {tmp_table_name}"
    partition_col = TABLE_SPEC[delta_table_name]["partition_column"]
    if partition_col is not None:
        postgres_query = f"{postgres_query} ORDER BY {partition_col}"
    with psycopg2.connect(dsn=get_database_dsn_string()) as connection:
        with connection.cursor() as cursor:
            cursor.execute(postgres_query)
            postgres_data = dictfetchall(cursor)

    # get the spark data to compare
    delta_query = f"SELECT * FROM {expected_table_name}"
    if partition_col is not None:
        delta_query = f"{delta_query} ORDER BY {partition_col}"
    delta_data = [row.asDict() for row in spark.sql(delta_query).collect()]

    assert equal_datasets(
        postgres_data, delta_data, TABLE_SPEC[delta_table_name]["custom_schema"], ignore_fields=ignore_fields
    )


def create_and_load_all_delta_tables(spark: SparkSession, s3_bucket: str, tables_to_load: list):
    load_query_tables = [val for val in tables_to_load if val in LOAD_QUERY_TABLE_SPEC]
    load_table_tables = [val for val in tables_to_load if val in LOAD_TABLE_TABLE_SPEC]
    for dest_table in load_query_tables + load_table_tables:
        call_command("create_delta_table", f"--destination-table={dest_table}", f"--spark-s3-bucket={s3_bucket}")

    for dest_table in load_table_tables:
        call_command("load_table_to_delta", f"--destination-table={dest_table}")

    for dest_table in load_query_tables:
        call_command("load_query_to_delta", f"--destination-table={dest_table}")

    create_ref_temp_views(spark)


@mark.django_db(transaction=True)
def test_load_table_to_from_delta_for_recipient_lookup(
    spark, s3_unittest_data_bucket, populate_usas_data, hive_unittest_metastore_db
):
    ignore_fields = ["id", "update_date"]
    tables_to_load = ["sam_recipient", "transaction_fabs", "transaction_fpds", "transaction_normalized"]
    create_and_load_all_delta_tables(spark, s3_unittest_data_bucket, tables_to_load)

    # Test initial load of Recipient Lookup
    call_command("update_recipient_lookup")
    verify_delta_table_loaded_to_delta(
        spark,
        "recipient_lookup",
        s3_unittest_data_bucket,
        load_command="load_query_to_delta",
        ignore_fields=ignore_fields,
    )

    # Create a new Transaction a transaction that represents a new name for a recipient
    new_award = baker.make(
        "search.AwardSearch",
        award_id=1000,
        type="07",
        period_of_performance_start_date="2021-01-01",
        period_of_performance_current_end_date="2022-01-01",
        date_signed="2021-01-01",
        total_obligation=100.00,
        total_subsidy_cost=100.00,
        type_description="Direct Loan",
    )
    baker.make(
        "search.TransactionSearch",
        transaction_id=1001,
        afa_generated_unique=1001,
        action_date="2021-01-01",
        fiscal_action_date="2021-04-01",
        award_id=new_award.id,
        is_fpds=False,
        type="07",
        last_modified_date="2021-01-01",
        cfda_number="12.456",
        recipient_uei="FABSUEI12345",
        recipient_unique_id="FABSDUNS12345",
        recipient_name="ALTERNATE NAME RECIPIENT",
<<<<<<< HEAD
        recipient_name_raw="ALTERNATE NAME RECIPIENT",
=======
>>>>>>> 5a2ebc84
        parent_uei="PARENTUEI12345",
        parent_recipient_unique_id="PARENTDUNS12345",
        parent_recipient_name="PARENT RECIPIENT 12345",
        indirect_federal_sharing=1.0,
        total_funding_amount="2.23",
        recipient_location_state_code="VA",
        recipient_location_county_code="001",
        recipient_location_country_code="USA",
        recipient_location_country_name="UNITED STATES",
        recipient_location_congressional_code="01",
        pop_state_code="VA",
        pop_county_code="001",
        pop_country_code="USA",
        pop_country_name="UNITED STATES",
        pop_congressional_code="01",
    )

    update_awards()

    # Test that the following load correctly merges
    call_command("update_recipient_lookup")

    # Verify that the update alternate name exists
    expected_result = ["FABS RECIPIENT 12345"]
    assert sorted(RecipientLookup.objects.filter(uei="FABSUEI12345").first().alternate_names) == expected_result

    tables_to_load = ["transaction_fabs", "transaction_normalized"]
    create_and_load_all_delta_tables(spark, s3_unittest_data_bucket, tables_to_load)
    verify_delta_table_loaded_to_delta(
        spark,
        "recipient_lookup",
        s3_unittest_data_bucket,
        load_command="load_query_to_delta",
        ignore_fields=ignore_fields,
    )
    verify_delta_table_loaded_from_delta(
        spark, "recipient_lookup", spark_s3_bucket=s3_unittest_data_bucket, ignore_fields=ignore_fields
    )
    verify_delta_table_loaded_from_delta(
        spark, "recipient_lookup", jdbc_inserts=True, ignore_fields=ignore_fields
    )  # test alt write strategy


@mark.django_db(transaction=True)
def test_load_table_to_delta_for_published_fabs(spark, s3_unittest_data_bucket, hive_unittest_metastore_db):

    baker.make(
        "transactions.SourceAssistanceTransaction",
        published_fabs_id=7,
        created_at=datetime.fromtimestamp(0),
        modified_at=datetime.fromtimestamp(0),
        updated_at=datetime.fromtimestamp(0),
        indirect_federal_sharing=22.00,
        is_active=True,
        federal_action_obligation=1000001,
        face_value_loan_guarantee=22.00,
        non_federal_funding_amount=44.00,
        original_loan_subsidy_cost=55.00,
        submission_id=33.00,
        _fill_optional=True,
    )
    verify_delta_table_loaded_to_delta(spark, "published_fabs", s3_unittest_data_bucket)


@mark.django_db(transaction=True)
def test_load_table_to_from_delta_for_recipient_profile(
    spark, s3_unittest_data_bucket, populate_usas_data, hive_unittest_metastore_db
):
    tables_to_load = [
        "awards",
        "financial_accounts_by_awards",
        "recipient_lookup",
        "sam_recipient",
        "transaction_fabs",
        "transaction_fpds",
        "transaction_normalized",
    ]
    create_and_load_all_delta_tables(spark, s3_unittest_data_bucket, tables_to_load)
    verify_delta_table_loaded_to_delta(
        spark, "recipient_profile", s3_unittest_data_bucket, load_command="load_query_to_delta", ignore_fields=["id"]
    )
    verify_delta_table_loaded_from_delta(spark, "recipient_profile", jdbc_inserts=True, ignore_fields=["id"])


@mark.django_db(transaction=True)
def test_load_table_to_from_delta_for_transaction_fabs(spark, s3_unittest_data_bucket, hive_unittest_metastore_db):
    # Baker doesn't support autofilling Numeric fields, so we're manually setting them here
    baker.make(
        "search.TransactionSearch",
        transaction_id=1,
        award_id=1,
        is_fpds=False,
        indirect_federal_sharing=1.0,
        _fill_optional=True,
    )
    baker.make(
        "search.TransactionSearch",
        transaction_id=2,
        award_id=1,
        is_fpds=False,
        indirect_federal_sharing=1.0,
        _fill_optional=True,
    )
    verify_delta_table_loaded_to_delta(spark, "transaction_fabs", s3_unittest_data_bucket)


@mark.django_db(transaction=True)
def test_load_table_to_delta_timezone_aware(spark, monkeypatch, s3_unittest_data_bucket, hive_unittest_metastore_db):
    """Test that timestamps are not inadvertently shifted due to loss of timezone during reads and writes.

    The big takeaways from this are:
    BLUF: Keep Django oriented to UTC (we're doing this) and keep the same timezone set in spark sessions where you
    are reading and writing data (we're doing this)

    1. Postgres stores its fields with data type ``timestamp with time zone`` under the hood in UTC, and it's up to
       the connection (and the ``time zone`` configuration parameter on that connection) to determine how it wants to
       LOOK AT that timezone-aware data (from what time zone perspective).
    2. All the django reads/writes are done via a UTC connection, because we use USE_TZ=True and TIME_ZONE="UTC" in
       settings.py
    3. But even if it weren't, it doesn't matter, since the data is stored in UTC in postgres regardless of what the
       settings where
    4. Where that Django conn time zone does matter, is if we naively strip off the timezone from a timezone-aware
       datetime value that was read under non-UTC settings, and assume its value is UTC-aligned. But we're luckily
       protected from any naivete like this by those settings.py settings.
    5. Spark will store Parquet data as an instant, without any timezone information. It's up to the session
       in which the data is being read to infer any timezone part on that instant. This is governed by the
       spark.sql.session.timeZone setting. If you read and write data with the same session timeZone, all is good (
       seeing it from the same perspective). But if you were to write it with one time zone and read it with another,
       it would be inadvertently adding/removing hours from the stored time instant (as it was written).
    """
    # Add another record with explict timezone on it
    tz_hst = pytz.timezone("HST")  # Hawaii–Aleutian Standard Time = UTC-10:00
    tz_utc = pytz.timezone("UTC")
    dt_naive = datetime(2022, 6, 11, 11, 11, 11)
    dt_with_tz = datetime(2022, 6, 11, 11, 11, 11, tzinfo=tz_hst)
    dt_with_utc = datetime(2022, 6, 11, 11, 11, 11, tzinfo=tz_utc)
    # Because if they are reflecting the same day+hour, then the HST (further east/back) TZ with a -10
    # offset is actually 10 hours ahead of the stated day+hour when looked at in the UTC timezone
    assert dt_with_utc.timestamp() < dt_with_tz.timestamp()

    # Setting up an agnostic TestModel and updating the TABLE_SPEC
    with psycopg2.connect(get_database_dsn_string()) as new_psycopg2_conn:
        with new_psycopg2_conn.cursor() as cursor:
            cursor.execute(TEST_TABLE_POSTGRES)
    TABLE_SPEC.update(TEST_TABLE_SPEC)
    monkeypatch.setattr("usaspending_api.etl.management.commands.load_table_to_delta.TABLE_SPEC", TABLE_SPEC)

    # Prepare a model object without saving it, but do save the related fields
    # - https://model-bakery.readthedocs.io/en/latest/basic_usage.html#non-persistent-objects
    # Do this so we can save the TransactionFABS record without interference from the Django DB connections
    # Session settings (like sesssion-set time zone)
<<<<<<< HEAD
    model_with_tz = baker.prepare(
        TestModel,
        _save_related=True,
        id=3,
        test_timestamp=dt_with_tz,
    )  # type: TestModel
    populated_columns = ("id", "test_timestamp")

    def _get_sql_insert_from_model(model, populated_columns):
        values = [value for value in model._meta.local_fields if value.column in populated_columns]
        q = models.sql.InsertQuery(model)
=======
    fabs_with_tz = baker.prepare(
        "search.TransactionSearch",
        transaction_id=1,
        transaction_unique_id=1,
        published_fabs_id=3,
        award_id=1,
        is_fpds=False,
        _save_related=True,
        indirect_federal_sharing=1.0,
        last_modified_date=dt_with_tz,
    )  # type: TransactionSearch
    populated_columns = (
        "transaction_id",
        "transaction_unique_id",
        "award_id",
        "is_fpds",
        "indirect_federal_sharing",
        "last_modified_date",
        "published_fabs_id",
    )

    def _get_sql_insert_from_model(model, populated_columns):
        values = [value for value in model._meta.local_fields if value.column in populated_columns]
        q = sql.InsertQuery(model)
>>>>>>> 5a2ebc84
        q.insert_values(values, [model])
        compiler = q.get_compiler("default")
        setattr(compiler, "return_id", False)
        stmts = compiler.as_sql()
        stmt = [
            stmt % tuple(f"'{param}'" if type(param) in [str, date, datetime] else param for param in params)
            for stmt, params in stmts
        ]
        return stmt[0]

    # Now save it to the test DB using a new connection, that establishes its own time zone during it session
    with psycopg2.connect(get_database_dsn_string()) as new_psycopg2_conn:
        with new_psycopg2_conn.cursor() as cursor:
            cursor.execute("set session time zone 'HST'")
<<<<<<< HEAD
            fabs_insert_sql = _get_sql_insert_from_model(model_with_tz, populated_columns)
=======
            fabs_insert_sql = _get_sql_insert_from_model(fabs_with_tz, populated_columns)
>>>>>>> 5a2ebc84
            cursor.execute(fabs_insert_sql)
            assert cursor.rowcount == 1
            new_psycopg2_conn.commit()

    # See how things look from Django's perspective
    with transaction.atomic():
        # Fetch the DB object in a new transaction
<<<<<<< HEAD
        test_model_with_tz = TestModel.objects.filter(id=3).first()
        assert test_model_with_tz is not None
=======
        fabs_with_tz = TransactionFABS.objects.filter(published_fabs_id=3).first()
        assert fabs_with_tz is not None
>>>>>>> 5a2ebc84

        # Check that all dates are as expected
        model_datetime = test_model_with_tz.test_timestamp  # type: datetime
        assert model_datetime.tzinfo is not None

        # NOTE: this is because of our Django settings. Upon saving timezone-aware data, it shifts it to UTC
        # Specifically, in settings.py, you will find
        #   TIME_ZONE = "UTC"
        #   USE_TZ = True
        # And this value STICKS in the long-lived django ``connection`` object. So long as that is used (with the ORM
        # or with raw SQL), it will apply those time zone settings
        assert model_datetime.tzname() != "HST"
        assert model_datetime.tzname() == "UTC"
        assert model_datetime.hour == 21  # shifted +10 to counteract the UTC offset by django upon saving it
        assert model_datetime.utctimetuple().tm_hour == 21  # already shifted to UTC, so this just matches .hour (== 21)
        assert dt_naive.utctimetuple().tm_hour == dt_naive.hour  # naive, so stays the same
        assert dt_with_utc.utctimetuple().tm_hour == dt_with_utc.hour  # already UTC, so stays the same

        # Confirm also that this is the case in the DB (i.e. it was at write-time that UTC was set, not read-time
        with connection.cursor() as cursor:
            cursor.execute("select test_table.test_timestamp from test_table where id = 3")
            dt_from_db = [row[0] for row in cursor.fetchall()][0]  # type: datetime
            assert dt_from_db.tzinfo is not None
            assert dt_from_db.tzname() == "UTC"

        # Confirm whether the Test DB created was forced to UTC timezone based on settings.py
        # (Spoiler, yes it does)
        with connection.cursor() as cursor:
            cursor.execute("show time zone")
            db_tz = [row[0] for row in cursor.fetchall()][0]
            assert db_tz is not None
            assert db_tz == "UTC"

    with psycopg2.connect(get_database_dsn_string()) as new_psycopg2_conn:
        with new_psycopg2_conn.cursor() as cursor:
            cursor.execute("set session time zone 'HST'")
            cursor.execute("select test_table.test_timestamp from test_table where id = 3")
            dt_from_db = [row[0] for row in cursor.fetchall()][0]  # type: datetime
            assert dt_from_db.tzinfo is not None
            # Can't use traditional time zone names with tzname() since pyscopg2 uses its own time zone infos.
            # Use psycopg2 tzinfo name and then compare their delta
            assert dt_from_db.tzname() == "-10"
            assert dt_from_db.utcoffset().total_seconds() == -36000.0

    # Now with that DB data committed, and with the DB set to HST TIME ZONE, do a Spark read
    try:
        # Hijack the spark time zone setting for the purposes of this test to make it NOT UTC
        # This should not matter so long as the data is WRITTEN (e.g. to parquet)
        # and READ (e.g. from a Delta Table over that parquet into a DataFrame) under the SAME timezone
        original_spark_tz = spark.conf.get("spark.sql.session.timeZone")
        spark.conf.set("spark.sql.session.timeZone", "America/New_York")
        verify_delta_table_loaded_to_delta(spark, "test_table", s3_unittest_data_bucket)
    finally:
        spark.conf.set("spark.sql.session.timeZone", original_spark_tz)
        with psycopg2.connect(get_database_dsn_string()) as new_psycopg2_conn:
            with new_psycopg2_conn.cursor() as cursor:
                cursor.execute("DROP TABLE test_table")


@mark.django_db(transaction=True)
def test_load_table_to_delta_for_detached_award_procurement(spark, s3_unittest_data_bucket, hive_unittest_metastore_db):
    baker.make(
        "transactions.SourceProcurementTransaction",
        detached_award_procurement_id="4",
        created_at=datetime.fromtimestamp(0),
        updated_at=datetime.fromtimestamp(0),
        federal_action_obligation=1000001,
        _fill_optional=True,
    )
    baker.make(
        "transactions.SourceProcurementTransaction",
        detached_award_procurement_id="5",
        created_at=datetime.fromtimestamp(0),
        updated_at=datetime.fromtimestamp(0),
        federal_action_obligation=1000001,
        _fill_optional=True,
    )

    verify_delta_table_loaded_to_delta(spark, "detached_award_procurement", s3_unittest_data_bucket)


@mark.django_db(transaction=True)
<<<<<<< HEAD
def test_load_table_to_delta_for_transaction_fpds(spark, s3_unittest_data_bucket, hive_unittest_metastore_db):
=======
def test_load_table_to_from_delta_for_transaction_fpds(spark, s3_unittest_data_bucket, hive_unittest_metastore_db):
>>>>>>> 5a2ebc84
    baker.make("search.TransactionSearch", transaction_id="1", is_fpds=True, _fill_optional=True)
    baker.make("search.TransactionSearch", transaction_id="2", is_fpds=True, _fill_optional=True)
    verify_delta_table_loaded_to_delta(spark, "transaction_fpds", s3_unittest_data_bucket)


@mark.django_db(transaction=True)
def test_load_table_to_from_delta_for_transaction_normalized(
    spark, s3_unittest_data_bucket, hive_unittest_metastore_db
):
    baker.make("search.TransactionSearch", transaction_id="1", _fill_optional=True)
    baker.make("search.TransactionSearch", transaction_id="2", _fill_optional=True)
    verify_delta_table_loaded_to_delta(spark, "transaction_normalized", s3_unittest_data_bucket)


@mark.django_db(transaction=True)
<<<<<<< HEAD
@mark.skip(reason="Due to the nature of the views with all the transformations, this will be out of date")
=======
def test_load_table_to_from_delta_for_recipient_profile_testing(
    spark, s3_unittest_data_bucket, populate_usas_data, hive_unittest_metastore_db
):
    tables_to_load = [
        "recipient_lookup",
        "sam_recipient",
        "transaction_fabs",
        "transaction_fpds",
        "transaction_normalized",
    ]
    create_and_load_all_delta_tables(spark, s3_unittest_data_bucket, tables_to_load)
    verify_delta_table_loaded_to_delta(
        spark, "recipient_profile_testing", s3_unittest_data_bucket, load_command="load_table_to_delta"
    )


@mark.django_db(transaction=True)
>>>>>>> 5a2ebc84
def test_load_table_to_from_delta_for_transaction_search(
    spark, s3_unittest_data_bucket, populate_usas_data, hive_unittest_metastore_db
):
    tables_to_load = [
        "awards",
        "financial_accounts_by_awards",
        "recipient_lookup",
        "recipient_profile",
        "sam_recipient",
        "transaction_fabs",
        "transaction_fpds",
        "transaction_normalized",
    ]
    create_and_load_all_delta_tables(spark, s3_unittest_data_bucket, tables_to_load)
    verify_delta_table_loaded_to_delta(
        spark, "transaction_search", s3_unittest_data_bucket, load_command="load_query_to_delta"
    )
    # TODO: Commenting these out while we have `transaction_search_gold` vs `transaction_search` in the TABLE_SPEC
    #       as by design the data in delta will be different from the data in postgres
    # verify_delta_table_loaded_from_delta(spark, "transaction_search", spark_s3_bucket=s3_unittest_data_bucket)
    # verify_delta_table_loaded_from_delta(spark, "transaction_search", jdbc_inserts=True)  # test alt write strategy


@mark.django_db(transaction=True)
def test_load_table_to_from_delta_for_transaction_search_testing(
    spark, s3_unittest_data_bucket, populate_usas_data, hive_unittest_metastore_db
):
    # TODO: Commenting these out while we have `transaction_search_gold` vs `transaction_search` in the TABLE_SPEC
    #       as by design the data in delta will be different from the data in postgres
    # verify_delta_table_loaded_to_delta(spark, "transaction_search_testing", s3_unittest_data_bucket)
    # verify_delta_table_loaded_from_delta(spark, "transaction_search_testing", spark_s3_bucket=s3_unittest_data_bucket)
    # verify_delta_table_loaded_from_delta(
    #     spark, "transaction_search_testing", jdbc_inserts=True
    # )  # test alt write strategy
    pass


@mark.django_db(transaction=True)
def test_load_table_to_delta_for_transaction_normalized_alt_db_and_name(
    spark, s3_unittest_data_bucket, hive_unittest_metastore_db
):
    baker.make("search.TransactionSearch", transaction_id="1", _fill_optional=True)
    baker.make("search.TransactionSearch", transaction_id="2", _fill_optional=True)
    verify_delta_table_loaded_to_delta(
        spark,
        "transaction_normalized",
        s3_unittest_data_bucket,
        alt_db="my_alt_db",
        alt_name="transaction_normalized_alt_name",
    )


@mark.django_db(transaction=True)
@mark.skip(reason="Due to the nature of the views with all the transformations, this will be out of date")
def test_load_table_to_from_delta_for_transaction_search_alt_db_and_name(
    spark, s3_unittest_data_bucket, populate_usas_data, hive_unittest_metastore_db
):
    tables_to_load = [
        "awards",
        "financial_accounts_by_awards",
        "recipient_lookup",
        "recipient_profile",
        "sam_recipient",
        "transaction_fabs",
        "transaction_fpds",
        "transaction_normalized",
    ]
    create_and_load_all_delta_tables(spark, s3_unittest_data_bucket, tables_to_load)
    verify_delta_table_loaded_to_delta(
        spark,
        "transaction_search",
        s3_unittest_data_bucket,
        alt_db="my_alt_db",
        alt_name="transaction_search_alt_name",
        load_command="load_query_to_delta",
    )
    # TODO: Commenting these out while we have `transaction_search_gold` vs `transaction_search` in the TABLE_SPEC
    #       as by design the data in delta will be different from the data in postgres
    # verify_delta_table_loaded_from_delta(
    #     spark,
    #     "transaction_search",
    #     alt_db="my_alt_db",
    #     alt_name="transaction_search_alt_name",
    #     spark_s3_bucket=s3_unittest_data_bucket,
    # )


@mark.django_db(transaction=True)
def test_load_table_to_from_delta_for_award_search(
    spark, s3_unittest_data_bucket, populate_usas_data, hive_unittest_metastore_db
):
    tables_to_load = [
        "awards",
        "financial_accounts_by_awards",
        "recipient_lookup",
        "recipient_profile",
        "sam_recipient",
        "transaction_fabs",
        "transaction_fpds",
        "transaction_normalized",
    ]
    create_and_load_all_delta_tables(spark, s3_unittest_data_bucket, tables_to_load)
    verify_delta_table_loaded_to_delta(
        spark, "award_search", s3_unittest_data_bucket, load_command="load_query_to_delta"
    )
    verify_delta_table_loaded_from_delta(spark, "award_search", spark_s3_bucket=s3_unittest_data_bucket)
    verify_delta_table_loaded_from_delta(spark, "award_search", jdbc_inserts=True)  # test alt write strategy


@mark.django_db(transaction=True)
def test_load_table_to_delta_for_sam_recipient(spark, s3_unittest_data_bucket, populate_broker_data):
    expected_data = [
        {
            "awardee_or_recipient_uniqu": "812918241",
            "legal_business_name": "EL COLEGIO DE LA FRONTERA SUR",
            "dba_name": "RESEARCH CENTER",
            "ultimate_parent_unique_ide": "811979236",
            "ultimate_parent_legal_enti": "GOBIERNO FEDERAL DE LOS ESTADOS UNIDOS MEXICANOS",
            "address_line_1": "CALLE 10 NO. 264, ENTRE 61 Y 63",
            "address_line_2": "",
            "city": "CAMPECHE",
            "state": "CAMPECHE",
            "zip": "24000",
            "zip4": None,
            "country_code": "MEX",
            "congressional_district": None,
            "business_types_codes": ["20", "2U", "GW", "M8", "V2"],
            "entity_structure": "X6",
            "broker_duns_id": "1",
            "update_date": date(2015, 2, 5),
            "uei": "CTKJDNGYLM97",
            "ultimate_parent_uei": "KDULNMSMR7E6",
        }
    ]
    verify_delta_table_loaded_to_delta(
        spark, "sam_recipient", s3_unittest_data_bucket, load_command="load_query_to_delta", dummy_data=expected_data
    )


@mark.django_db(transaction=True)
def test_load_table_to_delta_for_summary_state_view(
    spark, s3_unittest_data_bucket, populate_usas_data, hive_unittest_metastore_db
):
    tables_to_load = [
        "transaction_fabs",
        "transaction_fpds",
        "transaction_normalized",
    ]
    create_and_load_all_delta_tables(spark, s3_unittest_data_bucket, tables_to_load)
    verify_delta_table_loaded_to_delta(
        spark, "summary_state_view", s3_unittest_data_bucket, load_command="load_query_to_delta"
    )<|MERGE_RESOLUTION|>--- conflicted
+++ resolved
@@ -28,7 +28,6 @@
 )
 from usaspending_api.etl.tests.integration.test_model import TestModel, TEST_TABLE_POSTGRES, TEST_TABLE_SPEC
 from usaspending_api.recipient.models import RecipientLookup
-from usaspending_api.search.models import TransactionSearch
 
 
 @fixture
@@ -255,10 +254,7 @@
         recipient_uei="FABSUEI12345",
         recipient_unique_id="FABSDUNS12345",
         recipient_name="FABS RECIPIENT 12345",
-<<<<<<< HEAD
         recipient_name_raw="FABS RECIPIENT 12345",
-=======
->>>>>>> 5a2ebc84
         parent_uei="PARENTUEI12345",
         parent_recipient_unique_id="PARENTDUNS12345",
         parent_recipient_name="PARENT RECIPIENT 12345",
@@ -306,10 +302,7 @@
         recipient_uei="FABSUEI12345",
         recipient_unique_id="FABSDUNS12345",
         recipient_name="FABS RECIPIENT 12345",
-<<<<<<< HEAD
         recipient_name_raw="FABS RECIPIENT 12345",
-=======
->>>>>>> 5a2ebc84
         parent_uei="PARENTUEI12345",
         parent_recipient_unique_id="PARENTDUNS12345",
         parent_recipient_name="PARENT RECIPIENT 12345",
@@ -357,10 +350,7 @@
         recipient_uei="FPDSUEI12345",
         recipient_unique_id="FPDSDUNS12345",
         recipient_name="FPDS RECIPIENT 12345",
-<<<<<<< HEAD
         recipient_name_raw="FPDS RECIPIENT 12345",
-=======
->>>>>>> 5a2ebc84
         parent_uei="PARENTUEI12345",
         parent_recipient_unique_id="PARENTDUNS12345",
         parent_recipient_name="PARENT RECIPIENT 12345",
@@ -401,10 +391,7 @@
         recipient_uei="FPDSUEI12345",
         recipient_unique_id="FPDSDUNS12345",
         recipient_name="FPDS RECIPIENT 12345",
-<<<<<<< HEAD
         recipient_name_raw="FPDS RECIPIENT 12345",
-=======
->>>>>>> 5a2ebc84
         parent_uei="PARENTUEI12345",
         parent_recipient_unique_id="PARENTDUNS12345",
         parent_recipient_name="PARENT RECIPIENT 12345",
@@ -842,10 +829,7 @@
         recipient_uei="FABSUEI12345",
         recipient_unique_id="FABSDUNS12345",
         recipient_name="ALTERNATE NAME RECIPIENT",
-<<<<<<< HEAD
         recipient_name_raw="ALTERNATE NAME RECIPIENT",
-=======
->>>>>>> 5a2ebc84
         parent_uei="PARENTUEI12345",
         parent_recipient_unique_id="PARENTDUNS12345",
         parent_recipient_name="PARENT RECIPIENT 12345",
@@ -997,7 +981,6 @@
     # - https://model-bakery.readthedocs.io/en/latest/basic_usage.html#non-persistent-objects
     # Do this so we can save the TransactionFABS record without interference from the Django DB connections
     # Session settings (like sesssion-set time zone)
-<<<<<<< HEAD
     model_with_tz = baker.prepare(
         TestModel,
         _save_related=True,
@@ -1009,32 +992,6 @@
     def _get_sql_insert_from_model(model, populated_columns):
         values = [value for value in model._meta.local_fields if value.column in populated_columns]
         q = models.sql.InsertQuery(model)
-=======
-    fabs_with_tz = baker.prepare(
-        "search.TransactionSearch",
-        transaction_id=1,
-        transaction_unique_id=1,
-        published_fabs_id=3,
-        award_id=1,
-        is_fpds=False,
-        _save_related=True,
-        indirect_federal_sharing=1.0,
-        last_modified_date=dt_with_tz,
-    )  # type: TransactionSearch
-    populated_columns = (
-        "transaction_id",
-        "transaction_unique_id",
-        "award_id",
-        "is_fpds",
-        "indirect_federal_sharing",
-        "last_modified_date",
-        "published_fabs_id",
-    )
-
-    def _get_sql_insert_from_model(model, populated_columns):
-        values = [value for value in model._meta.local_fields if value.column in populated_columns]
-        q = sql.InsertQuery(model)
->>>>>>> 5a2ebc84
         q.insert_values(values, [model])
         compiler = q.get_compiler("default")
         setattr(compiler, "return_id", False)
@@ -1049,11 +1006,7 @@
     with psycopg2.connect(get_database_dsn_string()) as new_psycopg2_conn:
         with new_psycopg2_conn.cursor() as cursor:
             cursor.execute("set session time zone 'HST'")
-<<<<<<< HEAD
             fabs_insert_sql = _get_sql_insert_from_model(model_with_tz, populated_columns)
-=======
-            fabs_insert_sql = _get_sql_insert_from_model(fabs_with_tz, populated_columns)
->>>>>>> 5a2ebc84
             cursor.execute(fabs_insert_sql)
             assert cursor.rowcount == 1
             new_psycopg2_conn.commit()
@@ -1061,13 +1014,8 @@
     # See how things look from Django's perspective
     with transaction.atomic():
         # Fetch the DB object in a new transaction
-<<<<<<< HEAD
         test_model_with_tz = TestModel.objects.filter(id=3).first()
         assert test_model_with_tz is not None
-=======
-        fabs_with_tz = TransactionFABS.objects.filter(published_fabs_id=3).first()
-        assert fabs_with_tz is not None
->>>>>>> 5a2ebc84
 
         # Check that all dates are as expected
         model_datetime = test_model_with_tz.test_timestamp  # type: datetime
@@ -1150,11 +1098,7 @@
 
 
 @mark.django_db(transaction=True)
-<<<<<<< HEAD
-def test_load_table_to_delta_for_transaction_fpds(spark, s3_unittest_data_bucket, hive_unittest_metastore_db):
-=======
 def test_load_table_to_from_delta_for_transaction_fpds(spark, s3_unittest_data_bucket, hive_unittest_metastore_db):
->>>>>>> 5a2ebc84
     baker.make("search.TransactionSearch", transaction_id="1", is_fpds=True, _fill_optional=True)
     baker.make("search.TransactionSearch", transaction_id="2", is_fpds=True, _fill_optional=True)
     verify_delta_table_loaded_to_delta(spark, "transaction_fpds", s3_unittest_data_bucket)
@@ -1170,9 +1114,7 @@
 
 
 @mark.django_db(transaction=True)
-<<<<<<< HEAD
 @mark.skip(reason="Due to the nature of the views with all the transformations, this will be out of date")
-=======
 def test_load_table_to_from_delta_for_recipient_profile_testing(
     spark, s3_unittest_data_bucket, populate_usas_data, hive_unittest_metastore_db
 ):
@@ -1190,7 +1132,6 @@
 
 
 @mark.django_db(transaction=True)
->>>>>>> 5a2ebc84
 def test_load_table_to_from_delta_for_transaction_search(
     spark, s3_unittest_data_bucket, populate_usas_data, hive_unittest_metastore_db
 ):
