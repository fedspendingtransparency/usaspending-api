--- conflicted
+++ resolved
@@ -69,11 +69,7 @@
         'source_type': 'account',
         'table': FinancialAccountsByProgramActivityObjectClass,
         'table_name': 'object_class_program_activity',
-<<<<<<< HEAD
         'download_name': 'account_breakdown_by_program_activity_object_class',
-        'filter_function': object_class_program_activity_filter
-=======
-        'download_name': 'object_class_program_activity',
         'filter_function': object_class_program_activity.object_class_program_activity_filter
     },
     'award_financial': {
@@ -82,7 +78,6 @@
         'table_name': 'award_financial',
         'download_name': 'award_financial',
         'filter_function': award_financial.award_financial_filter
->>>>>>> 959b537c
     }
 }
 
