import json
from datetime import datetime, timezone
from typing import List, Optional, Type

from django.conf import settings
from django.db.models import Max
from rest_framework.request import Request
from rest_framework.response import Response
from rest_framework.views import APIView

from usaspending_api.broker.lookups import EXTERNAL_DATA_TYPE_DICT
from usaspending_api.broker.models import ExternalDataLoadDate
from usaspending_api.common.api_versioning import API_TRANSFORM_FUNCTIONS, api_transformations
from usaspending_api.common.experimental_api_flags import is_experimental_download_api
from usaspending_api.common.helpers.dict_helpers import order_nested_object
from usaspending_api.common.spark.jobs import LocalStrategy, SparkJobs
from usaspending_api.common.sqs.sqs_handler import DownloadLogic, get_sqs_queue
from usaspending_api.download.download_utils import create_unique_filename, log_new_download_job
from usaspending_api.download.filestreaming import download_generation
from usaspending_api.download.filestreaming.s3_handler import S3Handler
from usaspending_api.download.helpers import write_to_download_log as write_to_log
from usaspending_api.download.lookups import JOB_STATUS_DICT
from usaspending_api.download.models.download_job import DownloadJob
from usaspending_api.download.v2.request_validations import DownloadValidatorBase
from usaspending_api.submissions.models import DABSSubmissionWindowSchedule


@api_transformations(api_version=settings.API_VERSION, function_list=API_TRANSFORM_FUNCTIONS)
class BaseDownloadViewSet(APIView):
    def post(
        self,
        request: Request,
        validator_type: Type[DownloadValidatorBase],
        origination: Optional[str] = None,
    ):
        validator = validator_type(request.data)
        json_request = validator.json_request

        # Check if download is pre-generated
        pre_generated_download = json_request.pop("pre_generated_download", None)
        if pre_generated_download:
            download_job = (
                DownloadJob.objects.filter(
                    file_name__startswith=pre_generated_download["name_match"],
                    json_request__contains=pre_generated_download["request_match"],
                    error_message__isnull=True,
                )
                .order_by("-update_date")
                .first()
            )
            return self.build_download_response(download_job)

        # Check if the same request has been called today
        sorted_json_request = order_nested_object(validator.json_request)
        ordered_json_request = json.dumps(sorted_json_request)
        cached_download = self._get_cached_download(ordered_json_request, json_request.get("download_types", []))

        if cached_download and not settings.IS_LOCAL:
            # By returning the cached files, there should be no duplicates on a daily basis
            write_to_log(message=f"Generating file from cached download job ID: {cached_download.download_job_id}")
            return self.build_download_response(cached_download)

        final_output_zip_name = create_unique_filename(json_request, origination=origination)
        download_job = DownloadJob.objects.create(
            job_status_id=JOB_STATUS_DICT["ready"],
            file_name=final_output_zip_name,
            json_request=json.dumps(json_request),
        )

        log_new_download_job(request, download_job)
        self.process_request(download_job, request, json_request)

        return self.build_download_response(download_job)

    @staticmethod
    def is_spark_download(request: Request, json_request: dict) -> bool:
        return (
            is_experimental_download_api(request)
            and json_request["request_type"] == "account"
            and "award_financial" in json_request["download_types"]
        )

    def process_request(self, download_job: DownloadJob, request: Request, json_request: dict):
        job_name = f"{settings.BULK_DOWNLOAD_SPARK_JOB_NAME_PREFIX}-{json_request['request_type']}"

        if settings.IS_LOCAL and settings.RUN_LOCAL_DOWNLOAD_IN_PROCESS:
            # Eagerly execute the download in this running process
            if self.is_spark_download(request, json_request):
                spark_jobs = SparkJobs(LocalStrategy())
                spark_jobs.start(
                    job_name=job_name,
                    command_name="generate_spark_download",
                    command_options=[f"--download-job-id={download_job.download_job_id}", f"--skip-local-cleanup"],
                    run_as_container=False,
                )
            else:
                download_generation.generate_download(download_job)
        else:
            # The keys used in the message bodies below are specific values expected by the SQS handlers
            if self.is_spark_download(request, json_request):
                # Fallback to the non-priority queue if the priority queue isn't setup
                queue_name = settings.BULK_DOWNLOAD_PRIORITY_SQS_QUEUE_NAME or settings.BULK_DOWNLOAD_SQS_QUEUE_NAME
                message_body = json.dumps(
                    {
                        "download_job_id": download_job.download_job_id,
                        "job_name": job_name,
                        "download_logic": DownloadLogic.SPARK,
                    }
                )
            else:
                queue_name = settings.BULK_DOWNLOAD_SQS_QUEUE_NAME
                message_body = json.dumps(
                    {"download_job_id": download_job.download_job_id, "download_logic": DownloadLogic.POSTGRES}
                )

            # Send a SQS message that will be processed by another server which will eventually run
            # download_generation.generate_download(download_source) for Postgres downloads
            # or generate_spark_download management command for Spark downloads (see download_sqs_worker.py)
            write_to_log(
<<<<<<< HEAD
                message=f"Passing download_job {download_job.download_job_id} to SQS {queue_name}",
                download_job=download_job,
=======
                message=f"Passing download_job {download_job.download_job_id} to SQS", download_job=download_job
            )
            queue = get_sqs_queue(queue_name=settings.BULK_DOWNLOAD_SQS_QUEUE_NAME)
            queue.send_message(MessageBody=str(download_job.download_job_id))

    def process_account_download_in_spark(self, download_job: DownloadJob):
        """
        Process File C downloads through spark instead of sqs for better performance
        """
        if settings.IS_LOCAL:
            spark_jobs = SparkJobs(LocalStrategy())
            spark_jobs.start(
                job_name="api_download-accounts",
                command_name="generate_spark_download",
                command_options=[f"--download-job-id={download_job.download_job_id}", "--skip-local-cleanup"],
            )
        else:
            spark_jobs = SparkJobs(DatabricksStrategy())
            spark_jobs.start(
                job_name="api_download-accounts",
                command_name="generate_spark_download",
                command_options=[f"--download-job-id={download_job.download_job_id}"],
>>>>>>> 8db4c6a6
            )
            queue = get_sqs_queue(queue_name=queue_name)
            queue.send_message(MessageBody=message_body)

    def build_download_response(self, download_job: DownloadJob) -> Response:
        """
        Generate download response which encompasses various elements to provide accurate status for state of a
        download job
        """
        # Compile url to file
        file_path = get_file_path(download_job.file_name)

        # Generate the status endpoint for the file
        status_url = self._get_status_url(download_job.file_name)

        response = {
            "status_url": status_url,
            "file_name": download_job.file_name,
            "file_url": file_path,
            "download_request": json.loads(download_job.json_request),
        }

        return Response(response)

    def _get_status_url(self, file_name: str) -> str:
        if settings.IS_LOCAL:
            protocol = "http"
            host = "localhost:8000"
        else:
            protocol = "https"
            host = f"api.{settings.SERVER_BASE_URL}"
            if settings.DOWNLOAD_ENV != "production":
                host = f"{settings.DOWNLOAD_ENV}-{host}"

        return f"{protocol}://{host}/api/v2/download/status?file_name={file_name}"

    @staticmethod
    def _get_cached_download(
        ordered_json_request: str, download_types: Optional[List[str]] = None
    ) -> Optional[DownloadJob]:
        # External data types that directly affect download results
        if download_types and "elasticsearch_awards" in download_types:
            external_data_type_name_list = ["es_awards"]
        elif download_types and "elasticsearch_transactions" in download_types:
            external_data_type_name_list = ["es_transactions"]
        else:
            external_data_type_name_list = ["fpds", "fabs", "es_transactions", "es_awards"]

        external_data_type_id_list = [
            id for name, id in EXTERNAL_DATA_TYPE_DICT.items() if name in external_data_type_name_list
        ]

        # Clear the download "cache" based on most recent date in the list of relevant ExternalDataLoadDate objects
        updated_date_timestamp = ExternalDataLoadDate.objects.filter(
            external_data_type_id__in=external_data_type_id_list
        ).aggregate(Max("last_load_date"))["last_load_date__max"]

        # Conditional put in place for local development where the external dates may not be defined
        cached_download = None
        if updated_date_timestamp:
            recent_submission_window_date = DABSSubmissionWindowSchedule.objects.filter(
                submission_reveal_date__lt=datetime.max.replace(tzinfo=timezone.utc)
            ).aggregate(Max("submission_reveal_date"))["submission_reveal_date__max"]
            cached_download = (
                DownloadJob.objects.filter(
                    json_request=ordered_json_request,
                    update_date__gte=max(updated_date_timestamp, recent_submission_window_date),
                )
                .order_by("-update_date")
                .exclude(job_status_id=JOB_STATUS_DICT["failed"])
                .first()
            )
        return cached_download


def get_file_path(file_name: str) -> str:
    if settings.IS_LOCAL:
        file_path = settings.CSV_LOCAL_PATH + file_name
    else:
        s3_handler = S3Handler(
            bucket_name=settings.BULK_DOWNLOAD_S3_BUCKET_NAME, redirect_dir=settings.BULK_DOWNLOAD_S3_REDIRECT_DIR
        )
        file_path = s3_handler.get_simple_url(file_name=file_name)

    return file_path<|MERGE_RESOLUTION|>--- conflicted
+++ resolved
@@ -117,33 +117,8 @@
             # download_generation.generate_download(download_source) for Postgres downloads
             # or generate_spark_download management command for Spark downloads (see download_sqs_worker.py)
             write_to_log(
-<<<<<<< HEAD
                 message=f"Passing download_job {download_job.download_job_id} to SQS {queue_name}",
                 download_job=download_job,
-=======
-                message=f"Passing download_job {download_job.download_job_id} to SQS", download_job=download_job
-            )
-            queue = get_sqs_queue(queue_name=settings.BULK_DOWNLOAD_SQS_QUEUE_NAME)
-            queue.send_message(MessageBody=str(download_job.download_job_id))
-
-    def process_account_download_in_spark(self, download_job: DownloadJob):
-        """
-        Process File C downloads through spark instead of sqs for better performance
-        """
-        if settings.IS_LOCAL:
-            spark_jobs = SparkJobs(LocalStrategy())
-            spark_jobs.start(
-                job_name="api_download-accounts",
-                command_name="generate_spark_download",
-                command_options=[f"--download-job-id={download_job.download_job_id}", "--skip-local-cleanup"],
-            )
-        else:
-            spark_jobs = SparkJobs(DatabricksStrategy())
-            spark_jobs.start(
-                job_name="api_download-accounts",
-                command_name="generate_spark_download",
-                command_options=[f"--download-job-id={download_job.download_job_id}"],
->>>>>>> 8db4c6a6
             )
             queue = get_sqs_queue(queue_name=queue_name)
             queue.send_message(MessageBody=message_body)
