import itertools
import logging
import time

from abc import ABCMeta, abstractmethod
from datetime import datetime, timezone
from typing import Union

from django.conf import settings
from django.db.models import QuerySet
from elasticsearch_dsl import A

from usaspending_api.common.elasticsearch.search_wrappers import AwardSearch, TransactionSearch
from usaspending_api.search.filters.time_period.decorators import NewAwardsOnlyTimePeriod
from usaspending_api.common.query_with_filters import QueryWithFilters
from usaspending_api.download.models import DownloadJob
from usaspending_api.download.models.download_job_lookup import DownloadJobLookup
from usaspending_api.download.helpers import write_to_download_log as write_to_log
from usaspending_api.search.filters.elasticsearch.filter import _QueryType
from usaspending_api.search.models import AwardSearch as DBAwardSearch, TransactionSearch as DBTransactionSearch
<<<<<<< HEAD
from usaspending_api.search.filters.time_period.query_type.transactions import TransactionSearchTimePeriod
=======
>>>>>>> f0cc693f

logger = logging.getLogger(__name__)


class _ElasticsearchDownload(metaclass=ABCMeta):
    _source_field = None
    _filter_query_func = None
    _search_type = None

    @classmethod
    def _get_download_ids_generator(cls, search: Union[AwardSearch, TransactionSearch], size: int):
        """
        Takes an AwardSearch or TransactionSearch object (that specifies the index, filter, and source) and returns
        a generator that yields list of IDs in chunksize SIZE.
        """
        max_retries = 10
        total = search.handle_count(retries=max_retries)
        if total is None:
            logger.error("Error retrieving total results. Max number of attempts reached.")
            return
        max_iterations = settings.MAX_DOWNLOAD_LIMIT // size
        req_iterations = (total // size) + 1
        num_iterations = min(max(1, req_iterations), max_iterations)

        # Setting the shard_size below works in this case because we are aggregating on a unique field. Otherwise, this
        # would not work due to the number of records. Other places this is set are in the different spending_by
        # endpoints which are either routed or contain less than 10k unique values, both allowing for the shard
        # size to be manually set to 10k.
        for iteration in range(num_iterations):
            aggregation = A(
                "terms",
                field=cls._source_field,
                include={"partition": iteration, "num_partitions": num_iterations},
                size=size,
                shard_size=size,
            )
            search.aggs.bucket("results", aggregation)
            response = search.handle_execute(retries=max_retries).to_dict()

            if response is None:
                raise Exception("Breaking generator, unable to reach cluster")
            results = []
            for bucket in response["aggregations"]["results"]["buckets"]:
                results.append(bucket["key"])

            yield results

    @classmethod
    def _populate_download_lookups(cls, filters: dict, download_job: DownloadJob, size: int = 10000) -> None:
        """
        Takes a dictionary of the different download filters and returns a flattened list of ids.
        """
        filter_query = cls._filter_query_func(filters)
        search = cls._search_type().filter(filter_query).source([cls._source_field])
        ids = cls._get_download_ids_generator(search, size)
        lookup_id_type = cls._search_type.type_as_string()
        now = datetime.now(timezone.utc)
        download_lookup_obj_list = [
            DownloadJobLookup(
                created_at=now,
                download_job_id=download_job.download_job_id,
                lookup_id=es_id,
                lookup_id_type=lookup_id_type,
            )
            for es_id in itertools.chain.from_iterable(ids)
        ]
        write_to_log(
            message=f"Found {len(download_lookup_obj_list)} {cls._source_field} based on filters",
            download_job=download_job,
        )

        created_obj_list = DownloadJobLookup.objects.bulk_create(download_lookup_obj_list, batch_size=10000)
        number_of_created_objects = len(created_obj_list)
        write_to_log(
            message=f"Inserted {number_of_created_objects} rows into download_job_lookup",
            download_job=download_job,
        )

        # Wait for download lookup to be populated on the replica in the case of replication lag
        if number_of_created_objects != 0:
            # Waiting 10 minutes maximum for replication;
            # Should be enough time except for extreme cases of replication lag
            wait_start_time = time.time()
            time_to_wait_in_seconds = 60 * 10
            is_lookup_replicated = (
                DownloadJobLookup.objects.using(settings.DOWNLOAD_DATABASE_ALIAS)
                .filter(download_job_id=download_job.download_job_id)
                .exists()
            )
            while not is_lookup_replicated and time.time() - wait_start_time < time_to_wait_in_seconds:
                time.sleep(30)  # Wait 30 seconds before checking again; should catch majority of cases
                is_lookup_replicated = (
                    DownloadJobLookup.objects.using(settings.DOWNLOAD_DATABASE_ALIAS)
                    .filter(download_job_id=download_job.download_job_id)
                    .exists()
                )
                write_to_log(message=f"Waiting on replication for Download Lookup", download_job=download_job)

            if is_lookup_replicated:
                write_to_log(
                    message="Download Lookup records have been replicated (if applicable)", download_job=download_job
                )
            else:
                message = f"Download Lookup failed to replicate in under {time_to_wait_in_seconds} seconds"
                write_to_log(message=message, is_error=True, download_job=download_job)
                raise TimeoutError(message)

    @classmethod
    @abstractmethod
    def query(cls, filters: dict, download_job: DownloadJob) -> QuerySet:
        pass


class AwardsElasticsearchDownload(_ElasticsearchDownload):
    _source_field = "award_id"
    _filter_query_func = QueryWithFilters.generate_awards_elasticsearch_query
    _search_type = AwardSearch

    @classmethod
    def query(cls, filters: dict, download_job: DownloadJob) -> QuerySet:
        base_queryset = DBAwardSearch.objects.all()
        cls._populate_download_lookups(filters, download_job)
        queryset = base_queryset.extra(
            tables=["download_job_lookup"],
            where=[
                '"download_job_lookup"."download_job_id" = %s '
                'AND "download_job_lookup"."lookup_id" = "award_search"."award_id"'
            ],
            params=[download_job.download_job_id],
        )

        return queryset


class TransactionsElasticsearchDownload(_ElasticsearchDownload):
    _source_field = "transaction_id"
    _filter_query_func = QueryWithFilters.generate_transactions_elasticsearch_query
    _search_type = TransactionSearch

    @classmethod
    def query(cls, filters: dict, download_job: DownloadJob) -> QuerySet:
<<<<<<< HEAD
        filter_options = {}
        time_period_obj = TransactionSearchTimePeriod(
            default_end_date=settings.API_MAX_DATE, default_start_date=settings.API_SEARCH_MIN_DATE
        )
        new_awards_only_decorator = NewAwardsOnlyTimePeriod(
            transaction_search_time_period_obj=time_period_obj, query_type=_QueryType.TRANSACTIONS
        )
        filter_options["time_period_obj"] = new_awards_only_decorator
=======
>>>>>>> f0cc693f
        base_queryset = DBTransactionSearch.objects.all()
        cls._populate_download_lookups(filters, download_job)
        queryset = base_queryset.extra(
            tables=["download_job_lookup"],
            where=[
                '"download_job_lookup"."download_job_id" = %s '
                'AND "download_job_lookup"."lookup_id" = "transaction_search"."transaction_id"'
            ],
            params=[download_job.download_job_id],
        )

        return queryset<|MERGE_RESOLUTION|>--- conflicted
+++ resolved
@@ -18,10 +18,7 @@
 from usaspending_api.download.helpers import write_to_download_log as write_to_log
 from usaspending_api.search.filters.elasticsearch.filter import _QueryType
 from usaspending_api.search.models import AwardSearch as DBAwardSearch, TransactionSearch as DBTransactionSearch
-<<<<<<< HEAD
 from usaspending_api.search.filters.time_period.query_type.transactions import TransactionSearchTimePeriod
-=======
->>>>>>> f0cc693f
 
 logger = logging.getLogger(__name__)
 
@@ -163,7 +160,6 @@
 
     @classmethod
     def query(cls, filters: dict, download_job: DownloadJob) -> QuerySet:
-<<<<<<< HEAD
         filter_options = {}
         time_period_obj = TransactionSearchTimePeriod(
             default_end_date=settings.API_MAX_DATE, default_start_date=settings.API_SEARCH_MIN_DATE
@@ -172,8 +168,6 @@
             transaction_search_time_period_obj=time_period_obj, query_type=_QueryType.TRANSACTIONS
         )
         filter_options["time_period_obj"] = new_awards_only_decorator
-=======
->>>>>>> f0cc693f
         base_queryset = DBTransactionSearch.objects.all()
         cls._populate_download_lookups(filters, download_job)
         queryset = base_queryset.extra(
