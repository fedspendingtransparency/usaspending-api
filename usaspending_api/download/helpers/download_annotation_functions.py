import datetime
from typing import List, Optional

from django.db.models.functions import Cast, Coalesce
from django.db.models import (
    Case,
    DateField,
    DecimalField,
    ExpressionWrapper,
    F,
    Func,
    OuterRef,
    Q,
    Subquery,
    Sum,
    TextField,
    Value,
    When,
)

from usaspending_api.awards.models.transaction_normalized import NORM_TO_TRANSACTION_SEARCH_COL_MAP
from usaspending_api.common.helpers.orm_helpers import ConcatAll, FiscalYear, StringAggWithDefault, CFDAs
from usaspending_api.awards.models import Award, FinancialAccountsByAwards
from usaspending_api.disaster.v2.views.disaster_base import (
    filter_by_latest_closed_periods,
    final_submissions_for_all_fy,
)
from usaspending_api.download.filestreaming import NAMING_CONFLICT_DISCRIMINATOR
from usaspending_api.settings import HOST

COVID_19_PERIOD_START = datetime.date(2020, 4, 1)

AWARD_URL = f"{HOST}/award/" if "localhost" in HOST else f"https://{HOST}/award/"


def filter_limit_to_closed_periods(submission_query_path: str = "") -> Q:
    """Return Django Q for all closed submissions (quarterly and monthly)"""
    q = Q()
    for sub in final_submissions_for_all_fy():
        q |= (
            Q(**{f"{submission_query_path}submission__reporting_fiscal_year": sub.fiscal_year})
            & Q(**{f"{submission_query_path}submission__quarter_format_flag": sub.is_quarter})
            & Q(**{f"{submission_query_path}submission__reporting_fiscal_period__lte": sub.fiscal_period})
        )
    if not q:
        q = Q(pk__isnull=True)
    return q


def _disaster_emergency_fund_codes(
    def_codes: Optional[List[str]] = None, award_id_col: Optional[str] = "award_id"
) -> Subquery:
    filters = [filter_limit_to_closed_periods(), Q(award_id=OuterRef(award_id_col))]
    if def_codes:
        filters.append(Q(disaster_emergency_fund__code__in=def_codes))

    return Subquery(
        FinancialAccountsByAwards.objects.filter(*filters)
        .annotate(
            value=ExpressionWrapper(
                Case(
                    When(
                        disaster_emergency_fund__code__isnull=False,
                        then=ConcatAll(
                            F("disaster_emergency_fund__code"),
                            Value(": "),
                            F("disaster_emergency_fund__public_law"),
                        ),
                    ),
                    default=Value(None, output_field=TextField()),
                    output_field=TextField(),
                ),
                output_field=TextField(),
            )
        )
        .values("award_id")
        .annotate(total=StringAggWithDefault("value", ";", distinct=True))
        .values("total"),
        output_field=TextField(),
    )


def _obligation_txn_amount_agg_subquery(
    emergency_fund_group_name: str,
    reporting_period_start_date: datetime.date,
    def_codes: Optional[List[str]] = None,
    award_id_col: Optional[str] = "award_id",
) -> Subquery:
    filters = [
        filter_limit_to_closed_periods(),
        Q(award_id=OuterRef(award_id_col)),
        # TODO: DEV-9339 Date to change depending on Andrew Ly's response
        Q(submission__reporting_period_start__gte=str(reporting_period_start_date)),
        Q(disaster_emergency_fund__group_name=emergency_fund_group_name),
    ]
    if def_codes:
        filters.append(Q(disaster_emergency_fund__code__in=def_codes))

    return Subquery(
        FinancialAccountsByAwards.objects.filter(*filters)
        .values("award_id")
        .annotate(sum=Sum("transaction_obligated_amount"))
        .values("sum"),
        output_field=DecimalField(max_digits=23, decimal_places=2),
    )


def _outlay_amount_agg_subquery(
    emergency_fund_group_name: str,
    reporting_period_start_date: datetime.date,
    def_codes: Optional[List[str]] = None,
    award_id_col: Optional[str] = "award_id",
) -> Subquery:
    filters = [
        filter_by_latest_closed_periods(),
        Q(award_id=OuterRef(award_id_col)),
        Q(submission__reporting_period_start__gte=str(reporting_period_start_date)),
        Q(disaster_emergency_fund__group_name=emergency_fund_group_name),
    ]
    if def_codes:
        filters.append(Q(disaster_emergency_fund__code__in=def_codes))

    return Subquery(
        FinancialAccountsByAwards.objects.filter(*filters)
        .values("award_id")
        .annotate(
            sum=Coalesce(
                Sum("gross_outlay_amount_by_award_cpe"), 0, output_field=DecimalField(max_digits=23, decimal_places=2)
            )
            + Coalesce(
                Sum("ussgl487200_down_adj_pri_ppaid_undel_orders_oblig_refund_cpe"),
                0,
                output_field=DecimalField(max_digits=23, decimal_places=2),
            )
            + Coalesce(
                Sum("ussgl497200_down_adj_pri_paid_deliv_orders_oblig_refund_cpe"),
                0,
                output_field=DecimalField(max_digits=23, decimal_places=2),
            )
        )
        .values("sum"),
        output_field=DecimalField(max_digits=23, decimal_places=2),
    )


def transaction_search_annotations(filters: dict):
    def_codes = filters.get("def_codes", [])
    annotation_fields = {
        "action_date_fiscal_year": FiscalYear("action_date"),
        "treasury_accounts_funding_this_award": Subquery(
            FinancialAccountsByAwards.objects.filter(award_id=OuterRef("award_id"))
            .values("award_id")
            .annotate(value=StringAggWithDefault("treasury_account__tas_rendering_label", ";", distinct=True))
            .values("value"),
            output_field=TextField(),
        ),
        "federal_accounts_funding_this_award": Subquery(
            FinancialAccountsByAwards.objects.filter(award_id=OuterRef("award_id"))
            .values("award_id")
            .annotate(
                value=StringAggWithDefault(
                    "treasury_account__federal_account__federal_account_code", ";", distinct=True
                )
            )
            .values("value"),
            output_field=TextField(),
        ),
        "usaspending_permalink": ConcatAll(
            Value(AWARD_URL), Func(F("generated_unique_award_id"), function="urlencode"), Value("/")
        ),
        "disaster_emergency_fund_codes_for_overall_award": Case(
            When(
                action_date__gte=datetime.date(2020, 4, 1),
                then=_disaster_emergency_fund_codes(def_codes=def_codes),
            ),
            output_field=TextField(),
        ),
        "outlayed_amount_from_COVID-19_supplementals_for_overall_award": Case(
            When(
                action_date__gte=datetime.date(2020, 4, 1),
                then=_outlay_amount_agg_subquery(
                    emergency_fund_group_name="covid_19",
                    reporting_period_start_date=COVID_19_PERIOD_START,
                    def_codes=def_codes,
                ),
            ),
            output_field=DecimalField(max_digits=23, decimal_places=2),
        ),
        "obligated_amount_from_COVID-19_supplementals_for_overall_award": Case(
            When(
                # TODO: DEV-9339 Date to change depending on Andrew Ly's response
                action_date__gte=datetime.date(2020, 4, 1),
                then=_obligation_txn_amount_agg_subquery(
                    emergency_fund_group_name="covid_19",
                    reporting_period_start_date=COVID_19_PERIOD_START,
                    def_codes=def_codes,
                ),
            ),
            output_field=DecimalField(max_digits=23, decimal_places=2),
        ),
<<<<<<< HEAD
        "outlayed_amount_funded_by_IIJA_overall_award": Case(
=======
        "outlayed_amount_from_IIJA_overall_award": Case(
>>>>>>> 39b7a9de
            When(
                # TODO: DEV-9339 Date to change depending on Andrew Ly's response
                action_date__gte=datetime.date(2020, 4, 1),
                then=_outlay_amount_agg_subquery(
                    emergency_fund_group_name="infastructure",
                    reporting_period_start_date=datetime.date(2020, 4, 1),
                    def_codes=def_codes,
                ),
            ),
            output_field=DecimalField(max_digits=23, decimal_places=2),
        ),  # Annotation is used to create this column
<<<<<<< HEAD
        "obligated_amount_funded_by_IIJA_overall_award": Case(
=======
        "obligated_amount_from_IIJA_overall_award": Case(
>>>>>>> 39b7a9de
            When(
                # TODO: DEV-9339 Date to change depending on Andrew Ly's response
                action_date__gte=datetime.date(2020, 4, 1),
                then=_obligation_txn_amount_agg_subquery(
                    emergency_fund_group_name="infastructure",
                    reporting_period_start_date=datetime.date(2020, 4, 1),
                    def_codes=def_codes,
                ),
            ),
            output_field=DecimalField(max_digits=23, decimal_places=2),
        ),  # Annotation is used to create this column
        "object_classes_funding_this_award": Subquery(
            FinancialAccountsByAwards.objects.filter(
                filter_limit_to_closed_periods(), award_id=OuterRef("award_id"), object_class_id__isnull=False
            )
            .annotate(
                value=ExpressionWrapper(
                    ConcatAll(F("object_class__object_class"), Value(": "), F("object_class__object_class_name")),
                    output_field=TextField(),
                )
            )
            .values("award_id")
            .annotate(total=StringAggWithDefault("value", ";", distinct=True))
            .values("total"),
            output_field=TextField(),
        ),
        "program_activities_funding_this_award": Subquery(
            FinancialAccountsByAwards.objects.filter(
                filter_limit_to_closed_periods(), award_id=OuterRef("award_id"), program_activity_id__isnull=False
            )
            .annotate(
                value=ExpressionWrapper(
                    ConcatAll(
                        F("program_activity__program_activity_code"),
                        Value(": "),
                        F("program_activity__program_activity_name"),
                    ),
                    output_field=TextField(),
                )
            )
            .values("award_id")
            .annotate(total=StringAggWithDefault("value", ";", distinct=True))
            .values("total"),
            output_field=TextField(),
        ),
    }
    return annotation_fields


def award_annotations(filters: dict):
    def_codes = filters.get("def_codes", [])
    annotation_fields = {
        "award_base_action_date_fiscal_year": FiscalYear("date_signed"),
        "treasury_accounts_funding_this_award": Subquery(
            FinancialAccountsByAwards.objects.filter(award_id=OuterRef("award_id"))
            .values("award_id")
            .annotate(value=StringAggWithDefault("treasury_account__tas_rendering_label", ";", distinct=True))
            .values("value"),
            output_field=TextField(),
        ),
        "federal_accounts_funding_this_award": Subquery(
            FinancialAccountsByAwards.objects.filter(award_id=OuterRef("award_id"))
            .values("award_id")
            .annotate(
                value=StringAggWithDefault(
                    "treasury_account__federal_account__federal_account_code", ";", distinct=True
                )
            )
            .values("value"),
            output_field=TextField(),
        ),
        "usaspending_permalink": ConcatAll(
            Value(AWARD_URL), Func(F("generated_unique_award_id"), function="urlencode"), Value("/")
        ),
        "disaster_emergency_fund_codes"
        + NAMING_CONFLICT_DISCRIMINATOR: _disaster_emergency_fund_codes(def_codes=def_codes, award_id_col="award_id"),
<<<<<<< HEAD
        "outlayed_amount_funded_by_COVID-19_supplementals": _outlay_amount_agg_subquery(
=======
        "outlayed_amount_from_COVID-19_supplementals": _outlay_amount_agg_subquery(
>>>>>>> 39b7a9de
            emergency_fund_group_name="covid_19",
            reporting_period_start_date=COVID_19_PERIOD_START,
            def_codes=def_codes,
            award_id_col="award_id",
        ),
<<<<<<< HEAD
        "obligated_amount_funded_by_COVID-19_supplementals": _obligation_txn_amount_agg_subquery(
=======
        "obligated_amount_from_COVID-19_supplementals": _obligation_txn_amount_agg_subquery(
>>>>>>> 39b7a9de
            emergency_fund_group_name="covid_19",
            reporting_period_start_date=COVID_19_PERIOD_START,
            def_codes=def_codes,
            award_id_col="award_id",
        ),
<<<<<<< HEAD
        "outlayed_amount_funded_by_IIJA_supplementals": Case(
=======
        "outlayed_amount_from_IIJA_supplementals": Case(
>>>>>>> 39b7a9de
            When(
                # TODO: DEV-9339 Date to change depending on Andrew Ly's response
                action_date__gte=datetime.date(2020, 4, 1),
                then=_outlay_amount_agg_subquery(
                    emergency_fund_group_name="infastructure",
                    reporting_period_start_date=datetime.date(2020, 4, 1),
                    def_codes=def_codes,
                ),
            ),
            output_field=DecimalField(max_digits=23, decimal_places=2),
        ),  # Annotation is used to create this column
<<<<<<< HEAD
        "obligated_amount_funded_by_IIJA_supplementals": Case(
=======
        "obligated_amount_from_IIJA_supplementals": Case(
>>>>>>> 39b7a9de
            When(
                # TODO: DEV-9339 Date to change depending on Andrew Ly's response
                action_date__gte=datetime.date(2020, 4, 1),
                then=_obligation_txn_amount_agg_subquery(
                    emergency_fund_group_name="infastructure",
                    reporting_period_start_date=datetime.date(2020, 4, 1),
                    def_codes=def_codes,
                ),
            ),
            output_field=DecimalField(max_digits=23, decimal_places=2),
        ),  # Annotation is used to create this column
        "object_classes_funding_this_award": Subquery(
            FinancialAccountsByAwards.objects.filter(
                filter_limit_to_closed_periods(), award_id=OuterRef("award_id"), object_class_id__isnull=False
            )
            .annotate(
                value=ExpressionWrapper(
                    ConcatAll(F("object_class__object_class"), Value(": "), F("object_class__object_class_name")),
                    output_field=TextField(),
                )
            )
            .values("award_id")
            .annotate(total=StringAggWithDefault("value", ";", distinct=True))
            .values("total"),
            output_field=TextField(),
        ),
        "program_activities_funding_this_award": Subquery(
            FinancialAccountsByAwards.objects.filter(
                filter_limit_to_closed_periods(), award_id=OuterRef("award_id"), program_activity_id__isnull=False
            )
            .annotate(
                value=ExpressionWrapper(
                    ConcatAll(
                        F("program_activity__program_activity_code"),
                        Value(": "),
                        F("program_activity__program_activity_name"),
                    ),
                    output_field=TextField(),
                )
            )
            .values("award_id")
            .annotate(total=StringAggWithDefault("value", ";", distinct=True))
            .values("total"),
            output_field=TextField(),
        ),
        "award_latest_action_date_fiscal_year": FiscalYear(
            F(f"latest_transaction_search__{NORM_TO_TRANSACTION_SEARCH_COL_MAP['action_date']}")
        ),
        "cfda_numbers_and_titles": CFDAs("cfdas"),
    }
    return annotation_fields


def idv_order_annotations(filters: dict):
    annotation_fields = {
        "award_base_action_date_fiscal_year": FiscalYear("date_signed"),
        "treasury_accounts_funding_this_award": Subquery(
            FinancialAccountsByAwards.objects.filter(award_id=OuterRef("award_id"))
            .values("award_id")
            .annotate(value=StringAggWithDefault("treasury_account__tas_rendering_label", ";", distinct=True))
            .values("value"),
            output_field=TextField(),
        ),
        "federal_accounts_funding_this_award": Subquery(
            FinancialAccountsByAwards.objects.filter(award_id=OuterRef("award_id"))
            .values("award_id")
            .annotate(
                value=StringAggWithDefault(
                    "treasury_account__federal_account__federal_account_code", ";", distinct=True
                )
            )
            .values("value"),
            output_field=TextField(),
        ),
        "usaspending_permalink": ConcatAll(
            Value(AWARD_URL), Func(F("generated_unique_award_id"), function="urlencode"), Value("/")
        ),
        "disaster_emergency_fund_codes"
        + NAMING_CONFLICT_DISCRIMINATOR: _disaster_emergency_fund_codes(award_id_col="award_id"),
<<<<<<< HEAD
        "outlayed_amount_funded_by_COVID-19_supplementals": _outlay_amount_agg_subquery(
=======
        "outlayed_amount_from_COVID-19_supplementals": _outlay_amount_agg_subquery(
>>>>>>> 39b7a9de
            emergency_fund_group_name="covid_19",
            reporting_period_start_date=COVID_19_PERIOD_START,
            award_id_col="award_id",
        ),
<<<<<<< HEAD
        "obligated_amount_funded_by_COVID-19_supplementals": _obligation_txn_amount_agg_subquery(
=======
        "obligated_amount_from_COVID-19_supplementals": _obligation_txn_amount_agg_subquery(
>>>>>>> 39b7a9de
            emergency_fund_group_name="covid_19",
            reporting_period_start_date=COVID_19_PERIOD_START,
            award_id_col="award_id",
        ),
        "award_latest_action_date_fiscal_year": FiscalYear(
            F(f"latest_transaction_search__{NORM_TO_TRANSACTION_SEARCH_COL_MAP['action_date']}")
        ),
        "object_classes_funding_this_award": Subquery(
            FinancialAccountsByAwards.objects.filter(filter_limit_to_closed_periods(), award_id=OuterRef("award_id"))
            .annotate(
                value=ExpressionWrapper(
                    ConcatAll(F("object_class__object_class"), Value(": "), F("object_class__object_class_name")),
                    output_field=TextField(),
                )
            )
            .values("award_id")
            .annotate(total=StringAggWithDefault("value", ";", distinct=True))
            .values("total"),
            output_field=TextField(),
        ),
        "program_activities_funding_this_award": Subquery(
            FinancialAccountsByAwards.objects.filter(
                filter_limit_to_closed_periods(), award_id=OuterRef("award_id"), program_activity_id__isnull=False
            )
            .annotate(
                value=ExpressionWrapper(
                    ConcatAll(
                        F("program_activity__program_activity_code"),
                        Value(": "),
                        F("program_activity__program_activity_name"),
                    ),
                    output_field=TextField(),
                )
            )
            .values("award_id")
            .annotate(total=StringAggWithDefault("value", ";", distinct=True))
            .values("total"),
            output_field=TextField(),
        ),
    }
    return annotation_fields


def idv_transaction_annotations(filters: dict):
    annotation_fields = {
        "action_date_fiscal_year": FiscalYear("action_date"),
        "treasury_accounts_funding_this_award": Subquery(
            FinancialAccountsByAwards.objects.filter(award_id=OuterRef("award_id"))
            .values("award_id")
            .annotate(value=StringAggWithDefault("treasury_account__tas_rendering_label", ";", distinct=True))
            .values("value"),
            output_field=TextField(),
        ),
        "federal_accounts_funding_this_award": Subquery(
            FinancialAccountsByAwards.objects.filter(award_id=OuterRef("award_id"))
            .values("award_id")
            .annotate(
                value=StringAggWithDefault(
                    "treasury_account__federal_account__federal_account_code", ";", distinct=True
                )
            )
            .values("value"),
            output_field=TextField(),
        ),
        "usaspending_permalink": ConcatAll(
            Value(AWARD_URL), Func(F("generated_unique_award_id"), function="urlencode"), Value("/")
        ),
        "disaster_emergency_fund_codes_for_overall_award": Case(
            When(
                action_date__gte="2020-04-01",
                then=_disaster_emergency_fund_codes(),
            ),
            output_field=TextField(),
        ),
        "outlayed_amount_from_COVID-19_supplementals_for_overall_award": Case(
            When(
                action_date__gte="2020-04-01",
                then=_outlay_amount_agg_subquery(
                    emergency_fund_group_name="covid_19", reporting_period_start_date=COVID_19_PERIOD_START
                ),
            ),
            output_field=DecimalField(max_digits=23, decimal_places=2),
        ),
        "obligated_amount_from_COVID-19_supplementals_for_overall_award": Case(
            When(
                action_date__gte="2020-04-01",
                then=_obligation_txn_amount_agg_subquery(
                    emergency_fund_group_name="covid_19",
                    reporting_period_start_date=COVID_19_PERIOD_START,
                ),
            ),
            output_field=DecimalField(max_digits=23, decimal_places=2),
        ),
        "object_classes_funding_this_award": Subquery(
            FinancialAccountsByAwards.objects.filter(
                filter_limit_to_closed_periods(), award_id=OuterRef("award_id"), object_class_id__isnull=False
            )
            .annotate(
                value=ExpressionWrapper(
                    ConcatAll(F("object_class__object_class"), Value(": "), F("object_class__object_class_name")),
                    output_field=TextField(),
                )
            )
            .values("award_id")
            .annotate(total=StringAggWithDefault("value", ";", distinct=True))
            .values("total"),
            output_field=TextField(),
        ),
        "program_activities_funding_this_award": Subquery(
            FinancialAccountsByAwards.objects.filter(
                filter_limit_to_closed_periods(), award_id=OuterRef("award_id"), program_activity_id__isnull=False
            )
            .annotate(
                value=ExpressionWrapper(
                    ConcatAll(
                        F("program_activity__program_activity_code"),
                        Value(": "),
                        F("program_activity__program_activity_name"),
                    ),
                    output_field=TextField(),
                )
            )
            .values("award_id")
            .annotate(total=StringAggWithDefault("value", ";", distinct=True))
            .values("total"),
            output_field=TextField(),
        ),
    }
    return annotation_fields


def subaward_annotations(filters: dict):
    def_codes = filters.get("def_codes", [])
    annotation_fields = {
        "subaward_action_date_fiscal_year": FiscalYear("sub_action_date"),
        "prime_award_base_action_date_fiscal_year": FiscalYear("award__date_signed"),
        "prime_award_period_of_performance_potential_end_date": Cast(
            F("latest_transaction__period_of_perf_potential_e"), DateField()
        ),
        "prime_award_treasury_accounts_funding_this_award": Subquery(
            Award.objects.filter(id=OuterRef("award_id"))
            .annotate(
                value=StringAggWithDefault(
                    "awardsearch__financial_set__treasury_account__tas_rendering_label", ";", distinct=True
                )
            )
            .values("value"),
            output_field=TextField(),
        ),
        "prime_award_federal_accounts_funding_this_award": Subquery(
            Award.objects.filter(id=OuterRef("award_id"))
            .annotate(
                value=StringAggWithDefault(
                    "awardsearch__financial_set__treasury_account__federal_account__federal_account_code",
                    ";",
                    distinct=True,
                )
            )
            .values("value"),
            output_field=TextField(),
        ),
        "usaspending_permalink": ConcatAll(
            Value(AWARD_URL), Func(F("award__generated_unique_award_id"), function="urlencode"), Value("/")
        ),
        "prime_award_object_classes_funding_this_award": Subquery(
            FinancialAccountsByAwards.objects.filter(
                filter_limit_to_closed_periods(), award_id=OuterRef("award_id"), object_class_id__isnull=False
            )
            .annotate(
                value=ExpressionWrapper(
                    ConcatAll(F("object_class__object_class"), Value(": "), F("object_class__object_class_name")),
                    output_field=TextField(),
                )
            )
            .values("award_id")
            .annotate(total=StringAggWithDefault("value", ";", distinct=True))
            .values("total"),
            output_field=TextField(),
        ),
        "prime_award_program_activities_funding_this_award": Subquery(
            FinancialAccountsByAwards.objects.filter(
                filter_limit_to_closed_periods(), award_id=OuterRef("award_id"), program_activity_id__isnull=False
            )
            .annotate(
                value=ExpressionWrapper(
                    ConcatAll(
                        F("program_activity__program_activity_code"),
                        Value(": "),
                        F("program_activity__program_activity_name"),
                    ),
                    output_field=TextField(),
                )
            )
            .values("award_id")
            .annotate(total=StringAggWithDefault("value", ";", distinct=True))
            .values("total"),
            output_field=TextField(),
        ),
        "prime_award_disaster_emergency_fund_codes": Case(
            When(
                sub_action_date__gte=datetime.date(2020, 4, 1),
                then=_disaster_emergency_fund_codes(def_codes=def_codes),
            ),
            output_field=TextField(),
        ),
        "prime_award_outlayed_amount_from_COVID-19_supplementals": Case(
            When(
                sub_action_date__gte=datetime.date(2020, 4, 1),
                then=_outlay_amount_agg_subquery(
                    emergency_fund_group_name="covid_19",
                    reporting_period_start_date=COVID_19_PERIOD_START,
                    def_codes=def_codes,
                ),
            ),
            output_field=DecimalField(max_digits=23, decimal_places=2),
        ),
        "prime_award_obligated_amount_from_COVID-19_supplementals": Case(
            When(
                sub_action_date__gte=datetime.date(2020, 4, 1),
                then=_obligation_txn_amount_agg_subquery(
                    emergency_fund_group_name="covid_19",
                    reporting_period_start_date=COVID_19_PERIOD_START,
                    def_codes=def_codes,
                ),
            ),
            output_field=DecimalField(max_digits=23, decimal_places=2),
        ),
<<<<<<< HEAD
        "prime_award_outlayed_amount_funded_by_IIJA_supplementals": Case(
=======
        "prime_award_outlayed_amount_from_IIJA_supplementals": Case(
>>>>>>> 39b7a9de
            When(
                sub_action_date__gte=datetime.date(2020, 4, 1),
                then=_outlay_amount_agg_subquery(
                    emergency_fund_group_name="infastructure",
                    reporting_period_start_date=datetime.date(2020, 4, 1),
                    def_codes=def_codes,
                ),
            ),
            output_field=DecimalField(max_digits=23, decimal_places=2),
        ),
<<<<<<< HEAD
        "prime_award_obligated_amount_funded_by_IIJA_supplementals": Case(
=======
        "prime_award_obligated_amount_from_IIJA_supplementals": Case(
>>>>>>> 39b7a9de
            When(
                sub_action_date__gte=datetime.date(2020, 4, 1),
                then=_obligation_txn_amount_agg_subquery(
                    emergency_fund_group_name="infastructure",
                    reporting_period_start_date=datetime.date(2020, 4, 1),
                    def_codes=def_codes,
                ),
            ),
            output_field=DecimalField(max_digits=23, decimal_places=2),
        ),
        "prime_award_latest_action_date_fiscal_year": FiscalYear("latest_transaction__action_date"),
        "prime_award_cfda_numbers_and_titles": CFDAs("award__cfdas"),
    }
    return annotation_fields


def object_class_program_activity_annotations(filters: dict):
    """
    These fields are annotated here to avoid them being added to the GROUP BY clause generated by Django, which would
        prevent the TAS from collapsing down to FA correctly
    """

    annotation_fields = {
        "deobligations_or_recoveries_or_refunds_from_prior_year": Sum(
            "deobligations_recoveries_refund_pri_program_object_class_cpe"
        ),
        "gross_outlay_amount_FYB": Sum("gross_outlay_amount_by_program_object_class_fyb"),
        "gross_outlays_delivered_orders_paid_total": Sum("gross_outlays_delivered_orders_paid_total_cpe"),
        "gross_outlays_delivered_orders_paid_total_FYB": Sum("gross_outlays_delivered_orders_paid_total_fyb"),
        "gross_outlays_undelivered_orders_prepaid_total": Sum("gross_outlays_undelivered_orders_prepaid_total_cpe"),
        "gross_outlays_undelivered_orders_prepaid_total_FYB": Sum("gross_outlays_undelivered_orders_prepaid_total_cpe"),
        "obligations_delivered_orders_unpaid_total": Sum("obligations_delivered_orders_unpaid_total_cpe"),
        "obligations_delivered_orders_unpaid_total_FYB": Sum("obligations_delivered_orders_unpaid_total_cpe"),
        "obligations_undelivered_orders_unpaid_total": Sum("obligations_undelivered_orders_unpaid_total_cpe"),
        "obligations_undelivered_orders_unpaid_total_FYB": Sum("obligations_undelivered_orders_unpaid_total_fyb"),
        "USSGL480100_undelivered_orders_obligations_unpaid": Sum(
            "ussgl480100_undelivered_orders_obligations_unpaid_cpe"
        ),
        "USSGL480100_undelivered_orders_obligations_unpaid_FYB": Sum(
            "ussgl480100_undelivered_orders_obligations_unpaid_fyb"
        ),
        "USSGL480200_undelivered_orders_obligations_prepaid_advanced": Sum(
            "ussgl480200_undelivered_orders_oblig_prepaid_advanced_cpe"
        ),
        "USSGL480200_undelivered_orders_obligations_prepaid_advanced_FYB": Sum(
            "ussgl480200_undelivered_orders_oblig_prepaid_advanced_fyb"
        ),
        "USSGL483100_undelivered_orders_obligations_transferred_unpaid": Sum(
            "ussgl483100_undelivered_orders_oblig_transferred_unpaid_cpe"
        ),
        "USSGL483200_undeliv_orders_oblig_transferred_prepaid_advanced": Sum(
            "ussgl483200_undeliv_orders_oblig_transferred_prepaid_adv_cpe"
        ),
        "USSGL487100_downward_adj_prior_year_unpaid_undeliv_orders_oblig": Sum(
            "ussgl487100_down_adj_pri_unpaid_undel_orders_oblig_recov_cpe"
        ),
        "USSGL488100_upward_adj_prior_year_undeliv_orders_oblig_unpaid": Sum(
            "ussgl488100_upward_adjust_pri_undeliv_order_oblig_unpaid_cpe"
        ),
        "USSGL488200_upward_adj_prior_year_undeliv_orders_oblig_prepaid": Sum(
            "ussgl488200_up_adjust_pri_undeliv_order_oblig_ppaid_adv_cpe"
        ),
        "USSGL490100_delivered_orders_obligations_unpaid": Sum("ussgl490100_delivered_orders_obligations_unpaid_cpe"),
        "USSGL490100_delivered_orders_obligations_unpaid_FYB": Sum(
            "ussgl490100_delivered_orders_obligations_unpaid_fyb"
        ),
        "USSGL490200_delivered_orders_obligations_paid": Sum("ussgl490200_delivered_orders_obligations_paid_cpe"),
        "USSGL490800_authority_outlayed_not_yet_disbursed": Sum("ussgl490800_authority_outlayed_not_yet_disbursed_cpe"),
        "USSGL490800_authority_outlayed_not_yet_disbursed_FYB": Sum(
            "ussgl490800_authority_outlayed_not_yet_disbursed_fyb"
        ),
        "USSGL493100_delivered_orders_obligations_transferred_unpaid": Sum(
            "ussgl493100_delivered_orders_oblig_transferred_unpaid_cpe"
        ),
        "USSGL497100_downward_adj_prior_year_unpaid_deliv_orders_oblig": Sum(
            "ussgl497100_down_adj_pri_unpaid_deliv_orders_oblig_recov_cpe"
        ),
        "USSGL498100_upward_adj_of_prior_year_deliv_orders_oblig_unpaid": Sum(
            "ussgl498100_upward_adjust_pri_deliv_orders_oblig_unpaid_cpe"
        ),
        "USSGL498200_upward_adj_of_prior_year_deliv_orders_oblig_paid": Sum(
            "ussgl498200_upward_adjust_pri_deliv_orders_oblig_paid_cpe"
        ),
    }
    return annotation_fields<|MERGE_RESOLUTION|>--- conflicted
+++ resolved
@@ -198,11 +198,7 @@
             ),
             output_field=DecimalField(max_digits=23, decimal_places=2),
         ),
-<<<<<<< HEAD
-        "outlayed_amount_funded_by_IIJA_overall_award": Case(
-=======
         "outlayed_amount_from_IIJA_overall_award": Case(
->>>>>>> 39b7a9de
             When(
                 # TODO: DEV-9339 Date to change depending on Andrew Ly's response
                 action_date__gte=datetime.date(2020, 4, 1),
@@ -214,11 +210,7 @@
             ),
             output_field=DecimalField(max_digits=23, decimal_places=2),
         ),  # Annotation is used to create this column
-<<<<<<< HEAD
-        "obligated_amount_funded_by_IIJA_overall_award": Case(
-=======
         "obligated_amount_from_IIJA_overall_award": Case(
->>>>>>> 39b7a9de
             When(
                 # TODO: DEV-9339 Date to change depending on Andrew Ly's response
                 action_date__gte=datetime.date(2020, 4, 1),
@@ -295,31 +287,19 @@
         ),
         "disaster_emergency_fund_codes"
         + NAMING_CONFLICT_DISCRIMINATOR: _disaster_emergency_fund_codes(def_codes=def_codes, award_id_col="award_id"),
-<<<<<<< HEAD
-        "outlayed_amount_funded_by_COVID-19_supplementals": _outlay_amount_agg_subquery(
-=======
         "outlayed_amount_from_COVID-19_supplementals": _outlay_amount_agg_subquery(
->>>>>>> 39b7a9de
             emergency_fund_group_name="covid_19",
             reporting_period_start_date=COVID_19_PERIOD_START,
             def_codes=def_codes,
             award_id_col="award_id",
         ),
-<<<<<<< HEAD
-        "obligated_amount_funded_by_COVID-19_supplementals": _obligation_txn_amount_agg_subquery(
-=======
         "obligated_amount_from_COVID-19_supplementals": _obligation_txn_amount_agg_subquery(
->>>>>>> 39b7a9de
             emergency_fund_group_name="covid_19",
             reporting_period_start_date=COVID_19_PERIOD_START,
             def_codes=def_codes,
             award_id_col="award_id",
         ),
-<<<<<<< HEAD
-        "outlayed_amount_funded_by_IIJA_supplementals": Case(
-=======
         "outlayed_amount_from_IIJA_supplementals": Case(
->>>>>>> 39b7a9de
             When(
                 # TODO: DEV-9339 Date to change depending on Andrew Ly's response
                 action_date__gte=datetime.date(2020, 4, 1),
@@ -331,11 +311,7 @@
             ),
             output_field=DecimalField(max_digits=23, decimal_places=2),
         ),  # Annotation is used to create this column
-<<<<<<< HEAD
-        "obligated_amount_funded_by_IIJA_supplementals": Case(
-=======
         "obligated_amount_from_IIJA_supplementals": Case(
->>>>>>> 39b7a9de
             When(
                 # TODO: DEV-9339 Date to change depending on Andrew Ly's response
                 action_date__gte=datetime.date(2020, 4, 1),
@@ -415,20 +391,12 @@
         ),
         "disaster_emergency_fund_codes"
         + NAMING_CONFLICT_DISCRIMINATOR: _disaster_emergency_fund_codes(award_id_col="award_id"),
-<<<<<<< HEAD
-        "outlayed_amount_funded_by_COVID-19_supplementals": _outlay_amount_agg_subquery(
-=======
         "outlayed_amount_from_COVID-19_supplementals": _outlay_amount_agg_subquery(
->>>>>>> 39b7a9de
             emergency_fund_group_name="covid_19",
             reporting_period_start_date=COVID_19_PERIOD_START,
             award_id_col="award_id",
         ),
-<<<<<<< HEAD
-        "obligated_amount_funded_by_COVID-19_supplementals": _obligation_txn_amount_agg_subquery(
-=======
         "obligated_amount_from_COVID-19_supplementals": _obligation_txn_amount_agg_subquery(
->>>>>>> 39b7a9de
             emergency_fund_group_name="covid_19",
             reporting_period_start_date=COVID_19_PERIOD_START,
             award_id_col="award_id",
@@ -656,11 +624,7 @@
             ),
             output_field=DecimalField(max_digits=23, decimal_places=2),
         ),
-<<<<<<< HEAD
-        "prime_award_outlayed_amount_funded_by_IIJA_supplementals": Case(
-=======
         "prime_award_outlayed_amount_from_IIJA_supplementals": Case(
->>>>>>> 39b7a9de
             When(
                 sub_action_date__gte=datetime.date(2020, 4, 1),
                 then=_outlay_amount_agg_subquery(
@@ -671,11 +635,7 @@
             ),
             output_field=DecimalField(max_digits=23, decimal_places=2),
         ),
-<<<<<<< HEAD
-        "prime_award_obligated_amount_funded_by_IIJA_supplementals": Case(
-=======
         "prime_award_obligated_amount_from_IIJA_supplementals": Case(
->>>>>>> 39b7a9de
             When(
                 sub_action_date__gte=datetime.date(2020, 4, 1),
                 then=_obligation_txn_amount_agg_subquery(
