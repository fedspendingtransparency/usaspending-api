--- conflicted
+++ resolved
@@ -451,11 +451,7 @@
 
     assert resp.status_code == status.HTTP_200_OK
     assert resp.json()["total_rows"] == 9
-<<<<<<< HEAD
-    assert resp.json()["total_columns"] == 591
-=======
-    assert resp.json()["total_columns"] == 592
->>>>>>> a227c59b
+    assert resp.json()["total_columns"] == 593
 
 
 def test_download_awards_with_all_prime_awards(client, award_data):
@@ -477,11 +473,7 @@
 
     assert resp.status_code == status.HTTP_200_OK
     assert resp.json()["total_rows"] == 6
-<<<<<<< HEAD
-    assert resp.json()["total_columns"] == 382
-=======
-    assert resp.json()["total_columns"] == 383
->>>>>>> a227c59b
+    assert resp.json()["total_columns"] == 384
 
 
 def test_download_awards_with_some_prime_awards(client, award_data):
@@ -572,11 +564,7 @@
 
     assert resp.status_code == status.HTTP_200_OK
     assert resp.json()["total_rows"] == 4
-<<<<<<< HEAD
-    assert resp.json()["total_columns"] == 591
-=======
-    assert resp.json()["total_columns"] == 592
->>>>>>> a227c59b
+    assert resp.json()["total_columns"] == 593
 
     # Place of Performance Scope
     download_generation.retrieve_db_string = Mock(return_value=get_database_dsn_string())
@@ -599,11 +587,7 @@
 
     assert resp.status_code == status.HTTP_200_OK
     assert resp.json()["total_rows"] == 4
-<<<<<<< HEAD
-    assert resp.json()["total_columns"] == 591
-=======
-    assert resp.json()["total_columns"] == 592
->>>>>>> a227c59b
+    assert resp.json()["total_columns"] == 593
 
 
 def test_download_awards_with_foreign_scope(client, award_data):
@@ -628,11 +612,7 @@
 
     assert resp.status_code == status.HTTP_200_OK
     assert resp.json()["total_rows"] == 5
-<<<<<<< HEAD
-    assert resp.json()["total_columns"] == 591
-=======
-    assert resp.json()["total_columns"] == 592
->>>>>>> a227c59b
+    assert resp.json()["total_columns"] == 593
 
     # Place of Performance Scope
     download_generation.retrieve_db_string = Mock(return_value=get_database_dsn_string())
@@ -655,11 +635,7 @@
 
     assert resp.status_code == status.HTTP_200_OK
     assert resp.json()["total_rows"] == 5
-<<<<<<< HEAD
-    assert resp.json()["total_columns"] == 591
-=======
-    assert resp.json()["total_columns"] == 592
->>>>>>> a227c59b
+    assert resp.json()["total_columns"] == 593
 
 
 @pytest.mark.django_db
