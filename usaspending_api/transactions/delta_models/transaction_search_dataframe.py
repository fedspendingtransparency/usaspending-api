--- conflicted
+++ resolved
@@ -124,27 +124,27 @@
                     sf.lit("uei-"),
                     sf.coalesce(self.transaction_fpds.awardee_or_recipient_uei, self.transaction_fabs.uei),
                 ),
-            ).otherwise(
-                sf.when(
+            )
+            .when(
+                sf.coalesce(
+                    self.transaction_fpds.awardee_or_recipient_uniqu,
+                    self.transaction_fabs.awardee_or_recipient_uniqu,
+                ).isNotNull(),
+                sf.concat(
+                    sf.lit("duns-"),
                     sf.coalesce(
                         self.transaction_fpds.awardee_or_recipient_uniqu,
                         self.transaction_fabs.awardee_or_recipient_uniqu,
-                    ).isNotNull(),
-                    sf.concat(
-                        sf.lit("duns-"),
-                        sf.coalesce(
-                            self.transaction_fpds.awardee_or_recipient_uniqu,
-                            self.transaction_fabs.awardee_or_recipient_uniqu,
-                        ),
                     ),
-                ).otherwise(
-                    sf.concat(
-                        sf.lit("name-"),
-                        sf.coalesce(
-                            self.transaction_fpds.awardee_or_recipient_legal,
-                            self.transaction_fabs.awardee_or_recipient_legal,
-                        ),
-                    )
+                ),
+            )
+            .otherwise(
+                sf.concat(
+                    sf.lit("name-"),
+                    sf.coalesce(
+                        self.transaction_fpds.awardee_or_recipient_legal,
+                        self.transaction_fabs.awardee_or_recipient_legal,
+                    ),
                 )
             )
         )
@@ -451,43 +451,6 @@
         ]
 
     @property
-<<<<<<< HEAD
-=======
-    def generated_recipient_hash(self) -> Column:
-        return hash_col(
-            sf.when(
-                sf.coalesce(self.transaction_fpds.awardee_or_recipient_uei, self.transaction_fabs.uei).isNotNull(),
-                sf.concat(
-                    sf.lit("uei-"),
-                    sf.coalesce(self.transaction_fpds.awardee_or_recipient_uei, self.transaction_fabs.uei),
-                ),
-            )
-            .when(
-                sf.coalesce(
-                    self.transaction_fpds.awardee_or_recipient_uniqu,
-                    self.transaction_fabs.awardee_or_recipient_uniqu,
-                ).isNotNull(),
-                sf.concat(
-                    sf.lit("duns-"),
-                    sf.coalesce(
-                        self.transaction_fpds.awardee_or_recipient_uniqu,
-                        self.transaction_fabs.awardee_or_recipient_uniqu,
-                    ),
-                ),
-            )
-            .otherwise(
-                sf.concat(
-                    sf.lit("name-"),
-                    sf.coalesce(
-                        self.transaction_fpds.awardee_or_recipient_legal,
-                        self.transaction_fabs.awardee_or_recipient_legal,
-                    ),
-                )
-            )
-        )
-
-    @property
->>>>>>> bf5eea88
     def generated_parent_recipient_hash(self) -> Column:
         return hash_col(
             sf.when(
