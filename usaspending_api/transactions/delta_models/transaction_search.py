--- conflicted
+++ resolved
@@ -428,8 +428,7 @@
         transaction_fabs.total_funding_amount,
         transaction_normalized.non_federal_funding_amount,
         transaction_normalized.business_categories,
-<<<<<<< HEAD
-        
+
         transaction_fpds.a_76_fair_act_action,
         transaction_fpds.a_76_fair_act_action_desc,
         transaction_fpds.agency_id,
@@ -640,9 +639,7 @@
         transaction_fpds.veterinary_hospital,
         transaction_fpds.woman_owned_business,
         transaction_fpds.women_owned_small_business,
-=======
-
->>>>>>> db2080ee
+
         transaction_fpds.naics AS naics_code,
         naics.description AS naics_description,
         transaction_fpds.product_or_service_code,
