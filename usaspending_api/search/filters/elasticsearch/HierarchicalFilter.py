--- conflicted
+++ resolved
@@ -17,11 +17,7 @@
         negative_query = " AND ".join([node.get_query() for node in negative_nodes])
 
         if positive_query and negative_query:
-<<<<<<< HEAD
-            return f"({positive_query}) AND {negative_query}"
-=======
             return f"({positive_query}) AND ({negative_query})"
->>>>>>> 8694839f
         else:
             return positive_query + negative_query  # We know that exactly one is blank thanks to TinyShield
 
