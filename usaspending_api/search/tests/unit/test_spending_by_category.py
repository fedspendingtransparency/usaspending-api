--- conflicted
+++ resolved
@@ -10,22 +10,17 @@
     FundingAgencyViewSet,
     FundingSubagencyViewSet,
 )
-<<<<<<< HEAD
-from usaspending_api.search.v2.views.spending_by_category_views.spending_by_industry_codes import CfdaViewSet
+from usaspending_api.search.v2.views.spending_by_category_views.spending_by_industry_codes import (
+    CfdaViewSet,
+    PSCViewSet,
+    NAICSViewSet,
+)
 from usaspending_api.search.v2.views.spending_by_category_views.spending_by_locations import (
     CountyViewSet,
     DistrictViewSet,
     StateTerritoryViewSet,
     CountryViewSet,
 )
-=======
-from usaspending_api.search.v2.views.spending_by_category_views.spending_by_industry_codes import (
-    CfdaViewSet,
-    PSCViewSet,
-    NAICSViewSet,
-)
-from usaspending_api.search.v2.views.spending_by_category_views.spending_by_locations import CountyViewSet
->>>>>>> 49d324ad
 from usaspending_api.search.v2.views.spending_by_category_views.spending_by_recipient_duns import RecipientDunsViewSet
 
 
