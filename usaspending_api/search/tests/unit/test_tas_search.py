# Stdlib imports
import pytest
import json

from datetime import datetime
from rest_framework import status

# Core Django imports
from django.conf import settings

# Third-party app imports
from fiscalyear import FiscalDate
from model_mommy import mommy

# Imports from your apps
from usaspending_api.awards.models import FinancialAccountsByAwards
from usaspending_api.accounts.models import TreasuryAppropriationAccount


@pytest.fixture
def mock_tas_data(db):

    a1 = mommy.make("references.ToptierAgency", toptier_agency_id=99, name="Department of Pizza", abbreviation="DOP")
    a2 = mommy.make(
        "references.SubtierAgency", subtier_agency_id=22, name="Department of Sub-Pizza", abbreviation="DOSP"
    )
    mommy.make("references.Agency", id=1, toptier_agency=a1, subtier_agency=a2)
    mommy.make("references.LegalEntity", legal_entity_id=1)
    mommy.make(
        TreasuryAppropriationAccount,
        treasury_account_identifier=1,
        allocation_transfer_agency_id="028",
        agency_id="028",
        main_account_code="8006",
        sub_account_code="000",
        availability_type_code="X",
        beginning_period_of_availability="2011",
        ending_period_of_availability="2013",
        tas_rendering_label="028-028-2011/2013-X-8006-000",
    )
    mommy.make(
        TreasuryAppropriationAccount,
        treasury_account_identifier=2,
        allocation_transfer_agency_id="004",
        agency_id="028",
        main_account_code="8006",
        sub_account_code="005",
        availability_type_code=None,
        beginning_period_of_availability="2012",
        ending_period_of_availability="2013",
        tas_rendering_label="004-028-2012/2013-8006-005",
    )
    mommy.make(
        TreasuryAppropriationAccount,
        treasury_account_identifier=3,
        allocation_transfer_agency_id="001",
        agency_id="011",
        main_account_code="8007",
        sub_account_code="001",
        availability_type_code="X",
        beginning_period_of_availability="2001",
        ending_period_of_availability="2002",
        tas_rendering_label="001-011-2001/2002-X-8007-001",
    )

    mommy.make(FinancialAccountsByAwards, treasury_account_id=1, award_id=1)
    mommy.make(FinancialAccountsByAwards, treasury_account_id=2, award_id=2)
    mommy.make(FinancialAccountsByAwards, treasury_account_id=3, award_id=3)

    mommy.make(
        "awards.TransactionNormalized",
        id=1,
        action_date="2010-10-01",
        award_id=1,
        is_fpds=True,
        type="A",
        awarding_agency_id=1,
    )
    mommy.make(
        "awards.TransactionFPDS",
        transaction_id=1,
        legal_entity_city_name="BURBANK",
        legal_entity_country_code="USA",
        legal_entity_state_code="CA",
        piid="piiiiid",
        place_of_perform_city_name="AUSTIN",
        place_of_performance_state="TX",
        place_of_perform_country_c="USA",
    )

    mommy.make(
        "awards.Award",
        id=1,
        is_fpds=True,
        latest_transaction_id=1,
        piid="piid",
        recipient_id=1,
        type="A",
        awarding_agency_id=1,
    )
    mommy.make("awards.Award", id=2, is_fpds=True, latest_transaction_id=1, piid="piid2", recipient_id=1, type="B")
    mommy.make("awards.Award", id=3, is_fpds=True, latest_transaction_id=1, piid="piid3", recipient_id=1, type="C")

    mommy.make(
        "awards.Subaward",
        id=1,
        award_id=1,
        amount=123.45,
        prime_award_type="A",
        award_type="procurement",
        subaward_number="1A",
    )
    mommy.make(
        "awards.Subaward",
        id=2,
        award_id=2,
        amount=5000.00,
        prime_award_type="A",
        award_type="procurement",
        subaward_number="2A",
    )
    mommy.make(
        "awards.Subaward",
        id=3,
        award_id=3,
        amount=0.00,
        prime_award_type="A",
        award_type="procurement",
        subaward_number="3A",
    )


@pytest.mark.django_db
def test_spending_by_award_tas_success(client, mock_tas_data, refresh_matviews):

    data = {
        "filters": {"tas_codes": [{"aid": "028", "main": "8006"}], "award_type_codes": ["A", "B", "C", "D"]},
        "fields": ["Award ID"],
        "page": 1,
        "limit": 60,
        "sort": "Award ID",
        "order": "desc",
        "subawards": False,
    }
    resp = client.post("/api/v2/search/spending_by_award", content_type="application/json", data=json.dumps(data))
    assert resp.status_code == status.HTTP_200_OK
    assert len(resp.data["results"]) == 2

    data = {
        "filters": {"tas_codes": [{"aid": "011", "main": "8007"}], "award_type_codes": ["A", "B", "C", "D"]},
        "fields": ["Award ID"],
        "subawards": False,
    }
    resp = client.post("/api/v2/search/spending_by_award", content_type="application/json", data=json.dumps(data))
    assert resp.status_code == status.HTTP_200_OK
    assert len(resp.data["results"]) == 1


@pytest.mark.django_db
def test_spending_by_award_tas_dates(client, mock_tas_data, refresh_matviews):
    data = {
        "filters": {
            "tas_codes": [{"aid": "028", "main": "8006", "bpoa": "2011"}],
            "award_type_codes": ["A", "B", "C", "D"],
        },
        "fields": ["Award ID"],
        "subawards": False,
    }
    resp = client.post("/api/v2/search/spending_by_award", content_type="application/json", data=json.dumps(data))
    assert resp.status_code == status.HTTP_200_OK
    assert len(resp.data["results"]) == 1

    data = {
        "filters": {
            "tas_codes": [{"aid": "028", "main": "8006", "epoa": "2013"}],
            "award_type_codes": ["A", "B", "C", "D"],
        },
        "fields": ["Award ID"],
        "subawards": False,
    }
    resp = client.post("/api/v2/search/spending_by_award", content_type="application/json", data=json.dumps(data))
    assert resp.status_code == status.HTTP_200_OK
    assert len(resp.data["results"]) == 2


@pytest.mark.django_db
def test_spending_by_award_tas_sub_account(client, mock_tas_data, refresh_matviews):
    data = {
        "filters": {
            "tas_codes": [{"aid": "028", "main": "8006", "sub": "000"}],
            "award_type_codes": ["A", "B", "C", "D"],
        },
        "fields": ["Award ID"],
        "subawards": False,
    }
    resp = client.post("/api/v2/search/spending_by_award", content_type="application/json", data=json.dumps(data))
    assert resp.status_code == status.HTTP_200_OK
    assert len(resp.data["results"]) == 1

    data = {
        "filters": {
            "tas_codes": [{"aid": "028", "main": "8006", "sub": "005"}],
            "award_type_codes": ["A", "B", "C", "D"],
        },
        "fields": ["Award ID"],
        "subawards": False,
    }
    resp = client.post("/api/v2/search/spending_by_award", content_type="application/json", data=json.dumps(data))
    assert resp.status_code == status.HTTP_200_OK
    assert len(resp.data["results"]) == 1


@pytest.mark.django_db
def test_spending_by_award_tas_ata(client, mock_tas_data, refresh_matviews):
    data = {
        "filters": {
            "tas_codes": [{"aid": "028", "main": "8006", "ata": "004"}],
            "award_type_codes": ["A", "B", "C", "D"],
        },
        "fields": ["Award ID"],
        "subawards": False,
    }
    resp = client.post("/api/v2/search/spending_by_award", content_type="application/json", data=json.dumps(data))
    assert resp.status_code == status.HTTP_200_OK
    assert len(resp.data["results"]) == 1


@pytest.mark.django_db
def test_spending_by_award_subaward_success(client, mock_tas_data, refresh_matviews):
    data = {
        "filters": {"tas_codes": [{"aid": "028", "main": "8006"}], "award_type_codes": ["A", "B", "C", "D"]},
        "fields": ["Sub-Award ID"],
        "subawards": True,
    }
    resp = client.post("/api/v2/search/spending_by_award", content_type="application/json", data=json.dumps(data))
    assert resp.status_code == status.HTTP_200_OK
    assert len(resp.data["results"]) == 2

    data = {
        "filters": {
            "tas_codes": [{"aid": "028", "main": "8006", "ata": "004"}],
            "award_type_codes": ["A", "B", "C", "D"],
        },
        "fields": ["Sub-Award ID"],
        "subawards": True,
    }
    resp = client.post("/api/v2/search/spending_by_award", content_type="application/json", data=json.dumps(data))
    assert resp.status_code == status.HTTP_200_OK
    assert len(resp.data["results"]) == 1


@pytest.mark.django_db
def test_spending_by_award_subaward_failure(client, mock_tas_data, refresh_matviews):
    data = {
        "filters": {"tas_codes": [{"aid": "000", "main": "0000"}], "award_type_codes": ["A", "B", "C", "D"]},
        "fields": ["Sub-Award ID"],
        "subawards": True,
    }
    resp = client.post("/api/v2/search/spending_by_award", content_type="application/json", data=json.dumps(data))
    assert resp.status_code == status.HTTP_200_OK
    assert len(resp.data["results"]) == 0


@pytest.mark.django_db
def test_spending_over_time(client, mock_tas_data, refresh_matviews):
    data = {"group": "fiscal_year", "filters": {"tas_codes": [{"aid": "028", "main": "8006"}]}, "subawards": False}
    resp = client.post("/api/v2/search/spending_over_time", content_type="application/json", data=json.dumps(data))
    assert resp.status_code == status.HTTP_200_OK
<<<<<<< HEAD
    assert len(resp.data["results"]) == FiscalDate.today().fiscal_year - 2007
=======
    earliest_fiscal_year_we_care_about = datetime.strptime(settings.API_SEARCH_MIN_DATE, "%Y-%m-%d").year
    assert len(resp.data["results"]) == FiscalDate.today().fiscal_year - earliest_fiscal_year_we_care_about
>>>>>>> abf7d28f


@pytest.mark.django_db
def test_spending_by_geography(client, mock_tas_data, refresh_matviews):
    data = {
        "scope": "place_of_performance",
        "geo_layer": "state",
        "filters": {"tas_codes": [{"aid": "028", "main": "8006"}]},
        "subawards": False,
    }
    resp = client.post("/api/v2/search/spending_by_geography", content_type="application/json", data=json.dumps(data))
    assert resp.status_code == status.HTTP_200_OK
    assert len(resp.data["results"]) == 1


@pytest.mark.django_db
def test_spending_by_category(client, mock_tas_data, refresh_matviews):
    data = {
        "category": "awarding_agency",
        "filters": {"tas_codes": [{"aid": "028", "main": "8006"}]},
        "subawards": False,
    }
    resp = client.post("/api/v2/search/spending_by_category", content_type="application/json", data=json.dumps(data))
    assert resp.status_code == status.HTTP_200_OK
    assert len(resp.data["results"]) == 1<|MERGE_RESOLUTION|>--- conflicted
+++ resolved
@@ -266,12 +266,8 @@
     data = {"group": "fiscal_year", "filters": {"tas_codes": [{"aid": "028", "main": "8006"}]}, "subawards": False}
     resp = client.post("/api/v2/search/spending_over_time", content_type="application/json", data=json.dumps(data))
     assert resp.status_code == status.HTTP_200_OK
-<<<<<<< HEAD
-    assert len(resp.data["results"]) == FiscalDate.today().fiscal_year - 2007
-=======
     earliest_fiscal_year_we_care_about = datetime.strptime(settings.API_SEARCH_MIN_DATE, "%Y-%m-%d").year
     assert len(resp.data["results"]) == FiscalDate.today().fiscal_year - earliest_fiscal_year_we_care_about
->>>>>>> abf7d28f
 
 
 @pytest.mark.django_db
