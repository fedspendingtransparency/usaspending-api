import json
import pytest

from model_mommy import mommy
from time import perf_counter
from rest_framework import status

from usaspending_api.search.tests.data.utilities import setup_elasticsearch_test

ENDPOINT = "/api/v2/search/spending_by_transaction/"


@pytest.fixture
def transaction_data():
    mommy.make(
        "awards.TransactionNormalized",
        id=1,
        award_id=1,
        action_date="2010-10-01",
        is_fpds=True,
        type="A",
        description="test",
    )
    mommy.make("awards.TransactionFPDS", transaction_id=1, legal_entity_zip5="abcde", piid="IND12PB00323")
    mommy.make("awards.Award", id=1, latest_transaction_id=1, is_fpds=True, type="A", piid="IND12PB00323")


@pytest.mark.django_db
def test_spending_by_transaction_kws_success(client, elasticsearch_transaction_index):
    """Verify error on bad autocomplete
    request for budget function."""

    resp = client.post(
        ENDPOINT,
        content_type="application/json",
        data=json.dumps(
            {
                "filters": {"keyword": "test", "award_type_codes": ["A", "B", "C", "D"]},
                "fields": ["Award ID", "Recipient Name", "Mod"],
                "page": 1,
                "limit": 5,
                "sort": "Award ID",
                "order": "desc",
            }
        ),
    )

    assert resp.status_code == status.HTTP_200_OK


@pytest.mark.django_db
def test_spending_by_transaction_kws_failure(client):
    """Verify error on bad autocomplete
    request for budget function."""

    resp = client.post(ENDPOINT, content_type="application/json", data=json.dumps({"filters": {}}))
    assert resp.status_code == status.HTTP_422_UNPROCESSABLE_ENTITY


@pytest.mark.django_db
def test_no_intersection(client):
    request = {
        "filters": {"keyword": "test", "award_type_codes": ["A", "B", "C", "D", "no intersection"]},
        "fields": ["Award ID", "Recipient Name", "Mod"],
        "page": 1,
        "limit": 5,
        "sort": "Award ID",
        "order": "desc",
    }
    api_start = perf_counter()

    resp = client.post(ENDPOINT, content_type="application/json", data=json.dumps(request))
    api_end = perf_counter()
    assert resp.status_code == status.HTTP_200_OK
    assert api_end - api_start < 0.5, "Response took over 0.5s! Investigate why"
    assert len(resp.data["results"]) == 0, "Results returned, there should be 0"


@pytest.mark.django_db
def test_all_fields_returned(client, monkeypatch, transaction_data, elasticsearch_transaction_index):
    setup_elasticsearch_test(monkeypatch, elasticsearch_transaction_index)

    fields = [
        "Recipient Name",
        "Action Date",
        "Transaction Amount",
        "Award Type",
        "Awarding Agency",
        "Awarding Sub Agency",
        "Funding Agency",
        "Funding Sub Agency",
        "Issued Date",
        "Loan Value",
        "Subsidy Cost",
        "Mod",
        "Award ID",
        "awarding_agency_id",
        "internal_id",
        "generated_internal_id",
        "Last Date to Order",
    ]

    request = {
        "filters": {"keyword": "test", "award_type_codes": ["A", "B", "C", "D"]},
        "fields": fields,
        "page": 1,
        "limit": 5,
        "sort": "Award ID",
        "order": "desc",
    }

    resp = client.post(ENDPOINT, content_type="application/json", data=json.dumps(request))

    assert resp.status_code == status.HTTP_200_OK
    assert len(resp.data["results"]) > 0
    for result in resp.data["results"]:
        for field in fields:
            assert field in result, f"Response item is missing field {field}"

        assert "Sausage" not in result
        assert "A" not in result


@pytest.mark.django_db
def test_subset_of_fields_returned(client, monkeypatch, transaction_data, elasticsearch_transaction_index):
    setup_elasticsearch_test(monkeypatch, elasticsearch_transaction_index)

    fields = ["Award ID", "Recipient Name", "Mod"]

    request = {
        "filters": {"keyword": "test", "award_type_codes": ["A", "B", "C", "D"]},
        "fields": fields,
        "page": 1,
        "limit": 5,
        "sort": "Award ID",
        "order": "desc",
    }

    resp = client.post(ENDPOINT, content_type="application/json", data=json.dumps(request))

    assert resp.status_code == status.HTTP_200_OK
    assert len(resp.data["results"]) > 0
    for result in resp.data["results"]:
        for field in fields:
            assert field in result, f"Response item is missing field {field}"

        assert "internal_id" in result
        assert "generated_internal_id" in result
        assert "Last Date to Order" not in result


@pytest.mark.django_db
def test_columns_can_be_sorted(client, monkeypatch, transaction_data, elasticsearch_transaction_index):
<<<<<<< HEAD

    setup_elasticsearch_test(monkeypatch, elasticsearch_transaction_index)
=======
    logging_statements = []
    setup_elasticsearch_test(monkeypatch, elasticsearch_transaction_index, logging_statements)
>>>>>>> 0dbfd4e9

    fields = [
        "Action Date",
        "Award ID",
        "Awarding Agency",
        "Awarding Sub Agency",
        "Award Type",
        "Mod",
        "Recipient Name",
        "Action Date",
    ]

    request = {
        "filters": {"keyword": "test", "award_type_codes": ["A", "B", "C", "D"]},
        "fields": fields,
        "page": 1,
        "limit": 5,
        "order": "desc",
    }

    for field in fields:
        request["sort"] = field
        resp = client.post(ENDPOINT, content_type="application/json", data=json.dumps(request))
        assert resp.status_code == status.HTTP_200_OK, f"Failed to sort column: {field}"<|MERGE_RESOLUTION|>--- conflicted
+++ resolved
@@ -151,13 +151,7 @@
 
 @pytest.mark.django_db
 def test_columns_can_be_sorted(client, monkeypatch, transaction_data, elasticsearch_transaction_index):
-<<<<<<< HEAD
-
     setup_elasticsearch_test(monkeypatch, elasticsearch_transaction_index)
-=======
-    logging_statements = []
-    setup_elasticsearch_test(monkeypatch, elasticsearch_transaction_index, logging_statements)
->>>>>>> 0dbfd4e9
 
     fields = [
         "Action Date",
