--- conflicted
+++ resolved
@@ -53,31 +53,21 @@
         product_or_service_description="pscdescription",
         program_activities=[{"code": "0123", "name": "PROGRAM_ACTIVITY_123"}],
     )
-<<<<<<< HEAD
-=======
-
->>>>>>> 70123518
+
     baker.make(
         "search.TransactionSearch",
         transaction_id=2,
         award_id=2,
-<<<<<<< HEAD
-        piid="IND12PB00001",
-        action_date="2010-10-01",
-        is_fpds=True,
-        type="A",
-        generated_unique_award_id="ASST_NON_WY99M000020-18Z_8630",
-=======
         action_date="2010-10-01",
         is_fpds=True,
         type="10",
         transaction_description="award 1",
         federal_action_obligation=35.00,
         recipient_location_zip5="abcde",
-        piid="IND12PB00323",
+        piid="IND12PB00001",
         recipient_uei="testuei",
         parent_uei="test_parent_uei",
-        generated_unique_award_id="IND12PB00323-generated",
+        generated_unique_award_id="IASST_NON_WY99M000020-18Z_8630",
         cfda_number="59",
         cfda_title="cfdatitle",
     )
@@ -89,7 +79,6 @@
         is_fpds=True,
         type="10",
         piid="IND12PB00323",
->>>>>>> 70123518
     )
     award1 = baker.make(
         "search.AwardSearch",
@@ -380,7 +369,6 @@
 
 
 @pytest.mark.django_db
-<<<<<<< HEAD
 def test_spending_by_transaction_award_unique_id_filter(
     client, monkeypatch, elasticsearch_transaction_index, transaction_data
 ):
@@ -401,7 +389,9 @@
     results = resp.json().get("results")
     assert len(results) == 1
     assert expected_response == results
-=======
+
+
+@pytest.mark.django_db
 def test_additional_fields(client, monkeypatch, elasticsearch_transaction_index, transaction_data):
     setup_elasticsearch_test(monkeypatch, elasticsearch_transaction_index)
 
@@ -491,5 +481,4 @@
     assert resp.status_code == status.HTTP_200_OK
     assert len(resp.json().get("results")) == 1
     result = resp.json().get("results")[0]
-    assert result["Assistance Listing"] == {"cfda_number": "59", "cfda_title": "cfdatitle"}
->>>>>>> 70123518
+    assert result["Assistance Listing"] == {"cfda_number": "59", "cfda_title": "cfdatitle"}