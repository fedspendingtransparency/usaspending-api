import json
from datetime import datetime

import pytest
from model_bakery import baker
from rest_framework import status

from usaspending_api.awards.v2.lookups.lookups import all_award_types_mappings
from usaspending_api.common.helpers.generic_helper import get_generic_filters_message
from usaspending_api.search.tests.data.search_filters_test_data import legacy_filters, non_legacy_filters
from usaspending_api.search.tests.data.utilities import setup_elasticsearch_test


@pytest.fixture
def award_data_fixture(db):
    baker.make("search.TransactionSearch", transaction_id=210210210, action_date="2013-09-17")
    baker.make("search.TransactionSearch", transaction_id=321032103, action_date="2013-09-17")
    baker.make("search.TransactionSearch", transaction_id=432104321, action_date="2013-09-17")
    baker.make("search.TransactionSearch", transaction_id=543210543, action_date="2013-09-17")
    baker.make("search.TransactionSearch", transaction_id=654321065, action_date="2013-09-17")
    baker.make("search.TransactionSearch", transaction_id=765432107, action_date="2013-09-17")
    baker.make("search.TransactionSearch", transaction_id=876543210, action_date="2013-09-17")
    baker.make("search.TransactionSearch", transaction_id=987654321, action_date="2013-09-17")

    ref_program_activity1 = baker.make(
        "references.RefProgramActivity",
        id=1,
        program_activity_code=123,
        program_activity_name="PROGRAM_ACTIVITY_123",
    )
    ref_program_activity2 = baker.make(
        "references.RefProgramActivity",
        id=2,
        program_activity_code=2,
        program_activity_name="PROGRAM_ACTIVITY_2",
    )

    award1 = baker.make(
        "search.AwardSearch",
        category="loans",
        date_signed="2012-09-10",
        action_date="2012-09-12",
        fain="DECF0000058",
        generated_unique_award_id="ASST_NON_DECF0000058_8900",
        award_id=200,
        latest_transaction_id=210210210,
        period_of_performance_current_end_date="2019-09-09",
        period_of_performance_start_date="2012-09-10",
        piid=None,
        type="07",
        uri=None,
        display_award_id="award200",
        program_activities=[{"code": "0123", "name": "PROGRAM_ACTIVITY_123"}],
    )
    award2 = baker.make(
        "search.AwardSearch",
        category="idvs",
        date_signed="2009-12-10",
        action_date="2009-12-10",
        fain=None,
        generated_unique_award_id="CONT_IDV_YUGGY2_8900",
        award_id=300,
        latest_transaction_id=321032103,
        period_of_performance_current_end_date="2019-09-09",
        period_of_performance_start_date="2014-09-10",
        piid="YUGGY2",
        type="IDV_B_A",
        uri=None,
    )
    baker.make(
        "search.AwardSearch",
        category="idvs",
        date_signed="2015-05-10",
        action_date="2015-05-10",
        fain=None,
        generated_unique_award_id="CONT_IDV_YUGGY3_8900",
        award_id=400,
        latest_transaction_id=432104321,
        period_of_performance_current_end_date="2018-09-09",
        period_of_performance_start_date="2018-09-01",
        piid="YUGGY3",
        type="IDV_B",
        uri=None,
    )
    baker.make(
        "search.AwardSearch",
        category="idvs",
        date_signed="2009-09-10",
        action_date="2009-09-10",
        fain=None,
        generated_unique_award_id="CONT_IDV_YUGGY_8900",
        award_id=500,
        latest_transaction_id=543210543,
        period_of_performance_current_end_date="2019-09-09",
        period_of_performance_start_date="2018-09-10",
        piid="YUGGY",
        type="IDV_B_C",
        uri=None,
    )
    baker.make(
        "search.AwardSearch",
        category="idvs",
        date_signed="2009-09-10",
        action_date="2009-09-10",
        fain=None,
        generated_unique_award_id="CONT_IDV_YUGGY55_8900",
        award_id=600,
        latest_transaction_id=654321065,
        period_of_performance_current_end_date="2039-09-09",
        period_of_performance_start_date="2009-09-10",
        piid="YUGGY55",
        type="IDV_C",
        uri=None,
    )
    baker.make(
        "search.AwardSearch",
        category="idvs",
        date_signed="2009-12-20",
        action_date="2009-12-20",
        fain=None,
        generated_unique_award_id="CONT_IDV_BEANS_8900",
        award_id=700,
        latest_transaction_id=765432107,
        period_of_performance_current_end_date="2019-09-09",
        period_of_performance_start_date="2009-12-20",
        piid="BEANS",
        type="IDV_C",
        uri=None,
    )
    baker.make(
        "search.AwardSearch",
        category="idvs",
        date_signed="2011-09-10",
        action_date="2011-09-10",
        fain=None,
        generated_unique_award_id="CONT_IDV_BEANS55_8900",
        award_id=800,
        latest_transaction_id=876543210,
        period_of_performance_current_end_date="2020-12-09",
        period_of_performance_start_date="2011-09-10",
        piid="BEANS55",
        type="IDV_B_A",
        uri=None,
    )
    baker.make(
        "search.AwardSearch",
        category="contracts",
        date_signed="2011-09-10",
        action_date="2011-09-10",
        fain=None,
        generated_unique_award_id="CONT_AW_BEANS55_8900",
        award_id=1000,
        latest_transaction_id=876543210,
        period_of_performance_current_end_date="2020-12-09",
        period_of_performance_start_date="2011-09-10",
        piid="BEANS55",
        type="C",
        uri=None,
    )
    baker.make(
        "search.AwardSearch",
        category="other",
        date_signed="2013-09-10",
        action_date="2013-09-10",
        fain=None,
        generated_unique_award_id="ASST_AGG_JHISUONSD_8900",
        award_id=900,
        latest_transaction_id=987654321,
        period_of_performance_current_end_date="2018-09-09",
        period_of_performance_start_date="2013-09-10",
        piid=None,
        type="11",
        uri="JHISUONSD",
    )
    baker.make(
        "search.AwardSearch",
        category="contracts",
        date_signed="2009-12-20",
        action_date="2009-12-20",
        fain=None,
        generated_unique_award_id="CONT_AW_BEANS_8900",
        award_id=1100,
        latest_transaction_id=765432107,
        period_of_performance_current_end_date="2019-09-09",
        period_of_performance_start_date="2009-12-20",
        piid="BEANS",
        type="A",
        uri=None,
    )

    baker.make(
        "search.SubawardSearch",
        broker_subaward_id=1,
        award=award1,
        sub_action_date="2023-01-01",
        prime_award_group="grant",
        prime_award_type="07",
        subaward_number=99999,
        action_date="2023-01-01",
    )
    baker.make(
        "search.SubawardSearch",
        broker_subaward_id=2,
        award=award1,
        sub_action_date="2023-01-01",
        prime_award_group="procurement",
        prime_award_type="08",
        subaward_number=99998,
        action_date="2023-01-01",
    )

    baker.make(
        "awards.FinancialAccountsByAwards",
        financial_accounts_by_awards_id=1,
        award_id=award1.award_id,
        program_activity_id=ref_program_activity1.id,
    )
    baker.make(
        "awards.FinancialAccountsByAwards",
        financial_accounts_by_awards_id=2,
        award_id=award2.award_id,
        program_activity_id=ref_program_activity2.id,
    )


@pytest.mark.django_db
def test_spending_by_award_subaward_success(
    client, monkeypatch, elasticsearch_subaward_index, spending_by_award_test_data
):
    setup_elasticsearch_test(monkeypatch, elasticsearch_subaward_index)

    # Testing all filters
    resp = client.post(
        "/api/v2/search/spending_by_award",
        content_type="application/json",
        data=json.dumps(
            {"subawards": True, "fields": ["Sub-Award ID"], "sort": "Sub-Award ID", "filters": non_legacy_filters()}
        ),
    )
    assert resp.status_code == status.HTTP_200_OK

    # Testing contents of what is returned
<<<<<<< HEAD
    resp = client.post(
        "/api/v2/search/spending_by_award",
        content_type="application/json",
        data=json.dumps(
            {
                "subawards": True,
                "fields": [
                    "Sub-Award ID",
                    "Sub-Awardee Name",
                    "Sub-Award Date",
                    "Sub-Award Amount",
                    "Awarding Agency",
                    "Awarding Sub Agency",
                    "Prime Award ID",
                    "Prime Recipient Name",
                    "recipient_id",
                    "prime_award_recipient_id",
                ],
                "sort": "Sub-Award ID",
                "filters": {"award_type_codes": ["A"]},
                "limit": 2,
                "page": 1,
                "order": "desc",
            }
        ),
    )
    assert resp.status_code == status.HTTP_200_OK
    assert resp.json()["page_metadata"]["page"] == 1
    assert resp.json()["page_metadata"]["hasNext"]
    assert resp.json()["limit"] == 2
    assert len(resp.json()["results"]) == 2
    print(resp.json()["results"])
    print(resp.json()["results"][0])
    assert resp.json()["results"][0] == {
        "Awarding Agency": "awarding toptier 8006",
        "Awarding Sub Agency": "awarding subtier 8006",
        "Prime Award ID": "PIID6003",
        "Prime Recipient Name": "recipient_name_for_award_1003",
        "Sub-Award Amount": 60000.0,
        "Sub-Award Date": "2019-01-01",
        "Sub-Award ID": "66666",
        "Sub-Awardee Name": "RECIPIENT_NAME_FOR_AWARD_1003",
        "prime_award_internal_id": 3,
        "internal_id": "66666",
        "prime_award_recipient_id": "41874914-2c27-813b-1505-df94f35b42dc-R",
        "recipient_id": None,
        "prime_award_generated_internal_id": "CONT_AWD_TESTING_3",
    }
    assert resp.json()["results"][1] == {
        "Awarding Agency": "awarding toptier 8003",
        "Awarding Sub Agency": "awarding subtier 8003",
        "Prime Award ID": "PIID3002",
        "Prime Recipient Name": "recipient_name_for_award_1002",
        "Sub-Award Amount": 30000.0,
        "Sub-Award Date": "2016-01-01",
        "Sub-Award ID": "33333",
        "Sub-Awardee Name": "RECIPIENT_NAME_FOR_AWARD_1002",
        "prime_award_internal_id": 2,
        "internal_id": "33333",
        "prime_award_recipient_id": "0c324830-6283-38d3-d52e-00a71847d92d-R",
        "recipient_id": None,
        "prime_award_generated_internal_id": "CONT_AWD_TESTING_2",
    }
=======
    spending_level_filter_list = [{"spending_level": "subawards"}, {"subawards": True}]

    for spending_level_filter in spending_level_filter_list:
        resp = client.post(
            "/api/v2/search/spending_by_award",
            content_type="application/json",
            data=json.dumps(
                {
                    "fields": [
                        "Sub-Award ID",
                        "Sub-Awardee Name",
                        "Sub-Award Date",
                        "Sub-Award Amount",
                        "Awarding Agency",
                        "Awarding Sub Agency",
                        "Prime Award ID",
                        "Prime Recipient Name",
                        "recipient_id",
                        "prime_award_recipient_id",
                    ],
                    "sort": "Sub-Award ID",
                    "filters": {"award_type_codes": ["A"]},
                    "limit": 2,
                    "page": 1,
                    **spending_level_filter,
                }
            ),
        )
        assert resp.status_code == status.HTTP_200_OK
        assert resp.json()["page_metadata"]["page"] == 1
        assert resp.json()["page_metadata"]["hasNext"]
        assert resp.json()["limit"] == 2
        assert len(resp.json()["results"]) == 2
        assert resp.json()["spending_level"] == "subawards"
        assert resp.json()["results"][0] == {
            "Awarding Agency": "awarding toptier 8006",
            "Awarding Sub Agency": "awarding subtier 8006",
            "Prime Award ID": "PIID6003",
            "Prime Recipient Name": "recipient_name_for_award_1003",
            "Sub-Award Amount": 60000.0,
            "Sub-Award Date": "2019-01-01",
            "Sub-Award ID": "66666",
            "Sub-Awardee Name": "RECIPIENT_NAME_FOR_AWARD_1003",
            "prime_award_internal_id": 3,
            "internal_id": "66666",
            "prime_award_recipient_id": "41874914-2c27-813b-1505-df94f35b42dc-R",
            "recipient_id": None,
            "prime_award_generated_internal_id": "CONT_AWD_TESTING_3",
        }
        assert resp.json()["results"][1] == {
            "Awarding Agency": "awarding toptier 8003",
            "Awarding Sub Agency": "awarding subtier 8003",
            "Prime Award ID": "PIID3002",
            "Prime Recipient Name": "recipient_name_for_award_1002",
            "Sub-Award Amount": 30000.0,
            "Sub-Award Date": "2016-01-01",
            "Sub-Award ID": "33333",
            "Sub-Awardee Name": "RECIPIENT_NAME_FOR_AWARD_1002",
            "prime_award_internal_id": 2,
            "internal_id": "33333",
            "prime_award_recipient_id": "0c324830-6283-38d3-d52e-00a71847d92d-R",
            "recipient_id": None,
            "prime_award_generated_internal_id": "CONT_AWD_TESTING_2",
        }
>>>>>>> c5550961


@pytest.mark.django_db
def test_spending_by_award_legacy_filters(client, monkeypatch, elasticsearch_award_index):
    setup_elasticsearch_test(monkeypatch, elasticsearch_award_index)

    resp = client.post(
        "/api/v2/search/spending_by_award",
        content_type="application/json",
        data=json.dumps({"subawards": False, "fields": ["Award ID"], "sort": "Award ID", "filters": legacy_filters()}),
    )
    assert resp.status_code == status.HTTP_200_OK


@pytest.mark.django_db
def test_no_intersection(client, monkeypatch, elasticsearch_award_index):

    baker.make("search.AwardSearch", award_id=1, type="A", latest_transaction_id=1, action_date="2020-10-10")
    baker.make("search.TransactionSearch", transaction_id=1, action_date="2010-10-01", award_id=1, is_fpds=True)

    setup_elasticsearch_test(monkeypatch, elasticsearch_award_index)

    request = {
        "subawards": False,
        "fields": ["Award ID"],
        "sort": "Award ID",
        "filters": {"award_type_codes": ["A", "B", "C", "D"]},
    }

    resp = client.post("/api/v2/search/spending_by_award", content_type="application/json", data=json.dumps(request))
    assert resp.status_code == status.HTTP_200_OK
    assert len(resp.data["results"]) == 1

    request["filters"]["award_type_codes"].append("no intersection")
    resp = client.post("/api/v2/search/spending_by_award", content_type="application/json", data=json.dumps(request))
    assert resp.status_code == status.HTTP_200_OK
    assert len(resp.data["results"]) == 0, "Results returned, there should be 0"


@pytest.fixture
def awards_over_different_date_ranges():
    award_category_list = ["contracts", "direct_payments", "grants", "idvs", "loans", "other_financial_assistance"]

    # The date ranges for the different awards are setup to cover possible intersection points by the
    # different date ranges being searched. The comments on each line specify where the date ranges are
    # suppose to overlap the searched for date ranges. The search for date ranges are:
    #    - {"start_date": "2015-01-01", "end_date": "2015-12-31"}
    #    - {"start_date": "2017-02-01", "end_date": "2017-11-30"}
    date_range_list = [
        # Intersect only one of the date ranges searched for
        {"date_signed": datetime(2014, 1, 1), "action_date": datetime(2014, 5, 1)},  # Before both
        {"date_signed": datetime(2014, 3, 1), "action_date": datetime(2015, 4, 15)},  # Beginning of first
        {"date_signed": datetime(2015, 2, 1), "action_date": datetime(2015, 7, 1)},  # Middle of first
        {"date_signed": datetime(2015, 2, 1), "action_date": datetime(2015, 4, 17)},
        {"date_signed": datetime(2014, 12, 1), "action_date": datetime(2016, 1, 1)},  # All of first
        {"date_signed": datetime(2015, 11, 1), "action_date": datetime(2016, 3, 1)},  # End of first
        {"date_signed": datetime(2016, 2, 23), "action_date": datetime(2016, 7, 19)},  # Between both
        {"date_signed": datetime(2016, 11, 26), "action_date": datetime(2017, 3, 1)},  # Beginning of second
        {"date_signed": datetime(2017, 5, 1), "action_date": datetime(2017, 7, 1)},  # Middle of second
        {"date_signed": datetime(2017, 1, 1), "action_date": datetime(2017, 12, 1)},  # All of second
        {"date_signed": datetime(2017, 9, 1), "action_date": datetime(2017, 12, 17)},  # End of second
        {"date_signed": datetime(2018, 2, 1), "action_date": datetime(2018, 7, 1)},  # After both
        # Intersect both date ranges searched for
        {"date_signed": datetime(2014, 12, 1), "action_date": datetime(2017, 12, 5)},  # Completely both
        {"date_signed": datetime(2015, 7, 1), "action_date": datetime(2017, 5, 1)},  # Partially both
        {"date_signed": datetime(2014, 10, 3), "action_date": datetime(2017, 4, 8)},  # All first; partial second
        {"date_signed": datetime(2015, 8, 1), "action_date": datetime(2018, 1, 2)},  # Partial first; all second
    ]

    award_id = 0

    for award_category in award_category_list:
        for date_range in date_range_list:
            award_id += 1
            guai = "AWARD_{}".format(award_id)
            award_type_list = all_award_types_mappings[award_category]
            award_type = award_type_list[award_id % len(award_type_list)]
            if award_category in ("contracts", "idvs"):
                display_award_id = "abcdefg{}".format(award_id)
            else:
                display_award_id = "xyz{}".format(award_id)
            award = baker.make(
                "search.AwardSearch",
                award_id=award_id,
                generated_unique_award_id=guai,
                type=award_type,
                category=award_category,
                latest_transaction_id=1000 + award_id,
                date_signed=date_range["date_signed"],
                display_award_id=display_award_id,
                piid="abcdefg{}".format(award_id),
                fain="xyz{}".format(award_id),
                uri="abcxyx{}".format(award_id),
                action_date=date_range["action_date"],
            )
            baker.make(
                "search.TransactionSearch",
                transaction_id=1000 + award_id,
                award=award,
                action_date=date_range["action_date"],
            )


@pytest.mark.django_db
def test_date_range_search_with_one_range(
    client, monkeypatch, elasticsearch_award_index, awards_over_different_date_ranges
):
    setup_elasticsearch_test(monkeypatch, elasticsearch_award_index)

    contract_type_list = all_award_types_mappings["contracts"]
    grants_type_list = all_award_types_mappings["grants"]

    # Test with contracts
    request_with_contracts = {
        "subawards": False,
        "fields": ["Award ID"],
        "sort": "Award ID",
        "limit": 50,
        "page": 1,
        "filters": {
            "time_period": [{"start_date": "2015-01-01", "end_date": "2015-12-31"}],
            "award_type_codes": contract_type_list,
        },
    }

    resp = client.post(
        "/api/v2/search/spending_by_award/", content_type="application/json", data=json.dumps(request_with_contracts)
    )
    assert resp.status_code == status.HTTP_200_OK
    assert len(resp.data["results"]) == 9

    # Test with grants
    request_with_grants = {
        "subawards": False,
        "fields": ["Award ID"],
        "sort": "Award ID",
        "limit": 50,
        "page": 1,
        "filters": {
            "time_period": [{"start_date": "2017-02-01", "end_date": "2017-11-30"}],
            "award_type_codes": grants_type_list,
        },
    }

    resp = client.post(
        "/api/v2/search/spending_by_award/", content_type="application/json", data=json.dumps(request_with_grants)
    )
    assert resp.status_code == status.HTTP_200_OK
    assert len(resp.data["results"]) == 8

    # Test with only one specific award showing
    request_for_one_award = {
        "subawards": False,
        "fields": ["Award ID"],
        "sort": "Award ID",
        "limit": 50,
        "page": 1,
        "filters": {
            "time_period": [{"start_date": "2014-01-03", "end_date": "2014-01-08"}],
            "award_type_codes": contract_type_list,
        },
    }

    resp = client.post(
        "/api/v2/search/spending_by_award/", content_type="application/json", data=json.dumps(request_for_one_award)
    )
    assert resp.status_code == status.HTTP_200_OK
    assert len(resp.data["results"]) == 1
    assert resp.data["results"] == [{"Award ID": "abcdefg1", "internal_id": 1, "generated_internal_id": "AWARD_1"}]

    # Test with no award showing
    request_for_no_awards = {
        "subawards": False,
        "fields": ["Award ID"],
        "sort": "Award ID",
        "limit": 50,
        "page": 1,
        "filters": {
            "time_period": [{"start_date": "2013-01-03", "end_date": "2013-01-08"}],
            "award_type_codes": grants_type_list,
        },
    }

    resp = client.post(
        "/api/v2/search/spending_by_award/", content_type="application/json", data=json.dumps(request_for_no_awards)
    )
    assert resp.status_code == status.HTTP_200_OK
    assert len(resp.data["results"]) == 0


@pytest.mark.django_db
def test_date_range_search_with_two_ranges(
    client, monkeypatch, elasticsearch_award_index, awards_over_different_date_ranges
):
    setup_elasticsearch_test(monkeypatch, elasticsearch_award_index)

    contract_type_list = all_award_types_mappings["contracts"]
    grants_type_list = all_award_types_mappings["grants"]

    # Test with contracts
    request_with_contracts = {
        "subawards": False,
        "fields": ["Award ID"],
        "sort": "Award ID",
        "limit": 50,
        "page": 1,
        "filters": {
            "time_period": [
                {"start_date": "2015-01-01", "end_date": "2015-12-31"},
                {"start_date": "2017-02-01", "end_date": "2017-11-30"},
            ],
            "award_type_codes": contract_type_list,
        },
    }

    resp = client.post(
        "/api/v2/search/spending_by_award/", content_type="application/json", data=json.dumps(request_with_contracts)
    )
    assert resp.status_code == status.HTTP_200_OK
    assert len(resp.data["results"]) == 13

    # Test with grants
    request_with_grants = {
        "subawards": False,
        "fields": ["Award ID"],
        "sort": "Award ID",
        "limit": 50,
        "page": 1,
        "filters": {
            "time_period": [
                {"start_date": "2015-01-01", "end_date": "2015-12-31"},
                {"start_date": "2017-02-01", "end_date": "2017-11-30"},
            ],
            "award_type_codes": grants_type_list,
        },
    }

    resp = client.post(
        "/api/v2/search/spending_by_award/", content_type="application/json", data=json.dumps(request_with_grants)
    )
    assert resp.status_code == status.HTTP_200_OK
    assert len(resp.data["results"]) == 13

    # Test with two specific awards showing
    request_for_two_awards = {
        "subawards": False,
        "fields": ["Award ID"],
        "sort": "Award ID",
        "limit": 50,
        "page": 1,
        "filters": {
            "time_period": [
                {"start_date": "2014-01-03", "end_date": "2014-01-08"},
                {"start_date": "2018-06-01", "end_date": "2018-06-23"},
            ],
            "award_type_codes": grants_type_list,
        },
    }

    resp = client.post(
        "/api/v2/search/spending_by_award/", content_type="application/json", data=json.dumps(request_for_two_awards)
    )
    assert resp.status_code == status.HTTP_200_OK
    assert len(resp.data["results"]) == 2
    assert resp.data["results"] == [
        {"Award ID": "xyz44", "internal_id": 44, "generated_internal_id": "AWARD_44"},
        {"Award ID": "xyz33", "internal_id": 33, "generated_internal_id": "AWARD_33"},
    ]

    # Test with no award showing
    request_for_no_awards = {
        "subawards": False,
        "fields": ["Award ID"],
        "sort": "Award ID",
        "limit": 50,
        "page": 1,
        "filters": {
            "time_period": [
                {"start_date": "2013-01-03", "end_date": "2013-01-08"},
                {"start_date": "2019-06-01", "end_date": "2019-06-23"},
            ],
            "award_type_codes": grants_type_list,
        },
    }

    resp = client.post(
        "/api/v2/search/spending_by_award/", content_type="application/json", data=json.dumps(request_for_no_awards)
    )
    assert resp.status_code == status.HTTP_200_OK


@pytest.mark.django_db
def test_date_range_with_date_signed(client, monkeypatch, elasticsearch_award_index, awards_over_different_date_ranges):
    setup_elasticsearch_test(monkeypatch, elasticsearch_award_index)

    contract_type_list = all_award_types_mappings["contracts"]

    request_for_2015 = {
        "subawards": False,
        "fields": ["Award ID"],
        "sort": "Award ID",
        "limit": 50,
        "page": 1,
        "filters": {
            "time_period": [
                {"start_date": "2015-01-01", "end_date": "2015-12-31", "date_type": "date_signed"},
            ],
            "award_type_codes": contract_type_list,
        },
    }

    resp = client.post(
        "/api/v2/search/spending_by_award/", content_type="application/json", data=json.dumps(request_for_2015)
    )
    assert resp.status_code == status.HTTP_200_OK
    assert len(resp.data["results"]) == 5

    request_for_2016 = {
        "subawards": False,
        "fields": ["Award ID"],
        "sort": "Award ID",
        "limit": 50,
        "page": 1,
        "filters": {
            "time_period": [
                {"start_date": "2016-01-01", "end_date": "2016-12-31", "date_type": "date_signed"},
            ],
            "award_type_codes": contract_type_list,
        },
    }

    resp = client.post(
        "/api/v2/search/spending_by_award/", content_type="application/json", data=json.dumps(request_for_2016)
    )
    assert resp.status_code == status.HTTP_200_OK
    assert len(resp.data["results"]) == 2


@pytest.mark.django_db
def test_messages_not_nested(client, monkeypatch, elasticsearch_award_index, awards_over_different_date_ranges):
    setup_elasticsearch_test(monkeypatch, elasticsearch_award_index)

    contract_type_list = all_award_types_mappings["contracts"]

    request_for_2015 = {
        "subawards": False,
        "fields": ["Award ID"],
        "sort": "Award ID",
        "limit": 50,
        "page": 1,
        "filters": {
            "time_period": [
                {"start_date": "2015-01-01", "end_date": "2015-12-31", "date_type": "date_signed"},
            ],
            "award_type_codes": contract_type_list,
            "not_a_real_filter": "abc",
        },
    }

    resp = client.post(
        "/api/v2/search/spending_by_award/", content_type="application/json", data=json.dumps(request_for_2015)
    )
    resp_json = resp.json()

    assert resp.status_code == status.HTTP_200_OK
    assert len(resp.data["results"]) == 5
    assert resp_json["messages"] == get_generic_filters_message(
        request_for_2015["filters"].keys(), {"time_period", "award_type_codes"}
    )


@pytest.mark.django_db
def test_success_with_all_filters(client, monkeypatch, elasticsearch_award_index):
    """
    General test to make sure that all groups respond with a Status Code of 200 regardless of the filters.
    """
    setup_elasticsearch_test(monkeypatch, elasticsearch_award_index)

    resp = client.post(
        "/api/v2/search/spending_by_award",
        content_type="application/json",
        data=json.dumps(
            {
                "filters": non_legacy_filters(),
                "fields": ["Award ID"],
                "page": 1,
                "limit": 60,
                "sort": "Award ID",
                "order": "desc",
                "subawards": False,
            }
        ),
    )
    assert resp.status_code == status.HTTP_200_OK, "Failed to return 200 Response"


@pytest.mark.django_db
def test_inclusive_naics_code(client, monkeypatch, spending_by_award_test_data, elasticsearch_award_index):
    """
    Verify use of built query_string boolean logic for NAICS code inclusions/exclusions executes as expected on ES
    """
    setup_elasticsearch_test(monkeypatch, elasticsearch_award_index)

    resp = client.post(
        "/api/v2/search/spending_by_award",
        content_type="application/json",
        data=json.dumps(
            {
                "filters": {
                    "award_type_codes": ["A", "B", "C", "D"],
                    "naics_codes": {"require": ["1122"]},
                    "time_period": [{"start_date": "2007-10-01", "end_date": "2020-09-30"}],
                },
                "fields": ["Award ID"],
                "page": 1,
                "limit": 60,
                "sort": "Award ID",
                "order": "desc",
                "subawards": False,
            }
        ),
    )
    assert resp.status_code == status.HTTP_200_OK
    assert len(resp.json().get("results")) == 2


@pytest.mark.django_db
def test_exclusive_naics_code(client, monkeypatch, spending_by_award_test_data, elasticsearch_award_index):
    """
    Verify use of built query_string boolean logic for NAICS code inclusions/exclusions executes as expected on ES
    """
    setup_elasticsearch_test(monkeypatch, elasticsearch_award_index)

    resp = client.post(
        "/api/v2/search/spending_by_award",
        content_type="application/json",
        data=json.dumps(
            {
                "filters": {
                    "award_type_codes": ["A", "B", "C", "D"],
                    "naics_codes": {"require": ["999990"]},
                    "time_period": [{"start_date": "2007-10-01", "end_date": "2020-09-30"}],
                },
                "fields": ["Award ID"],
                "page": 1,
                "limit": 60,
                "sort": "Award ID",
                "order": "desc",
                "subawards": False,
            }
        ),
    )
    assert resp.status_code == status.HTTP_200_OK
    assert len(resp.json().get("results")) == 0


@pytest.mark.django_db
def test_mixed_naics_codes(client, monkeypatch, spending_by_award_test_data, elasticsearch_award_index):
    """
    Verify use of built query_string boolean logic for NAICS code inclusions/exclusions executes as expected on ES
    """

    baker.make(
        "search.AwardSearch",
        award_id=5,
        type="A",
        category="contract",
        fain="abc444",
        earliest_transaction_id=8,
        latest_transaction_id=8,
        generated_unique_award_id="ASST_NON_TESTING_5",
        date_signed="2019-01-01",
        total_obligation=12.00,
        naics_code="222233",
        action_date="2019-01-01",
    )

    baker.make(
        "search.TransactionSearch",
        transaction_id=8,
        award_id=5,
        action_date="2019-10-1",
        is_fpds=True,
        naics_code="222233",
        recipient_unique_id="duns_1001",
    )

    setup_elasticsearch_test(monkeypatch, elasticsearch_award_index)

    resp = client.post(
        "/api/v2/search/spending_by_award",
        content_type="application/json",
        data=json.dumps(
            {
                "filters": {
                    "award_type_codes": ["A", "B", "C", "D"],
                    "naics_codes": {"require": ["112233", "222233"], "exclude": ["112233"]},
                    "time_period": [{"start_date": "2007-10-01", "end_date": "2020-09-30"}],
                },
                "fields": ["Award ID"],
                "page": 1,
                "limit": 60,
                "sort": "Award ID",
                "order": "desc",
                "subawards": False,
            }
        ),
    )
    expected_result = [{"internal_id": 5, "Award ID": None, "generated_internal_id": "ASST_NON_TESTING_5"}]
    assert resp.status_code == status.HTTP_200_OK
    assert len(resp.json().get("results")) == 1
    assert resp.json().get("results") == expected_result, "Keyword filter does not match expected result"


@pytest.mark.django_db
def test_correct_response_for_each_filter(
    client, monkeypatch, spending_by_award_test_data, elasticsearch_award_index, elasticsearch_subaward_index
):
    """
    Verify the content of the response when using different filters. This function creates the ES Index
    and then calls each of the tests instead of recreating the ES Index multiple times with the same data.
    """
    setup_elasticsearch_test(monkeypatch, elasticsearch_award_index)
    setup_elasticsearch_test(monkeypatch, elasticsearch_subaward_index)

    test_cases = [
        _test_correct_response_for_keywords,
        _test_correct_response_for_time_period,
        _test_correct_response_for_award_type_codes,
        _test_correct_response_for_agencies,
        _test_correct_response_for_tas_components,
        _test_correct_response_for_pop_location,
        _test_correct_response_for_recipient_location,
        _test_correct_response_for_recipient_search_text,
        _test_correct_response_for_recipient_type_names,
        _test_correct_response_for_award_amounts,
        _test_correct_response_for_cfda_program,
        _test_correct_response_for_naics_codes,
        _test_correct_response_for_psc_code_list,
        _test_correct_response_for_psc_code_object,
        _test_correct_response_for_psc_code_list_subawards,
        _test_correct_response_for_psc_code_object_subawards,
        _test_correct_response_for_contract_pricing_type_codes,
        _test_correct_response_for_set_aside_type_codes,
        _test_correct_response_for_set_extent_competed_type_codes,
        _test_correct_response_for_recipient_id,
        _test_correct_response_for_def_codes,
        _test_correct_response_for_def_codes_subaward,
    ]

    for test in test_cases:
        test(client)


def _test_correct_response_for_keywords(client):
    resp = client.post(
        "/api/v2/search/spending_by_award",
        content_type="application/json",
        data=json.dumps(
            {
                "filters": {"award_type_codes": ["A"], "keywords": ["test"]},
                "fields": ["Award ID"],
                "page": 1,
                "limit": 60,
                "sort": "Award ID",
                "order": "desc",
                "subawards": False,
            }
        ),
    )
    expected_result = [
        {"internal_id": 2, "Award ID": "abc222", "generated_internal_id": "CONT_AWD_TESTING_2"},
        {"internal_id": 1, "Award ID": "abc111", "generated_internal_id": "CONT_AWD_TESTING_1"},
    ]
    assert resp.status_code == status.HTTP_200_OK
    assert len(resp.json().get("results")) == 2
    assert resp.json().get("results") == expected_result, "Keyword filter does not match expected result"


def _test_correct_response_for_time_period(client):
    resp = client.post(
        "/api/v2/search/spending_by_award",
        content_type="application/json",
        data=json.dumps(
            {
                "filters": {
                    "award_type_codes": ["A"],
                    "time_period": [{"start_date": "2014-01-01", "end_date": "2008-12-31"}],
                },
                "fields": ["Award ID"],
                "page": 1,
                "limit": 60,
                "sort": "Award ID",
                "order": "desc",
                "subawards": False,
            }
        ),
    )
    expected_result = [{"internal_id": 1, "Award ID": "abc111", "generated_internal_id": "CONT_AWD_TESTING_1"}]
    assert resp.status_code == status.HTTP_200_OK
    assert len(resp.json().get("results")) == 1
    assert resp.json().get("results") == expected_result, "Time Period filter does not match expected result"


def _test_correct_response_for_award_type_codes(client):
    resp = client.post(
        "/api/v2/search/spending_by_award",
        content_type="application/json",
        data=json.dumps(
            {
                "filters": {
                    "award_type_codes": ["A", "B", "C", "D"],
                    "time_period": [{"start_date": "2007-10-01", "end_date": "2020-09-30"}],
                },
                "fields": ["Award ID"],
                "page": 1,
                "limit": 60,
                "sort": "Award ID",
                "order": "desc",
                "subawards": False,
            }
        ),
    )
    expected_result = [
        {"internal_id": 999, "Award ID": "award999", "generated_internal_id": "ASST_NON_TESTING_999"},
        {"internal_id": 998, "Award ID": "award998", "generated_internal_id": "ASST_NON_TESTING_998"},
        {"internal_id": 997, "Award ID": "award997", "generated_internal_id": "ASST_NON_TESTING_997"},
        {"internal_id": 5, "Award ID": "abcdef123", "generated_internal_id": "CONT_AWD_TESTING_5"},
        {"internal_id": 3, "Award ID": "abc333", "generated_internal_id": "CONT_AWD_TESTING_3"},
        {"internal_id": 2, "Award ID": "abc222", "generated_internal_id": "CONT_AWD_TESTING_2"},
        {"internal_id": 1, "Award ID": "abc111", "generated_internal_id": "CONT_AWD_TESTING_1"},
    ]
    assert resp.status_code == status.HTTP_200_OK
    assert len(resp.json().get("results")) == 7
    assert resp.json().get("results") == expected_result, "Award Type Codes filter does not match expected result"


def _test_correct_response_for_agencies(client):
    resp = client.post(
        "/api/v2/search/spending_by_award",
        content_type="application/json",
        data=json.dumps(
            {
                "filters": {
                    "award_type_codes": ["A", "B", "C", "D"],
                    "agencies": [
                        {"type": "awarding", "tier": "toptier", "name": "TOPTIER AGENCY 1"},
                        {"type": "awarding", "tier": "subtier", "name": "SUBTIER AGENCY 1"},
                    ],
                    "time_period": [{"start_date": "2007-10-01", "end_date": "2020-09-30"}],
                },
                "fields": ["Award ID"],
                "page": 1,
                "limit": 60,
                "sort": "Award ID",
                "order": "desc",
                "subawards": False,
            }
        ),
    )
    expected_result = [{"internal_id": 1, "Award ID": "abc111", "generated_internal_id": "CONT_AWD_TESTING_1"}]
    assert resp.status_code == status.HTTP_200_OK
    assert len(resp.json().get("results")) == 1
    assert resp.json().get("results") == expected_result, "Agency filter does not match expected result"


def _test_correct_response_for_tas_components(client):
    resp = client.post(
        "/api/v2/search/spending_by_award",
        content_type="application/json",
        data=json.dumps(
            {
                "filters": {
                    "award_type_codes": ["A", "B", "C", "D"],
                    "tas_codes": [{"aid": "097", "main": "4930"}],
                    "time_period": [{"start_date": "2007-10-01", "end_date": "2020-09-30"}],
                },
                "fields": ["Award ID"],
                "page": 1,
                "limit": 60,
                "sort": "Award ID",
                "order": "desc",
                "subawards": False,
            }
        ),
    )
    expected_result = [
        {"internal_id": 5, "Award ID": "abcdef123", "generated_internal_id": "CONT_AWD_TESTING_5"},
        {"internal_id": 1, "Award ID": "abc111", "generated_internal_id": "CONT_AWD_TESTING_1"},
    ]
    assert resp.status_code == status.HTTP_200_OK
    assert len(resp.json().get("results")) == 2
    assert resp.json().get("results") == expected_result, "TAS Codes filter does not match expected result"


def _test_correct_response_for_pop_location(client):
    resp = client.post(
        "/api/v2/search/spending_by_award",
        content_type="application/json",
        data=json.dumps(
            {
                "filters": {
                    "award_type_codes": ["A", "B", "C", "D"],
                    "place_of_performance_locations": [{"country": "USA", "state": "VA", "county": "014"}],
                    "time_period": [{"start_date": "2007-10-01", "end_date": "2020-09-30"}],
                },
                "fields": ["Award ID"],
                "page": 1,
                "limit": 60,
                "sort": "Award ID",
                "order": "desc",
                "subawards": False,
            }
        ),
    )
    expected_result = [{"internal_id": 1, "Award ID": "abc111", "generated_internal_id": "CONT_AWD_TESTING_1"}]
    assert resp.status_code == status.HTTP_200_OK
    assert len(resp.json().get("results")) == 1
    assert resp.json().get("results") == expected_result, "Place of Performance filter does not match expected result"


def _test_correct_response_for_recipient_location(client):
    resp = client.post(
        "/api/v2/search/spending_by_award",
        content_type="application/json",
        data=json.dumps(
            {
                "filters": {
                    "award_type_codes": ["A", "B", "C", "D"],
                    "recipient_locations": [
                        {"country": "USA", "state": "VA", "county": "012"},
                        {"country": "USA", "state": "VA", "city": "Arlington"},
                    ],
                    "time_period": [{"start_date": "2007-10-01", "end_date": "2020-09-30"}],
                },
                "fields": ["Award ID"],
                "page": 1,
                "limit": 60,
                "sort": "Award ID",
                "order": "asc",
                "subawards": False,
            }
        ),
    )
    expected_result = [
        {"internal_id": 1, "Award ID": "abc111", "generated_internal_id": "CONT_AWD_TESTING_1"},
        {"internal_id": 2, "Award ID": "abc222", "generated_internal_id": "CONT_AWD_TESTING_2"},
    ]
    assert resp.status_code == status.HTTP_200_OK
    assert len(resp.json().get("results")) == 2
    assert resp.json().get("results") == expected_result, "Recipient Location filter does not match expected result"


def _test_correct_response_for_recipient_search_text(client):
    resp = client.post(
        "/api/v2/search/spending_by_award",
        content_type="application/json",
        data=json.dumps(
            {
                "filters": {
                    "award_type_codes": ["02", "03", "04", "05"],
                    "recipient_search_text": ["recipient_name_for_award_1001"],
                    "time_period": [{"start_date": "2007-10-01", "end_date": "2020-09-30"}],
                },
                "fields": ["Award ID"],
                "page": 1,
                "limit": 60,
                "sort": "Award ID",
                "order": "desc",
                "subawards": False,
            }
        ),
    )
    expected_result = [{"internal_id": 4, "Award ID": "abc444", "generated_internal_id": "ASST_NON_TESTING_4"}]
    assert resp.status_code == status.HTTP_200_OK
    assert len(resp.json().get("results")) == 1
    assert resp.json().get("results") == expected_result, "Recipient Search Text filter does not match expected result"

    # Test the results when searching for a recipient name that ends with a period
    # A search for `ACME INC` should include ACME INC, ACME INC. and ACME INC.XYZ
    resp = client.post(
        "/api/v2/search/spending_by_award",
        content_type="application/json",
        data=json.dumps(
            {
                "filters": {
                    "award_type_codes": ["A", "B", "C", "D"],
                    "recipient_search_text": ["ACME INC"],
                    "time_period": [{"start_date": "2007-10-01", "end_date": "2020-09-30"}],
                },
                "fields": ["Award ID", "Recipient Name"],
                "page": 1,
                "limit": 60,
                "sort": "Award ID",
                "order": "desc",
                "subawards": False,
            }
        ),
    )
    expected_result = [
        {
            "internal_id": 999,
            "Award ID": "award999",
            "Recipient Name": "ACME INC.XYZ",
            "generated_internal_id": "ASST_NON_TESTING_999",
        },
        {
            "internal_id": 998,
            "Award ID": "award998",
            "Recipient Name": "ACME INC.",
            "generated_internal_id": "ASST_NON_TESTING_998",
        },
        {
            "internal_id": 997,
            "Award ID": "award997",
            "Recipient Name": "ACME INC",
            "generated_internal_id": "ASST_NON_TESTING_997",
        },
    ]

    assert resp.status_code == status.HTTP_200_OK
    assert len(resp.json().get("results")) == len(expected_result)
    assert resp.json().get("results") == expected_result, "Recipient Search Text filter does not match expected result"

    # A search for `ACME INC.` should include ACME INC. and ACME INC.XYZ but not ACME INC
    resp = client.post(
        "/api/v2/search/spending_by_award",
        content_type="application/json",
        data=json.dumps(
            {
                "filters": {
                    "award_type_codes": ["A", "B", "C", "D"],
                    "recipient_search_text": ["ACME INC."],
                    "time_period": [{"start_date": "2007-10-01", "end_date": "2020-09-30"}],
                },
                "fields": ["Award ID", "Recipient Name"],
                "page": 1,
                "limit": 60,
                "sort": "Award ID",
                "order": "desc",
                "subawards": False,
            }
        ),
    )
    expected_result = [
        {
            "internal_id": 999,
            "Award ID": "award999",
            "Recipient Name": "ACME INC.XYZ",
            "generated_internal_id": "ASST_NON_TESTING_999",
        },
        {
            "internal_id": 998,
            "Award ID": "award998",
            "Recipient Name": "ACME INC.",
            "generated_internal_id": "ASST_NON_TESTING_998",
        },
    ]

    assert resp.status_code == status.HTTP_200_OK
    assert len(resp.json().get("results")) == len(expected_result)
    assert resp.json().get("results") == expected_result, "Recipient Search Text filter does not match expected result"


def _test_correct_response_for_recipient_type_names(client):
    resp = client.post(
        "/api/v2/search/spending_by_award",
        content_type="application/json",
        data=json.dumps(
            {
                "filters": {
                    "award_type_codes": ["A", "B", "C", "D"],
                    "recipient_type_names": ["business_category_1_3", "business_category_2_8"],
                    "time_period": [{"start_date": "2007-10-01", "end_date": "2020-09-30"}],
                },
                "fields": ["Award ID"],
                "page": 1,
                "limit": 60,
                "sort": "Award ID",
                "order": "asc",
                "subawards": False,
            }
        ),
    )
    expected_result = [
        {"internal_id": 1, "Award ID": "abc111", "generated_internal_id": "CONT_AWD_TESTING_1"},
        {"internal_id": 3, "Award ID": "abc333", "generated_internal_id": "CONT_AWD_TESTING_3"},
    ]
    assert resp.status_code == status.HTTP_200_OK
    assert len(resp.json().get("results")) == 2
    assert resp.json().get("results") == expected_result, "Recipient Type Names filter does not match expected result"


def _test_correct_response_for_award_amounts(client):
    resp = client.post(
        "/api/v2/search/spending_by_award",
        content_type="application/json",
        data=json.dumps(
            {
                "filters": {
                    "award_type_codes": ["A", "B", "C", "D"],
                    "award_amounts": [{"upper_bound": 1000000}, {"lower_bound": 9013, "upper_bound": 9017}],
                    "time_period": [{"start_date": "2007-10-01", "end_date": "2020-09-30"}],
                },
                "fields": ["Award ID"],
                "page": 1,
                "limit": 60,
                "sort": "Award ID",
                "order": "asc",
                "subawards": False,
            }
        ),
    )
    expected_result = [
        {"internal_id": 1, "Award ID": "abc111", "generated_internal_id": "CONT_AWD_TESTING_1"},
        {"internal_id": 2, "Award ID": "abc222", "generated_internal_id": "CONT_AWD_TESTING_2"},
        {"internal_id": 5, "Award ID": "abcdef123", "generated_internal_id": "CONT_AWD_TESTING_5"},
    ]
    assert resp.status_code == status.HTTP_200_OK
    assert len(resp.json().get("results")) == 3
    assert resp.json().get("results") == expected_result, "Award Amounts filter does not match expected result"


def _test_correct_response_for_cfda_program(client):
    resp = client.post(
        "/api/v2/search/spending_by_award",
        content_type="application/json",
        data=json.dumps(
            {
                "filters": {
                    "award_type_codes": ["02", "03", "04", "05"],
                    "program_numbers": ["10.331"],
                    "time_period": [{"start_date": "2007-10-01", "end_date": "2020-09-30"}],
                },
                "fields": ["Award ID"],
                "page": 1,
                "limit": 60,
                "sort": "Award ID",
                "order": "desc",
                "subawards": False,
            }
        ),
    )
    expected_result = [{"internal_id": 4, "Award ID": "abc444", "generated_internal_id": "ASST_NON_TESTING_4"}]
    assert resp.status_code == status.HTTP_200_OK
    assert len(resp.json().get("results")) == 1
    assert resp.json().get("results") == expected_result, "CFDA Program filter does not match expected result"


def _test_correct_response_for_cfda_program_subawards(client):
    resp = client.post(
        "/api/v2/search/spending_by_award",
        content_type="application/json",
        data=json.dumps(
            {
                "filters": {
                    "award_type_codes": ["02", "03", "04", "05"],
                    "program_numbers": ["10.331"],
                    "time_period": [{"start_date": "2007-10-01", "end_date": "2020-09-30"}],
                },
                "fields": ["Sub-Award ID"],
                "page": 1,
                "limit": 60,
                "sort": "Sub-Award ID",
                "order": "desc",
                "subawards": True,
            }
        ),
    )
    expected_result = [
        {
            "internal_id": "99999",
            "prime_award_internal_id": 4,
            "Sub-Award ID": "99999",
            "prime_award_generated_internal_id": "ASST_NON_TESTING_4",
        }
    ]
    assert resp.status_code == status.HTTP_200_OK
    assert len(resp.json().get("results")) == 1
    assert resp.json().get("results") == expected_result, "CFDA Program filter does not match expected result"


def _test_correct_response_for_naics_codes(client):
    resp = client.post(
        "/api/v2/search/spending_by_award",
        content_type="application/json",
        data=json.dumps(
            {
                "filters": {
                    "award_type_codes": ["A", "B", "C", "D"],
                    "naics_codes": {"require": ["1122"], "exclude": ["112244"]},
                    "time_period": [{"start_date": "2007-10-01", "end_date": "2020-09-30"}],
                },
                "fields": ["Award ID"],
                "page": 1,
                "limit": 60,
                "sort": "Award ID",
                "order": "desc",
                "subawards": False,
            }
        ),
    )
    expected_result = [{"internal_id": 1, "Award ID": "abc111", "generated_internal_id": "CONT_AWD_TESTING_1"}]
    assert resp.status_code == status.HTTP_200_OK
    assert len(resp.json().get("results")) == 1
    assert resp.json().get("results") == expected_result, "NAICS Code filter does not match expected result"


def _test_correct_response_for_psc_code_list(client):
    resp = client.post(
        "/api/v2/search/spending_by_award",
        content_type="application/json",
        data=json.dumps(
            {
                "filters": {
                    "award_type_codes": ["A", "B", "C", "D"],
                    "psc_codes": ["PSC1"],
                    "time_period": [{"start_date": "2007-10-01", "end_date": "2020-09-30"}],
                },
                "fields": ["Award ID"],
                "page": 1,
                "limit": 60,
                "sort": "Award ID",
                "order": "desc",
                "subawards": False,
            }
        ),
    )
    expected_result = [{"internal_id": 1, "Award ID": "abc111", "generated_internal_id": "CONT_AWD_TESTING_1"}]
    assert resp.status_code == status.HTTP_200_OK
    assert len(resp.json().get("results")) == 1
    assert resp.json().get("results") == expected_result, "PSC Code filter does not match expected result"


def _test_correct_response_for_psc_code_object(client):
    resp = client.post(
        "/api/v2/search/spending_by_award",
        content_type="application/json",
        data=json.dumps(
            {
                "filters": {
                    "award_type_codes": ["A", "B", "C", "D"],
                    "psc_codes": {
                        "require": [["Service", "P", "PSC", "PSC1"]],
                        "exclude": [["Service", "P", "PSC", "PSC0"]],
                    },
                    "time_period": [{"start_date": "2007-10-01", "end_date": "2020-09-30"}],
                },
                "fields": ["Award ID"],
                "page": 1,
                "limit": 60,
                "sort": "Award ID",
                "order": "desc",
                "subawards": False,
            }
        ),
    )
    expected_result = [{"internal_id": 1, "Award ID": "abc111", "generated_internal_id": "CONT_AWD_TESTING_1"}]
    assert resp.status_code == status.HTTP_200_OK
    assert len(resp.json().get("results")) == 1
    assert resp.json().get("results") == expected_result, "PSC Code filter does not match expected result"


def _test_correct_response_for_psc_code_list_subawards(client):
    """As of this writing, subawards query postgres whereas prime awards query elasticsearch.  Let's test both."""
    resp = client.post(
        "/api/v2/search/spending_by_award",
        content_type="application/json",
        data=json.dumps(
            {
                "filters": {
                    "award_type_codes": ["A", "B", "C", "D"],
                    "psc_codes": ["PSC2"],
                    "time_period": [{"start_date": "2007-10-01", "end_date": "2020-09-30"}],
                },
                "fields": ["Sub-Award ID"],
                "page": 1,
                "limit": 60,
                "sort": "Sub-Award ID",
                "order": "desc",
                "subawards": True,
            }
        ),
    )
    expected_result = [
        {
            "internal_id": "11111",
            "prime_award_internal_id": 1,
            "Sub-Award ID": "11111",
            "prime_award_generated_internal_id": "CONT_AWD_TESTING_1",
        }
    ]
    assert resp.status_code == status.HTTP_200_OK
    assert len(resp.json().get("results")) == 1
    assert resp.json().get("results") == expected_result, "PSC Code filter does not match expected result"


def _test_correct_response_for_psc_code_object_subawards(client):
    """As of this writing, subawards query postgres whereas prime awards query elasticsearch.  Let's test both."""
    resp = client.post(
        "/api/v2/search/spending_by_award",
        content_type="application/json",
        data=json.dumps(
            {
                "filters": {
                    "award_type_codes": ["A", "B", "C", "D"],
                    "psc_codes": {
                        "require": [["Service", "P", "PSC", "PSC2"]],
                        "exclude": [["Service", "P", "PSC", "PSC0"]],
                    },
                    "time_period": [{"start_date": "2007-10-01", "end_date": "2020-09-30"}],
                },
                "fields": ["Sub-Award ID"],
                "page": 1,
                "limit": 60,
                "sort": "Sub-Award ID",
                "order": "desc",
                "subawards": True,
            }
        ),
    )
    expected_result = [
        {
            "internal_id": "11111",
            "prime_award_internal_id": 1,
            "Sub-Award ID": "11111",
            "prime_award_generated_internal_id": "CONT_AWD_TESTING_1",
        }
    ]
    assert resp.status_code == status.HTTP_200_OK
    assert len(resp.json().get("results")) == 1
    assert resp.json().get("results") == expected_result, "PSC Code filter does not match expected result"


def _test_more_sophisticated_eclipsed_psc_code_1(client):
    resp = client.post(
        "/api/v2/search/spending_by_award",
        content_type="application/json",
        data=json.dumps(
            {
                "filters": {
                    "award_type_codes": ["A", "B", "C", "D"],
                    "psc_codes": {
                        "require": [["Service"], ["Service", "P", "PSC"]],
                        "exclude": [["Service", "P"], ["Service", "P", "PSC", "PSC1"]],
                    },
                    "time_period": [{"start_date": "2007-10-01", "end_date": "2020-09-30"}],
                },
                "fields": ["Award ID"],
                "page": 1,
                "limit": 60,
                "sort": "Award ID",
                "order": "desc",
                "subawards": False,
            }
        ),
    )
    assert resp.status_code == status.HTTP_200_OK
    assert len(resp.json().get("results")) == 0


def _test_more_sophisticated_eclipsed_psc_code_2(client):
    resp = client.post(
        "/api/v2/search/spending_by_award",
        content_type="application/json",
        data=json.dumps(
            {
                "filters": {
                    "award_type_codes": ["A", "B", "C", "D"],
                    "psc_codes": {
                        "require": [["Service", "P"], ["Service", "P", "PSC", "PSC1"]],
                        "exclude": [["Service"], ["Service", "P", "PSC"]],
                    },
                    "time_period": [{"start_date": "2007-10-01", "end_date": "2020-09-30"}],
                },
                "fields": ["Award ID"],
                "page": 1,
                "limit": 60,
                "sort": "Award ID",
                "order": "desc",
                "subawards": False,
            }
        ),
    )
    assert resp.status_code == status.HTTP_200_OK
    assert len(resp.json().get("results")) == 1


def _test_correct_response_for_contract_pricing_type_codes(client):
    resp = client.post(
        "/api/v2/search/spending_by_award",
        content_type="application/json",
        data=json.dumps(
            {
                "filters": {
                    "award_type_codes": ["A", "B", "C", "D"],
                    "contract_pricing_type_codes": ["contract_pricing_test"],
                    "time_period": [{"start_date": "2007-10-01", "end_date": "2020-09-30"}],
                },
                "fields": ["Award ID"],
                "page": 1,
                "limit": 60,
                "sort": "Award ID",
                "order": "desc",
                "subawards": False,
            }
        ),
    )
    expected_result = [{"internal_id": 1, "Award ID": "abc111", "generated_internal_id": "CONT_AWD_TESTING_1"}]
    assert resp.status_code == status.HTTP_200_OK
    assert len(resp.json().get("results")) == 1
    assert (
        resp.json().get("results") == expected_result
    ), "Contract Pricing Type Codes filter does not match expected result"


def _test_correct_response_for_set_aside_type_codes(client):
    resp = client.post(
        "/api/v2/search/spending_by_award",
        content_type="application/json",
        data=json.dumps(
            {
                "filters": {
                    "award_type_codes": ["A", "B", "C", "D"],
                    "set_aside_type_codes": ["type_set_aside_test"],
                    "time_period": [{"start_date": "2007-10-01", "end_date": "2020-09-30"}],
                },
                "fields": ["Award ID"],
                "page": 1,
                "limit": 60,
                "sort": "Award ID",
                "order": "desc",
                "subawards": False,
            }
        ),
    )
    expected_result = [{"internal_id": 1, "Award ID": "abc111", "generated_internal_id": "CONT_AWD_TESTING_1"}]
    assert resp.status_code == status.HTTP_200_OK
    assert len(resp.json().get("results")) == 1
    assert resp.json().get("results") == expected_result, "Set Aside Type Codes filter does not match expected result"


def _test_correct_response_for_set_extent_competed_type_codes(client):
    resp = client.post(
        "/api/v2/search/spending_by_award",
        content_type="application/json",
        data=json.dumps(
            {
                "filters": {
                    "award_type_codes": ["A", "B", "C", "D"],
                    "extent_competed_type_codes": ["extent_competed_test"],
                    "time_period": [{"start_date": "2007-10-01", "end_date": "2020-09-30"}],
                },
                "fields": ["Award ID"],
                "page": 1,
                "limit": 60,
                "sort": "Award ID",
                "order": "desc",
                "subawards": False,
            }
        ),
    )
    expected_result = [{"internal_id": 1, "Award ID": "abc111", "generated_internal_id": "CONT_AWD_TESTING_1"}]
    assert resp.status_code == status.HTTP_200_OK
    assert len(resp.json().get("results")) == 1
    assert (
        resp.json().get("results") == expected_result
    ), "Extent Competed Type Codes filter does not match expected result"


def _test_correct_response_for_recipient_id(client):
    resp = client.post(
        "/api/v2/search/spending_by_award",
        content_type="application/json",
        data=json.dumps(
            {
                "filters": {
                    "award_type_codes": ["02", "03", "04", "05"],
                    "recipient_id": "51c7c0ad-a793-de3f-72ba-be5c2895a9ca",
                    "time_period": [{"start_date": "2007-10-01", "end_date": "2020-09-30"}],
                },
                "fields": ["Award ID"],
                "page": 1,
                "limit": 60,
                "sort": "Award ID",
                "order": "desc",
                "subawards": False,
            }
        ),
    )
    expected_result = {"internal_id": 4, "Award ID": "abc444", "generated_internal_id": "ASST_NON_TESTING_4"}
    assert resp.status_code == status.HTTP_200_OK
    assert len(resp.json().get("results")) == 7
    assert resp.json().get("results")[-1] == expected_result, "Recipient ID filter does not match expected result"


def _test_correct_response_for_def_codes(client):
    resp = client.post(
        "/api/v2/search/spending_by_award",
        content_type="application/json",
        data=json.dumps(
            {
                "filters": {
                    "award_type_codes": ["A", "B", "C", "D"],
                    "def_codes": ["L", "Q"],
                    "time_period": [{"start_date": "2007-10-01", "end_date": "2020-09-30"}],
                },
                "fields": ["Award ID"],
                "page": 1,
                "limit": 60,
                "sort": "Award ID",
                "order": "desc",
                "subawards": False,
            }
        ),
    )
    expected_result = [
        {"internal_id": 5, "Award ID": "abcdef123", "generated_internal_id": "CONT_AWD_TESTING_5"},
        {"internal_id": 1, "Award ID": "abc111", "generated_internal_id": "CONT_AWD_TESTING_1"},
    ]
    assert resp.status_code == status.HTTP_200_OK
    assert len(resp.json().get("results")) == 2
    assert resp.json().get("results") == expected_result, "DEFC filter does not match expected result"

    resp = client.post(
        "/api/v2/search/spending_by_award",
        content_type="application/json",
        data=json.dumps(
            {
                "filters": {
                    "award_type_codes": ["A", "B", "C", "D"],
                    "def_codes": ["J"],
                    "time_period": [{"start_date": "2007-10-01", "end_date": "2020-09-30"}],
                },
                "fields": ["Award ID"],
                "page": 1,
                "limit": 60,
                "sort": "Award ID",
                "order": "desc",
                "subawards": False,
            }
        ),
    )
    expected_result = []
    assert resp.status_code == status.HTTP_200_OK
    assert len(resp.json().get("results")) == 0
    assert resp.json().get("results") == expected_result, "DEFC filter does not match expected result"


def _test_correct_response_for_def_codes_subaward(client):
    resp = client.post(
        "/api/v2/search/spending_by_award",
        content_type="application/json",
        data=json.dumps(
            {
                "filters": {
                    "award_type_codes": ["A", "B", "C", "D"],
                    "def_codes": ["L"],
                    "time_period": [{"start_date": "2007-10-01", "end_date": "2020-09-30"}],
                },
                "fields": ["Sub-Award ID"],
                "page": 1,
                "limit": 60,
                "sort": "Sub-Award ID",
                "order": "desc",
                "subawards": True,
            }
        ),
    )
    expected_result = [
        {
            "internal_id": "22222",
            "prime_award_internal_id": 1,
            "Sub-Award ID": "22222",
            "prime_award_generated_internal_id": "CONT_AWD_TESTING_1",
        },
        {
            "internal_id": "11111",
            "prime_award_internal_id": 1,
            "Sub-Award ID": "11111",
            "prime_award_generated_internal_id": "CONT_AWD_TESTING_1",
        },
    ]
    assert resp.status_code == status.HTTP_200_OK
    assert len(resp.json().get("results")) == 2
    assert resp.json().get("results") == expected_result, "DEFC subaward filter does not match expected result"

    resp = client.post(
        "/api/v2/search/spending_by_award",
        content_type="application/json",
        data=json.dumps(
            {
                "filters": {
                    "award_type_codes": ["A", "B", "C", "D"],
                    "def_codes": ["J"],
                    "time_period": [{"start_date": "2007-10-01", "end_date": "2020-09-30"}],
                },
                "fields": ["Sub-Award ID"],
                "page": 1,
                "limit": 60,
                "sort": "Sub-Award ID",
                "order": "desc",
                "subawards": True,
            }
        ),
    )
    expected_result = []
    assert resp.status_code == status.HTTP_200_OK
    assert len(resp.json().get("results")) == 0
    assert resp.json().get("results") == expected_result, "DEFC subaward filter does not match expected result"


@pytest.mark.django_db
def test_failure_with_invalid_filters(client, monkeypatch, elasticsearch_award_index):
    setup_elasticsearch_test(monkeypatch, elasticsearch_award_index)

    # Fails with no request data
    resp = client.post("/api/v2/search/spending_by_award", content_type="application/json", data=json.dumps({}))
    assert resp.status_code == status.HTTP_422_UNPROCESSABLE_ENTITY
    assert resp.json().get("detail") == "Missing value: 'fields' is a required field"

    # Fails with empty filters
    resp = client.post(
        "/api/v2/search/spending_by_award",
        content_type="application/json",
        data=json.dumps({"fields": [], "filters": {}, "page": 1, "limit": 60, "subawards": False}),
    )
    assert resp.status_code == status.HTTP_422_UNPROCESSABLE_ENTITY
    assert resp.json().get("detail") == "Missing value: 'filters|award_type_codes' is a required field"

    # fails with empty field
    resp = client.post(
        "/api/v2/search/spending_by_award",
        content_type="application/json",
        data=json.dumps(
            {
                "fields": [],
                "filters": {
                    "time_period": [{"start_date": "2007-10-01", "end_date": "2020-09-30"}],
                    "award_type_codes": ["A", "B", "C", "D"],
                },
                "page": 1,
                "limit": 60,
                "subawards": False,
            }
        ),
    )
    assert resp.status_code == status.HTTP_422_UNPROCESSABLE_ENTITY
    assert resp.json().get("detail") == "Field 'fields' value '[]' is below min '1' items"


@pytest.mark.django_db
def test_search_after(client, monkeypatch, spending_by_award_test_data, elasticsearch_award_index):
    setup_elasticsearch_test(monkeypatch, elasticsearch_award_index)

    resp = client.post(
        "/api/v2/search/spending_by_award",
        content_type="application/json",
        data=json.dumps(
            {
                "filters": {"award_type_codes": ["A", "B", "C", "D"]},
                "fields": ["Award ID"],
                "page": 1,
                "limit": 60,
                "sort": "Award ID",
                "order": "asc",
                "subawards": False,
                "last_record_unique_id": 1,
                "last_record_sort_value": "abc111",
            }
        ),
    )
    expected_result = [
        {"internal_id": 2, "Award ID": "abc222", "generated_internal_id": "CONT_AWD_TESTING_2"},
        {"internal_id": 3, "Award ID": "abc333", "generated_internal_id": "CONT_AWD_TESTING_3"},
        {"internal_id": 5, "Award ID": "abcdef123", "generated_internal_id": "CONT_AWD_TESTING_5"},
        {"internal_id": 997, "Award ID": "award997", "generated_internal_id": "ASST_NON_TESTING_997"},
        {"internal_id": 998, "Award ID": "award998", "generated_internal_id": "ASST_NON_TESTING_998"},
        {"internal_id": 999, "Award ID": "award999", "generated_internal_id": "ASST_NON_TESTING_999"},
    ]
    assert resp.status_code == status.HTTP_200_OK
    assert len(resp.json().get("results")) == len(expected_result)
    assert resp.json().get("results") == expected_result, "Award Type Code filter does not match expected result"


@pytest.mark.django_db
def test_no_0_covid_amounts(client, monkeypatch, spending_by_award_test_data, elasticsearch_award_index):
    setup_elasticsearch_test(monkeypatch, elasticsearch_award_index)

    resp = client.post(
        "/api/v2/search/spending_by_award",
        content_type="application/json",
        data=json.dumps(
            {
                "filters": {
                    "award_type_codes": ["A", "B", "C", "D"],
                    "def_codes": ["L"],
                    "time_period": [{"start_date": "2007-10-01", "end_date": "2020-09-30"}],
                },
                "fields": ["Award ID"],
                "page": 1,
                "limit": 60,
                "sort": "Award ID",
                "order": "desc",
                "subawards": False,
            }
        ),
    )
    expected_result = [{"internal_id": 1, "Award ID": "abc111", "generated_internal_id": "CONT_AWD_TESTING_1"}]
    assert resp.status_code == status.HTTP_200_OK
    assert len(resp.json().get("results")) == 1
    assert resp.json().get("results") == expected_result, "DEFC filter does not match expected result"


@pytest.mark.django_db
def test_uei_keyword_filter(client, monkeypatch, spending_by_award_test_data, elasticsearch_award_index):
    setup_elasticsearch_test(monkeypatch, elasticsearch_award_index)

    resp = client.post(
        "/api/v2/search/spending_by_award",
        content_type="application/json",
        data=json.dumps(
            {
                "filters": {
                    "award_type_codes": ["A", "B", "C", "D"],
                    "keywords": ["testuei"],
                    "time_period": [{"start_date": "2007-10-01", "end_date": "2020-09-30"}],
                },
                "fields": ["Award ID"],
                "page": 1,
                "limit": 60,
                "sort": "Award ID",
                "order": "desc",
                "subawards": False,
            }
        ),
    )
    expected_result = [{"internal_id": 1, "Award ID": "abc111", "generated_internal_id": "CONT_AWD_TESTING_1"}]
    assert resp.status_code == status.HTTP_200_OK
    assert len(resp.json().get("results")) == 1
    assert resp.json().get("results") == expected_result, "UEI filter does not match expected result"


@pytest.mark.django_db
def test_parent_uei_keyword_filter(client, monkeypatch, spending_by_award_test_data, elasticsearch_award_index):
    setup_elasticsearch_test(monkeypatch, elasticsearch_award_index)

    resp = client.post(
        "/api/v2/search/spending_by_award",
        content_type="application/json",
        data=json.dumps(
            {
                "filters": {
                    "award_type_codes": ["A", "B", "C", "D"],
                    "keywords": ["test_parent_uei"],
                    "time_period": [{"start_date": "2007-10-01", "end_date": "2020-09-30"}],
                },
                "fields": ["Award ID"],
                "page": 1,
                "limit": 60,
                "sort": "Award ID",
                "order": "desc",
                "subawards": False,
            }
        ),
    )
    expected_result = [{"internal_id": 1, "Award ID": "abc111", "generated_internal_id": "CONT_AWD_TESTING_1"}]
    assert resp.status_code == status.HTTP_200_OK
    assert len(resp.json().get("results")) == 1
    assert resp.json().get("results") == expected_result, "UEI filter does not match expected result"


@pytest.mark.django_db
def test_uei_recipient_filter_subaward(
    client, monkeypatch, spending_by_award_test_data, elasticsearch_award_index, elasticsearch_subaward_index
):
    setup_elasticsearch_test(monkeypatch, elasticsearch_award_index)
    setup_elasticsearch_test(monkeypatch, elasticsearch_subaward_index)

    resp = client.post(
        "/api/v2/search/spending_by_award",
        content_type="application/json",
        data=json.dumps(
            {
                "filters": {
                    "time_period": [{"start_date": "2007-10-01", "end_date": "2022-09-30"}],
                    "award_type_codes": [
                        "A",
                        "B",
                        "C",
                        "D",
                        "IDV_A",
                        "IDV_B",
                        "IDV_B_A",
                        "IDV_B_B",
                        "IDV_B_C",
                        "IDV_C",
                        "IDV_D",
                        "IDV_E",
                    ],
                    "recipient_search_text": ["uei_10010001"],
                },
                "fields": ["Sub-Award ID"],
                "page": 1,
                "limit": 60,
                "sort": "Sub-Award ID",
                "order": "desc",
                "subawards": True,
            }
        ),
    )
    expected_result = [
        {
            "internal_id": "11111",
            "prime_award_internal_id": 1,
            "Sub-Award ID": "11111",
            "prime_award_generated_internal_id": "CONT_AWD_TESTING_1",
        }
    ]
    assert resp.status_code == status.HTTP_200_OK
    assert len(resp.json().get("results")) == 1
    assert resp.json().get("results") == expected_result, "UEI Recipient subaward filter does not match expected result"


@pytest.mark.django_db
def test_date_range_with_new_awards_only(
    client, monkeypatch, elasticsearch_award_index, awards_over_different_date_ranges, elasticsearch_subaward_index
):
    setup_elasticsearch_test(monkeypatch, elasticsearch_award_index)
    setup_elasticsearch_test(monkeypatch, elasticsearch_subaward_index)

    contract_type_list = all_award_types_mappings["contracts"]

    request_for_2015 = {
        "subawards": False,
        "fields": ["Award ID"],
        "sort": "Award ID",
        "limit": 50,
        "page": 1,
        "filters": {
            "time_period": [
                {"start_date": "2015-01-01", "end_date": "2015-12-31", "date_type": "new_awards_only"},
            ],
            "award_type_codes": contract_type_list,
        },
    }

    resp = client.post(
        "/api/v2/search/spending_by_award/", content_type="application/json", data=json.dumps(request_for_2015)
    )
    assert resp.status_code == status.HTTP_200_OK
    assert len(resp.data["results"]) == 5

    request_for_2015 = {
        "subawards": True,
        "fields": ["Sub-Award ID"],
        "sort": "Sub-Award ID",
        "limit": 50,
        "page": 1,
        "filters": {
            "time_period": [
                {"start_date": "2015-01-01", "end_date": "2015-12-31", "date_type": "new_awards_only"},
            ],
            "award_type_codes": contract_type_list,
        },
    }

    resp = client.post(
        "/api/v2/search/spending_by_award/", content_type="application/json", data=json.dumps(request_for_2015)
    )
    assert resp.status_code == status.HTTP_400_BAD_REQUEST
    assert (
        resp.json().get("detail")
        == "Field 'filters|time_period' is outside valid values ['action_date', 'last_modified_date', 'date_signed', 'sub_action_date']"
    )


@pytest.mark.django_db
def test_spending_by_award_program_activity_subawards(
    client, monkeypatch, elasticsearch_award_index, spending_by_award_test_data, elasticsearch_subaward_index
):
    setup_elasticsearch_test(monkeypatch, elasticsearch_award_index)
    setup_elasticsearch_test(monkeypatch, elasticsearch_subaward_index)

    # Program Activites filter test
    test_payload = {
        "subawards": True,
        "fields": ["Sub-Award ID"],
        "filters": {
            "program_activities": [{"name": "program_activity_123"}],
            "award_type_codes": [
                "07",
            ],
        },
    }
    expected_response = [
        {
            "internal_id": "99999",
            "prime_award_internal_id": 4,
            "Sub-Award ID": "99999",
            "prime_award_generated_internal_id": "ASST_NON_DECF0000058_8900",
        }
    ]
    resp = client.post(
        "/api/v2/search/spending_by_award/", content_type="application/json", data=json.dumps(test_payload)
    )

    assert resp.status_code == status.HTTP_200_OK
    assert expected_response == resp.json().get("results"), "Unexpected or missing content!"

    test_payload = {
        "subawards": True,
        "fields": ["Sub-Award ID"],
        "filters": {
            "program_activities": [{"name": "program_activity_123"}, {"code": "123"}],
            "award_type_codes": [
                "07",
            ],
        },
    }
    expected_response = [
        {
            "internal_id": "99999",
            "prime_award_internal_id": 4,
            "Sub-Award ID": "99999",
            "prime_award_generated_internal_id": "ASST_NON_DECF0000058_8900",
        }
    ]
    resp = client.post(
        "/api/v2/search/spending_by_award/", content_type="application/json", data=json.dumps(test_payload)
    )

    assert resp.status_code == status.HTTP_200_OK
    assert expected_response == resp.json().get("results"), "Unexpected or missing content!"

    test_payload = {
        "subawards": True,
        "fields": ["Sub-Award ID"],
        "filters": {
            "program_activities": [{"name": "program_activity_123", "code": "321"}],
            "award_type_codes": [
                "07",
            ],
        },
    }
    expected_response = []
    resp = client.post(
        "/api/v2/search/spending_by_award/", content_type="application/json", data=json.dumps(test_payload)
    )

    assert resp.status_code == status.HTTP_200_OK
    assert expected_response == resp.json().get("results"), "Unexpected or missing content!"


@pytest.mark.django_db
def test_spending_by_award_program_activity(client, monkeypatch, elasticsearch_award_index, award_data_fixture):
    setup_elasticsearch_test(monkeypatch, elasticsearch_award_index)

    # Program Activites filter test
    test_payload = {
        "subawards": False,
        "fields": ["Award ID"],
        "filters": {
            "program_activities": [{"name": "program_activity_123"}],
            "award_type_codes": [
                "07",
            ],
        },
    }
    expected_response = [
        {
            "internal_id": 200,
            "Award ID": "award200",
            "generated_internal_id": "ASST_NON_DECF0000058_8900",
        }
    ]
    resp = client.post(
        "/api/v2/search/spending_by_award/", content_type="application/json", data=json.dumps(test_payload)
    )

    assert resp.status_code == status.HTTP_200_OK
    assert expected_response == resp.json().get("results"), "Unexpected or missing content!"

    test_payload = {
        "subawards": False,
        "fields": ["Award ID"],
        "filters": {
            "program_activities": [{"name": "program_activity_123", "code": "321"}],
            "award_type_codes": [
                "07",
            ],
        },
    }
    expected_response = []
    resp = client.post(
        "/api/v2/search/spending_by_award/", content_type="application/json", data=json.dumps(test_payload)
    )

    assert resp.status_code == status.HTTP_200_OK
    assert expected_response == resp.json().get("results"), "Unexpected or missing content!"

    test_payload = {
        "subawards": False,
        "fields": ["Award ID"],
        "filters": {
            "program_activities": [{"name": "program_activity_123", "code": "123"}],
            "award_type_codes": [
                "07",
            ],
        },
    }
    expected_response = [
        {
            "internal_id": 200,
            "Award ID": "award200",
            "generated_internal_id": "ASST_NON_DECF0000058_8900",
        }
    ]
    resp = client.post(
        "/api/v2/search/spending_by_award/", content_type="application/json", data=json.dumps(test_payload)
    )

    assert resp.status_code == status.HTTP_200_OK
    assert expected_response == resp.json().get("results"), "Unexpected or missing content!"

    test_payload = {
        "subawards": False,
        "fields": ["Award ID"],
        "filters": {
            "program_activities": [{"name": "program_activity_123"}, {"code": "123"}],
            "award_type_codes": [
                "07",
            ],
        },
    }
    expected_response = [
        {
            "internal_id": 200,
            "Award ID": "award200",
            "generated_internal_id": "ASST_NON_DECF0000058_8900",
        }
    ]
    resp = client.post(
        "/api/v2/search/spending_by_award/", content_type="application/json", data=json.dumps(test_payload)
    )

    assert resp.status_code == status.HTTP_200_OK
    assert expected_response == resp.json().get("results"), "Unexpected or missing content!"


@pytest.mark.django_db
def test_spending_by_award_subawards_award_id_filter(
    client, monkeypatch, spending_by_award_test_data, elasticsearch_subaward_index
):
    setup_elasticsearch_test(monkeypatch, elasticsearch_subaward_index)

    # Test finding a Subaward by it's `subaward_number`
    payload = {
        "subawards": True,
        "fields": ["Sub-Award ID"],
        "filters": {
            "award_type_codes": ["07"],
            "award_ids": ["99999"],
        },
    }
    expected_response = [
        {
            "internal_id": "99999",
            "prime_award_internal_id": 4,
            "Sub-Award ID": "99999",
            "prime_award_generated_internal_id": "ASST_NON_DECF0000058_8900",
        }
    ]
    resp = client.post("/api/v2/search/spending_by_award/", content_type="application/json", data=json.dumps(payload))

    assert resp.status_code == status.HTTP_200_OK
    assert expected_response == resp.json().get("results"), "Unexpected or missing content!"

    # Test finding a Subaward by it's `award_piid_fain`
    payload = {
        "subawards": True,
        "fields": ["Sub-Award ID"],
        "filters": {
            "award_type_codes": ["07"],
            "award_ids": ["PIID6003"],
        },
    }
    expected_response = [
        {
            "internal_id": "99999",
            "prime_award_internal_id": 4,
            "Sub-Award ID": "99999",
            "prime_award_generated_internal_id": "ASST_NON_DECF0000058_8900",
        }
    ]
    resp = client.post("/api/v2/search/spending_by_award/", content_type="application/json", data=json.dumps(payload))

    assert resp.status_code == status.HTTP_200_OK
    assert expected_response == resp.json().get("results"), "Unexpected or missing content!"


@pytest.mark.django_db
def test_spending_by_award_unique_id_award(
    client, monkeypatch, elasticsearch_award_index, elasticsearch_subaward_index, spending_by_award_test_data
):
    setup_elasticsearch_test(monkeypatch, elasticsearch_award_index)
    setup_elasticsearch_test(monkeypatch, elasticsearch_subaward_index)

    # Test with a real award_unique_id
    test_payload = {
        "subawards": False,
        "fields": ["Award ID"],
        "filters": {
            "award_type_codes": ["A", "B", "C", "D"],
            "award_unique_id": "CONT_AWD_TESTING_1",
        },
    }
    expected_response = [
        {
            "internal_id": 1,
            "Award ID": "abc111",
            "generated_internal_id": "CONT_AWD_TESTING_1",
        },
    ]
    resp = client.post(
        "/api/v2/search/spending_by_award/", content_type="application/json", data=json.dumps(test_payload)
    )

    assert resp.status_code == status.HTTP_200_OK
    assert expected_response == resp.json().get("results"), "Unexpected or missing content!"

    # Test with an undefined award_unique_id
    test_payload = {
        "subawards": False,
        "fields": ["Award ID"],
        "filters": {
            "award_type_codes": ["A", "B", "C", "D"],
            "award_unique_id": "CONT_AWD_TESTING_4",
        },
    }
    expected_response = []
    resp = client.post(
        "/api/v2/search/spending_by_award/", content_type="application/json", data=json.dumps(test_payload)
    )

    assert resp.status_code == status.HTTP_200_OK
    assert expected_response == resp.json().get("results"), "Unexpected or missing content!"


@pytest.mark.django_db
def test_spending_by_award_unique_id_subaward(
    client, monkeypatch, elasticsearch_award_index, elasticsearch_subaward_index, spending_by_award_test_data
):
    setup_elasticsearch_test(monkeypatch, elasticsearch_award_index)
    setup_elasticsearch_test(monkeypatch, elasticsearch_subaward_index)

    # Test with multiple subawards
    test_payload = {
        "subawards": True,
        "fields": ["Sub-Award ID"],
        "filters": {
            "award_type_codes": ["A", "B", "C", "D"],
            "award_unique_id": "CONT_AWD_TESTING_1",
        },
    }
    expected_response = [
        {
            "internal_id": "22222",
            "prime_award_internal_id": 1,
            "Sub-Award ID": "22222",
            "prime_award_generated_internal_id": "CONT_AWD_TESTING_1",
        },
        {
            "internal_id": "11111",
            "prime_award_internal_id": 1,
            "Sub-Award ID": "11111",
            "prime_award_generated_internal_id": "CONT_AWD_TESTING_1",
        },
    ]
    resp = client.post(
        "/api/v2/search/spending_by_award/", content_type="application/json", data=json.dumps(test_payload)
    )

    assert resp.status_code == status.HTTP_200_OK
    assert expected_response == resp.json().get("results"), "Unexpected or missing content!"

    # Test with a single subaward
    test_payload = {
        "subawards": True,
        "fields": ["Sub-Award ID"],
        "filters": {
            "award_type_codes": ["A", "B", "C", "D"],
            "award_unique_id": "CONT_AWD_TESTING_2",
        },
    }
    expected_response = [
        {
            "internal_id": "33333",
            "prime_award_internal_id": 2,
            "Sub-Award ID": "33333",
            "prime_award_generated_internal_id": "CONT_AWD_TESTING_2",
        },
    ]
    resp = client.post(
        "/api/v2/search/spending_by_award/", content_type="application/json", data=json.dumps(test_payload)
    )

    assert resp.status_code == status.HTTP_200_OK
    assert expected_response == resp.json().get("results"), "Unexpected or missing content!"

    # Test with no subawards
    test_payload = {
        "subawards": True,
        "fields": ["Sub-Award ID"],
        "filters": {
            "award_type_codes": ["A", "B", "C", "D"],
            "award_unique_id": "CONT_AWD_TESTING_4",
        },
    }
    expected_response = []
    resp = client.post(
        "/api/v2/search/spending_by_award/", content_type="application/json", data=json.dumps(test_payload)
    )

    assert resp.status_code == status.HTTP_200_OK
    assert expected_response == resp.json().get("results"), "Unexpected or missing content!"


def test_spending_by_award_description_specificity(
    client, monkeypatch, elasticsearch_award_index, elasticsearch_subaward_index, spending_by_award_test_data
):
    setup_elasticsearch_test(monkeypatch, elasticsearch_award_index)
    setup_elasticsearch_test(monkeypatch, elasticsearch_subaward_index)

    # get award with description "the test test test" and not "the description for test"
    test_payload = {
        "subawards": False,
        "fields": ["Award ID"],
        "filters": {"award_type_codes": ["A", "B", "C", "D"], "description": "the test"},
    }
    expected_response = [
        {
            "internal_id": 1,
            "Award ID": "abc111",
            "generated_internal_id": "CONT_AWD_TESTING_1",
        },
    ]
    resp = client.post(
        "/api/v2/search/spending_by_award/", content_type="application/json", data=json.dumps(test_payload)
    )

    assert resp.status_code == status.HTTP_200_OK
    assert expected_response == resp.json().get("results"), "Unexpected or missing content!"

    # get subaward with description "the test test test" and not "the description for test"
    test_payload = {
        "subawards": True,
        "fields": ["Sub-Award ID"],
        "filters": {"award_type_codes": ["A", "B", "C", "D"], "description": "the test"},
    }
    expected_response = [
        {
            "internal_id": "11111",
            "prime_award_internal_id": 1,
            "Sub-Award ID": "11111",
            "prime_award_generated_internal_id": "CONT_AWD_TESTING_1",
        },
    ]
    resp = client.post(
        "/api/v2/search/spending_by_award/", content_type="application/json", data=json.dumps(test_payload)
    )

    assert resp.status_code == status.HTTP_200_OK
    assert expected_response == resp.json().get("results"), "Unexpected or missing content!"

    # ensure only queries for text in the correct order
    test_payload = {
        "subawards": True,
        "fields": ["Sub-Award ID"],
        "filters": {"award_type_codes": ["A", "B", "C", "D"], "description": "test the"},
    }
    expected_response = []
    resp = client.post(
        "/api/v2/search/spending_by_award/", content_type="application/json", data=json.dumps(test_payload)
    )

    assert resp.status_code == status.HTTP_200_OK
    assert expected_response == resp.json().get("results"), "Unexpected or missing content!"


def test_spending_by_award_keyword_specificity(
    client, monkeypatch, elasticsearch_award_index, elasticsearch_subaward_index, spending_by_award_test_data
):
    setup_elasticsearch_test(monkeypatch, elasticsearch_award_index)
    setup_elasticsearch_test(monkeypatch, elasticsearch_subaward_index)

    # get award with naics_description "the test test test" and not "the description for test"
    test_payload = {
        "subawards": False,
        "fields": ["Award ID"],
        "filters": {"award_type_codes": ["A", "B", "C", "D"], "keyword": "the test"},
    }
    expected_response = [
        {
            "internal_id": 1,
            "Award ID": "abc111",
            "generated_internal_id": "CONT_AWD_TESTING_1",
        },
    ]
    resp = client.post(
        "/api/v2/search/spending_by_award/", content_type="application/json", data=json.dumps(test_payload)
    )

    assert resp.status_code == status.HTTP_200_OK
    assert expected_response == resp.json().get("results"), "Unexpected or missing content!"

    # get subaward with product_or_service_description "the test test test" and not
    # "the description for test"
    test_payload = {
        "subawards": True,
        "fields": ["Sub-Award ID"],
        "filters": {"award_type_codes": ["A", "B", "C", "D"], "keyword": "the test"},
    }
    expected_response = [
        {
            "internal_id": "11111",
            "prime_award_internal_id": 1,
            "Sub-Award ID": "11111",
            "prime_award_generated_internal_id": "CONT_AWD_TESTING_1",
        },
    ]
    resp = client.post(
        "/api/v2/search/spending_by_award/", content_type="application/json", data=json.dumps(test_payload)
    )

    assert resp.status_code == status.HTTP_200_OK
    assert expected_response == resp.json().get("results"), "Unexpected or missing content!"

    # ensure only queries for text in the correct order
    test_payload = {
        "subawards": True,
        "fields": ["Sub-Award ID"],
        "filters": {"award_type_codes": ["A", "B", "C", "D"], "keyword": "test the"},
    }
    expected_response = []
    resp = client.post(
        "/api/v2/search/spending_by_award/", content_type="application/json", data=json.dumps(test_payload)
    )

    assert resp.status_code == status.HTTP_200_OK
    assert expected_response == resp.json().get("results"), "Unexpected or missing content!"


def test_spending_by_award_new_subcontract_fields(
    client, monkeypatch, elasticsearch_award_index, elasticsearch_subaward_index, spending_by_award_test_data
):
    setup_elasticsearch_test(monkeypatch, elasticsearch_award_index)
    setup_elasticsearch_test(monkeypatch, elasticsearch_subaward_index)

    # get award with naics_description "the test test test" and not "the description for test"
    test_payload = {
        "subawards": True,
        "fields": [
            "Sub-Award ID",
            "Sub-Award Description",
            "Sub-Recipient UEI",
            "Sub-Recipient Location",
            "Sub-Award Primary Place of Performance",
            "Prime Award Recipient UEI",
            "NAICS",
            "PSC",
            "sub_award_recipient_id",
        ],
        "filters": {"award_type_codes": ["A", "B", "C", "D"], "keyword": "the test"},
    }
    expected_response = [
        {
            "internal_id": "11111",
            "prime_award_internal_id": 1,
            "Sub-Award ID": "11111",
            "prime_award_generated_internal_id": "CONT_AWD_TESTING_1",
            "Sub-Award Description": "the test test test",
            "Sub-Recipient UEI": "UEI_10010001",
            "Sub-Recipient Location": {
                "location_country_code": "USA",
                "country_name": "UNITED STATES",
                "state_code": "VA",
                "state_name": "Virginia",
                "city_name": "ARLINGTON",
                "county_code": "013",
                "county_name": "ARLINGTON",
                "address_line1": "1 Memorial Drive",
                "congressional_code": "08",
                "zip4": "9040",
                "zip5": "55455",
                "foreign_postal_code": "55455",
            },
            "Sub-Award Primary Place of Performance": {
                "location_country_code": "USA",
                "country_name": "UNITED STATES",
                "state_code": "VA",
                "state_name": "Virginia",
                "city_name": "ARLINGTON",
                "county_code": "013",
                "county_name": "ARLINGTON",
                "congressional_code": "08",
                "zip4": "9040",
                "zip5": "55455",
            },
            "Prime Award Recipient UEI": "testuei",
            "NAICS": {"code": "112233", "description": "the test test test"},
            "PSC": {"code": "PSC2", "description": "the test test test"},
            "sub_award_recipient_id": "EXAM-PLE-ID-P",
        },
    ]
    resp = client.post(
        "/api/v2/search/spending_by_award/", content_type="application/json", data=json.dumps(test_payload)
    )

    assert resp.status_code == status.HTTP_200_OK
    assert expected_response == resp.json().get("results"), "Unexpected or missing content!"


def test_spending_by_award_new_subgrant_fields(
    client, monkeypatch, elasticsearch_award_index, elasticsearch_subaward_index, spending_by_award_test_data
):
    setup_elasticsearch_test(monkeypatch, elasticsearch_award_index)
    setup_elasticsearch_test(monkeypatch, elasticsearch_subaward_index)

    # get award with naics_description "the test test test" and not "the description for test"
    test_payload = {
        "subawards": True,
        "fields": [
            "Sub-Award ID",
            "Sub-Award Description",
            "Sub-Recipient UEI",
            "Sub-Recipient Location",
            "Sub-Award Primary Place of Performance",
            "Prime Award Recipient UEI",
            "Assistance Listing",
            "sub_award_recipient_id",
        ],
        "filters": {"award_type_codes": ["08"]},
    }
    expected_response = [
        {
            "internal_id": "45509",
            "prime_award_internal_id": 1,
            "Sub-Award ID": "45509",
            "prime_award_generated_internal_id": "CONT_AWD_TESTING_1",
            "Sub-Award Description": "the test test test",
            "Sub-Recipient UEI": "UEI_10010001",
            "Sub-Recipient Location": {
                "location_country_code": "USA",
                "country_name": "UNITED STATES",
                "state_code": "VA",
                "state_name": "Virginia",
                "city_name": "ARLINGTON",
                "county_code": "013",
                "county_name": "ARLINGTON",
                "address_line1": "1 Memorial Drive",
                "congressional_code": "08",
                "zip4": "9040",
                "zip5": "55455",
                "foreign_postal_code": "55455",
            },
            "Sub-Award Primary Place of Performance": {
                "location_country_code": "USA",
                "country_name": "UNITED STATES",
                "state_code": "VA",
                "state_name": "Virginia",
                "city_name": "ARLINGTON",
                "county_code": "013",
                "county_name": "ARLINGTON",
                "congressional_code": "08",
                "zip4": "9040",
                "zip5": "55455",
            },
            "Prime Award Recipient UEI": "testuei",
            "Assistance Listing": {"cfda_number": "1.234", "cfda_program_title": "test cfda"},
            "sub_award_recipient_id": "EXAM-PLE-ID-P",
        },
    ]
    resp = client.post(
        "/api/v2/search/spending_by_award/", content_type="application/json", data=json.dumps(test_payload)
    )

    assert resp.status_code == status.HTTP_200_OK
    assert expected_response == resp.json().get("results"), "Unexpected or missing content!"


def test_spending_by_award_new_contract_fields(
    client, monkeypatch, elasticsearch_award_index, elasticsearch_subaward_index, spending_by_award_test_data
):
    setup_elasticsearch_test(monkeypatch, elasticsearch_award_index)

    # get award with naics_description "the test test test" and not "the description for test"
    test_payload = {
        "subawards": False,
        "fields": ["Award ID", "Recipient UEI", "Recipient Location", "Primary Place of Performance", "NAICS", "PSC"],
        "filters": {"award_type_codes": ["A", "B", "C", "D"], "keyword": "the test"},
    }
    expected_response = [
        {
            "internal_id": 1,
            "Award ID": "abc111",
            "generated_internal_id": "CONT_AWD_TESTING_1",
            "Recipient UEI": "testuei",
            "Recipient Location": {
                "location_country_code": "USA",
                "country_name": "UNITED STATES",
                "state_code": "VA",
                "state_name": "Virginia",
                "city_name": "ARLINGTON",
                "county_code": "014",
                "county_name": "ARLINGTON",
                "address_line1": "1 Memorial Drive",
                "address_line2": "Room 324",
                "address_line3": "Desk 5",
                "congressional_code": "08",
                "zip4": "9040",
                "zip5": "55455",
                "foreign_postal_code": "55455",
                "foreign_province": "Manitoba",
            },
            "Primary Place of Performance": {
                "location_country_code": "USA",
                "country_name": "UNITED STATES",
                "state_code": "VA",
                "state_name": "Virginia",
                "city_name": "ARLINGTON",
                "county_code": "014",
                "county_name": "ARLINGTON",
                "congressional_code": "08",
                "zip4": "9040",
                "zip5": "55455",
            },
            "NAICS": {"code": "112233", "description": "the test test test"},
            "PSC": {"code": "PSC1", "description": "the test test test"},
        },
    ]
    resp = client.post(
        "/api/v2/search/spending_by_award/", content_type="application/json", data=json.dumps(test_payload)
    )

    assert resp.status_code == status.HTTP_200_OK
    assert expected_response == resp.json().get("results"), "Unexpected or missing content!"


def test_spending_by_award_new_assistance_fields(
    client, monkeypatch, elasticsearch_award_index, elasticsearch_subaward_index, spending_by_award_test_data
):
    setup_elasticsearch_test(monkeypatch, elasticsearch_award_index)

    # get award with naics_description "the test test test" and not "the description for test"
    test_payload = {
        "subawards": False,
        "fields": [
            "Award ID",
            "Recipient UEI",
            "Recipient Location",
            "Primary Place of Performance",
            "Assistance Listings",
            "primary_assistance_listing",
        ],
        "filters": {"award_type_codes": ["11"]},
    }
    expected_response = [
        {
            "internal_id": 5145,
            "Award ID": "award5145",
            "generated_internal_id": "ASST_NON_TESTING_5145",
            "Recipient UEI": "acmeuei",
            "Recipient Location": {
                "location_country_code": "USA",
                "country_name": "UNITED STATES",
                "state_code": "VA",
                "state_name": "Virginia",
                "city_name": "ARLINGTON",
                "county_code": "013",
                "county_name": "ARLINGTON",
                "address_line1": "1 Memorial Drive",
                "address_line2": "Room 324",
                "address_line3": "Desk 5",
                "congressional_code": "08",
                "zip4": "9040",
                "zip5": "55455",
                "foreign_postal_code": "55455",
                "foreign_province": "Manitoba",
            },
            "Primary Place of Performance": {
                "location_country_code": "USA",
                "country_name": "UNITED STATES",
                "state_code": "VA",
                "state_name": "Virginia",
                "city_name": "ARLINGTON",
                "county_code": "013",
                "county_name": "ARLINGTON",
                "congressional_code": "08",
                "zip4": "9040",
                "zip5": "55455",
            },
            "Assistance Listings": [
                {"cfda_number": "64.114", "cfda_program_title": "VETERANS HOUSING GUARANTEED AND INSURED LOANS"}
            ],
            "primary_assistance_listing": {
                "cfda_number": "64.114",
                "cfda_program_title": "VETERANS HOUSING GUARANTEED AND INSURED LOANS",
            },
        },
    ]
    resp = client.post(
        "/api/v2/search/spending_by_award/", content_type="application/json", data=json.dumps(test_payload)
    )

    assert resp.status_code == status.HTTP_200_OK
    assert expected_response == resp.json().get("results"), "Unexpected or missing content!"


def test_spending_by_award_sort_recipient_location(
    client, monkeypatch, elasticsearch_award_index, elasticsearch_subaward_index, spending_by_award_test_data
):

    setup_elasticsearch_test(monkeypatch, elasticsearch_award_index)

    test_payload = {
        "subawards": False,
        "fields": [
            "Award ID",
            "Recipient Location",
        ],
        "filters": {"award_type_codes": ["08"]},
        "sort": "Recipient Location",
        "order": "asc",
    }

    recipient_location4 = {
        "location_country_code": "USA",
        "country_name": "UNITED STATES",
        "state_code": "NE",
        "state_name": "Nebraska",
        "city_name": "OMAHA",
        "county_code": "013",
        "county_name": "OMAHA",
        "address_line1": "1 Memorial Drive",
        "address_line2": "Room 324",
        "address_line3": "Desk 5",
        "congressional_code": "08",
        "zip4": "9040",
        "zip5": "55455",
        "foreign_postal_code": "55455",
        "foreign_province": "Manitoba",
    }

    recipient_location2 = {
        "location_country_code": "USA",
        "country_name": "UNITED STATES",
        "state_code": "MO",
        "state_name": "Missouri",
        "city_name": "KANSAS CITY",
        "county_code": "013",
        "county_name": "KANSAS CITY",
        "address_line1": "1 Memorial Drive",
        "address_line2": "Room 324",
        "address_line3": "Desk 5",
        "congressional_code": "08",
        "zip4": "9040",
        "zip5": "55455",
        "foreign_postal_code": "55455",
        "foreign_province": "Manitoba",
    }

    recipient_location3 = {
        "location_country_code": "USA",
        "country_name": "UNITED STATES",
        "state_code": "MO",
        "state_name": "Missouri",
        "city_name": "KANSAS CITY",
        "county_code": "013",
        "county_name": "KANSAS CITY",
        "address_line1": "7 Memorial Drive",
        "address_line2": "Room 324",
        "address_line3": "Desk 5",
        "congressional_code": "08",
        "zip4": "9040",
        "zip5": "55455",
        "foreign_postal_code": "55455",
        "foreign_province": "Manitoba",
    }

    recipient_location5 = {
        "location_country_code": "USA",
        "country_name": "UNITED STATES",
        "state_code": "CO",
        "state_name": "Colorado",
        "city_name": None,
        "county_code": "013",
        "county_name": None,
        "address_line1": "1 Memorial Drive",
        "address_line2": "Room 324",
        "address_line3": "Desk 5",
        "congressional_code": "08",
        "zip4": "9040",
        "zip5": "55455",
        "foreign_postal_code": "55455",
        "foreign_province": "Manitoba",
    }

    recipient_location6 = {
        "location_country_code": "USA",
        "country_name": "UNITED STATES",
        "state_code": "IL",
        "state_name": "Illinois",
        "city_name": None,
        "county_code": None,
        "county_name": None,
        "address_line1": "1 Memorial Drive",
        "address_line2": "Room 324",
        "address_line3": "Desk 5",
        "congressional_code": "08",
        "zip4": "9040",
        "zip5": "55455",
        "foreign_postal_code": "55455",
        "foreign_province": "Manitoba",
    }

    recipient_location7 = {
        "location_country_code": "BAH",
        "country_name": "Bahamas",
        "state_code": None,
        "state_name": None,
        "city_name": None,
        "county_name": None,
        "county_code": "013",
        "address_line1": "1 Memorial Drive",
        "address_line2": "Room 324",
        "address_line3": "Desk 5",
        "congressional_code": "08",
        "zip4": "9040",
        "zip5": "55455",
        "foreign_postal_code": "55455",
        "foreign_province": "Manitoba",
    }

    recipient_location8 = {
        "location_country_code": "ITA",
        "country_name": "Italy",
        "state_code": None,
        "state_name": None,
        "city_name": None,
        "county_name": None,
        "county_code": "013",
        "address_line1": "1 Memorial Drive",
        "address_line2": "Room 324",
        "address_line3": "Desk 5",
        "congressional_code": "08",
        "zip4": "9040",
        "zip5": "55455",
        "foreign_postal_code": "55455",
        "foreign_province": "Manitoba",
    }

    resp = client.post(
        "/api/v2/search/spending_by_award/", content_type="application/json", data=json.dumps(test_payload)
    )

    assert resp.status_code == status.HTTP_200_OK
    results = resp.json().get("results")
    assert len(results) == 7
    assert results[0]["Recipient Location"] == recipient_location2
    assert results[1]["Recipient Location"] == recipient_location3
    assert results[2]["Recipient Location"] == recipient_location4
    assert results[3]["Recipient Location"] == recipient_location5
    assert results[4]["Recipient Location"] == recipient_location6
    assert results[5]["Recipient Location"] == recipient_location7
    assert results[6]["Recipient Location"] == recipient_location8

    test_payload = {
        "subawards": False,
        "fields": [
            "Award ID",
            "Recipient Location",
        ],
        "filters": {"award_type_codes": ["08"]},
        "sort": "Recipient Location",
        "order": "desc",
    }

    resp = client.post(
        "/api/v2/search/spending_by_award/", content_type="application/json", data=json.dumps(test_payload)
    )

    assert resp.status_code == status.HTTP_200_OK
    results = resp.json().get("results")
    assert len(results) == 7
    assert results[0]["Recipient Location"] == recipient_location4
    assert results[1]["Recipient Location"] == recipient_location3
    assert results[2]["Recipient Location"] == recipient_location2
    assert results[3]["Recipient Location"] == recipient_location6
    assert results[4]["Recipient Location"] == recipient_location5
    assert results[5]["Recipient Location"] == recipient_location8
    assert results[6]["Recipient Location"] == recipient_location7


def test_spending_by_primary_place_of_performance(
    client, monkeypatch, elasticsearch_award_index, elasticsearch_subaward_index, spending_by_award_test_data
):

    setup_elasticsearch_test(monkeypatch, elasticsearch_award_index)

    test_payload = {
        "subawards": False,
        "fields": [
            "Award ID",
            "Primary Place of Performance",
        ],
        "filters": {"award_type_codes": ["09"]},
        "sort": "Primary Place of Performance",
        "order": "asc",
    }

    pop1 = {
        "location_country_code": "USA",
        "country_name": None,
        "state_code": "VA",
        "state_name": "Virginia",
        "city_name": "ARLINGTON",
        "county_code": "013",
        "county_name": None,
        "congressional_code": None,
        "zip4": None,
        "zip5": None,
    }

    pop2 = {
        "location_country_code": "USA",
        "country_name": None,
        "state_code": "VA",
        "state_name": "Virginia",
        "city_name": "Z CITY",
        "county_code": "013",
        "county_name": None,
        "congressional_code": None,
        "zip4": None,
        "zip5": None,
    }

    pop3 = {
        "location_country_code": "USA",
        "country_name": None,
        "state_code": "IL",
        "state_name": "Illinois",
        "city_name": None,
        "county_code": "013",
        "county_name": None,
        "congressional_code": None,
        "zip4": None,
        "zip5": None,
    }

    pop4 = {
        "location_country_code": "USA",
        "country_name": None,
        "state_code": "VA",
        "state_name": "Virginia",
        "city_name": None,
        "county_code": "013",
        "county_name": None,
        "congressional_code": None,
        "zip4": None,
        "zip5": None,
    }

    pop5 = {
        "location_country_code": "BAH",
        "country_name": "BAHAMAS",
        "state_code": None,
        "state_name": None,
        "city_name": None,
        "county_code": "013",
        "county_name": None,
        "congressional_code": None,
        "zip4": None,
        "zip5": None,
    }

    pop6 = {
        "location_country_code": "USA",
        "country_name": "UNITED STATES",
        "state_code": None,
        "state_name": None,
        "city_name": None,
        "county_code": "013",
        "county_name": None,
        "congressional_code": None,
        "zip4": None,
        "zip5": None,
    }

    resp = client.post(
        "/api/v2/search/spending_by_award/", content_type="application/json", data=json.dumps(test_payload)
    )

    assert resp.status_code == status.HTTP_200_OK
    results = resp.json().get("results")
    assert len(results) == 6
    assert results[0]["Primary Place of Performance"] == pop1
    assert results[1]["Primary Place of Performance"] == pop2
    assert results[2]["Primary Place of Performance"] == pop3
    assert results[3]["Primary Place of Performance"] == pop4
    assert results[4]["Primary Place of Performance"] == pop5
    assert results[5]["Primary Place of Performance"] == pop6


def test_spending_by_award_sort_naics(
    client, monkeypatch, elasticsearch_award_index, elasticsearch_subaward_index, spending_by_award_test_data
):

    setup_elasticsearch_test(monkeypatch, elasticsearch_award_index)

    test_payload = {
        "subawards": False,
        "fields": [
            "Award ID",
            "NAICS",
        ],
        "filters": {"award_type_codes": ["05"]},
        "sort": "NAICS",
        "order": "asc",
    }

    resp = client.post(
        "/api/v2/search/spending_by_award/", content_type="application/json", data=json.dumps(test_payload)
    )

    naics_1 = {"code": "123456", "description": "1"}

    naics_2 = {"code": "123456", "description": "2"}

    naics_3 = {"code": "123457", "description": "naics description 1"}

    assert resp.status_code == status.HTTP_200_OK
    results = resp.json().get("results")
    assert len(results) == 3
    assert results[0]["NAICS"] == naics_1
    assert results[1]["NAICS"] == naics_2
    assert results[2]["NAICS"] == naics_3

    test_payload = {
        "subawards": False,
        "fields": [
            "Award ID",
            "NAICS",
        ],
        "filters": {"award_type_codes": ["05"]},
        "sort": "NAICS",
        "order": "desc",
    }

    resp = client.post(
        "/api/v2/search/spending_by_award/", content_type="application/json", data=json.dumps(test_payload)
    )

    assert resp.status_code == status.HTTP_200_OK
    results = resp.json().get("results")
    assert len(results) == 3
    assert results[0]["NAICS"] == naics_3
    assert results[1]["NAICS"] == naics_2
    assert results[2]["NAICS"] == naics_1


def test_spending_by_award_sort_psc(
    client, monkeypatch, elasticsearch_award_index, elasticsearch_subaward_index, spending_by_award_test_data
):

    setup_elasticsearch_test(monkeypatch, elasticsearch_award_index)

    test_payload = {
        "subawards": False,
        "fields": [
            "Award ID",
            "PSC",
        ],
        "filters": {"award_type_codes": ["05"]},
        "sort": "PSC",
        "order": "asc",
    }

    resp = client.post(
        "/api/v2/search/spending_by_award/", content_type="application/json", data=json.dumps(test_payload)
    )

    psc1 = {"code": "PSC1", "description": "PSC description 1"}

    psc2 = {"code": "PSC1", "description": "PSC description 2"}

    psc3 = {"code": "PSC2", "description": "PSC description 1"}

    assert resp.status_code == status.HTTP_200_OK
    results = resp.json().get("results")
    assert len(results) == 3
    assert results[0]["PSC"] == psc1
    assert results[1]["PSC"] == psc2
    assert results[2]["PSC"] == psc3

    test_payload = {
        "subawards": False,
        "fields": [
            "Award ID",
            "PSC",
        ],
        "filters": {"award_type_codes": ["05"]},
        "sort": "PSC",
        "order": "desc",
    }

    resp = client.post(
        "/api/v2/search/spending_by_award/", content_type="application/json", data=json.dumps(test_payload)
    )

    assert resp.status_code == status.HTTP_200_OK
    results = resp.json().get("results")
    assert len(results) == 3
    assert results[0]["PSC"] == psc3
    assert results[1]["PSC"] == psc2
    assert results[2]["PSC"] == psc1


def test_spending_by_award_assistance_listings(
    client, monkeypatch, elasticsearch_award_index, elasticsearch_subaward_index, spending_by_award_test_data
):

    setup_elasticsearch_test(monkeypatch, elasticsearch_award_index)

    test_payload = {
        "subawards": False,
        "fields": [
            "Award ID",
            "Assistance Listings",
        ],
        "filters": {"award_type_codes": ["03"]},
        "sort": "Assistance Listings",
        "order": "asc",
    }

    resp = client.post(
        "/api/v2/search/spending_by_award/", content_type="application/json", data=json.dumps(test_payload)
    )

    assisance_listing1 = [{"cfda_number": "12", "cfda_program_title": "program1"}]

    assisance_listing2 = [{"cfda_number": "12", "cfda_program_title": "program2"}]

    assisance_listing3 = [{"cfda_number": "13", "cfda_program_title": "program1"}]

    assert resp.status_code == status.HTTP_200_OK
    results = resp.json().get("results")
    assert len(results) == 3
    assert results[0]["Assistance Listings"] == assisance_listing1
    assert results[1]["Assistance Listings"] == assisance_listing2
    assert results[2]["Assistance Listings"] == assisance_listing3

    test_payload = {
        "subawards": False,
        "fields": [
            "Award ID",
            "Assistance Listings",
        ],
        "filters": {"award_type_codes": ["03"]},
        "sort": "Assistance Listings",
        "order": "desc",
    }

    resp = client.post(
        "/api/v2/search/spending_by_award/", content_type="application/json", data=json.dumps(test_payload)
    )

    assert resp.status_code == status.HTTP_200_OK
    results = resp.json().get("results")
    assert len(results) == 3
    assert results[0]["Assistance Listings"] == assisance_listing3
    assert results[1]["Assistance Listings"] == assisance_listing2
    assert results[2]["Assistance Listings"] == assisance_listing1


def test_spending_by_award_sort_sub_recipient_locations(
    client, monkeypatch, elasticsearch_award_index, elasticsearch_subaward_index, spending_by_award_test_data
):
    setup_elasticsearch_test(monkeypatch, elasticsearch_award_index)
    setup_elasticsearch_test(monkeypatch, elasticsearch_subaward_index)
    test_payload = {
        "subawards": True,
        "fields": [
            "Sub-Award ID",
            "Sub-Recipient Location",
        ],
        "filters": {"award_type_codes": ["08"]},
        "sort": "Sub-Recipient Location",
        "order": "asc",
    }

    resp = client.post(
        "/api/v2/search/spending_by_award/", content_type="application/json", data=json.dumps(test_payload)
    )

    assert resp.status_code == status.HTTP_200_OK
    results = resp.json().get("results")
    assert len(results) == 7
    assert results[0]["Sub-Recipient Location"]["city_name"] == "ARLINGTON"
    assert results[0]["Sub-Recipient Location"]["address_line1"] == "1 Memorial Drive"
    assert results[1]["Sub-Recipient Location"]["city_name"] == "ARLINGTON"
    assert results[1]["Sub-Recipient Location"]["address_line1"] == "600 CALIFORNIA STREET FL 18"
    assert results[2]["Sub-Recipient Location"]["city_name"] == "SAN FRANCISCO"
    assert results[3]["Sub-Recipient Location"]["state_code"] == "CA"
    assert results[3]["Sub-Recipient Location"]["city_name"] is None
    assert results[4]["Sub-Recipient Location"]["state_code"] == "NE"
    assert results[4]["Sub-Recipient Location"]["city_name"] is None
    assert results[5]["Sub-Recipient Location"]["country_name"] == "ARUBA"
    assert results[5]["Sub-Recipient Location"]["state_code"] is None
    assert results[6]["Sub-Recipient Location"]["country_name"] == "UNITED STATES"
    assert results[6]["Sub-Recipient Location"]["state_code"] is None

    test_payload = {
        "subawards": True,
        "fields": [
            "Sub-Award ID",
            "Sub-Recipient Location",
        ],
        "filters": {"award_type_codes": ["08"]},
        "sort": "Sub-Recipient Location",
        "order": "desc",
    }

    resp = client.post(
        "/api/v2/search/spending_by_award/", content_type="application/json", data=json.dumps(test_payload)
    )

    assert resp.status_code == status.HTTP_200_OK
    results = resp.json().get("results")
    assert len(results) == 7
    assert results[0]["Sub-Recipient Location"]["city_name"] == "SAN FRANCISCO"
    assert results[1]["Sub-Recipient Location"]["city_name"] == "ARLINGTON"
    assert results[1]["Sub-Recipient Location"]["address_line1"] == "600 CALIFORNIA STREET FL 18"
    assert results[2]["Sub-Recipient Location"]["city_name"] == "ARLINGTON"
    assert results[2]["Sub-Recipient Location"]["address_line1"] == "1 Memorial Drive"
    assert results[3]["Sub-Recipient Location"]["state_code"] == "NE"
    assert results[4]["Sub-Recipient Location"]["state_code"] == "CA"
    assert results[5]["Sub-Recipient Location"]["country_name"] == "UNITED STATES"
    assert results[6]["Sub-Recipient Location"]["country_name"] == "ARUBA"


def test_spending_by_award_sort_sub_pop_location(
    client, monkeypatch, elasticsearch_award_index, elasticsearch_subaward_index, spending_by_award_test_data
):
    setup_elasticsearch_test(monkeypatch, elasticsearch_award_index)
    setup_elasticsearch_test(monkeypatch, elasticsearch_subaward_index)

    test_payload = {
        "subawards": True,
        "fields": [
            "Sub-Award ID",
            "Sub-Award Primary Place of Performance",
        ],
        "filters": {"award_type_codes": ["08"]},
        "sort": "Sub-Award Primary Place of Performance",
        "order": "asc",
    }

    resp = client.post(
        "/api/v2/search/spending_by_award/", content_type="application/json", data=json.dumps(test_payload)
    )

    assert resp.status_code == status.HTTP_200_OK
    results = resp.json().get("results")
    assert len(results) == 7
    assert results[0]["Sub-Award Primary Place of Performance"]["city_name"] == "ARLINGTON"
    assert results[1]["Sub-Award Primary Place of Performance"]["city_name"] == "ARLINGTON"
    assert results[2]["Sub-Award Primary Place of Performance"]["city_name"] == "LOS ANGELES"
    assert results[3]["Sub-Award Primary Place of Performance"]["city_name"] is None
    assert results[3]["Sub-Award Primary Place of Performance"]["state_code"] == "IL"
    assert results[4]["Sub-Award Primary Place of Performance"]["city_name"] is None
    assert results[4]["Sub-Award Primary Place of Performance"]["state_code"] == "VA"
    assert results[5]["Sub-Award Primary Place of Performance"]["state_code"] is None
    assert results[5]["Sub-Award Primary Place of Performance"]["country_name"] == "LAOS"
    assert results[6]["Sub-Award Primary Place of Performance"]["state_code"] is None
    assert results[6]["Sub-Award Primary Place of Performance"]["country_name"] == "UNITED STATES"

    test_payload = {
        "subawards": True,
        "fields": [
            "Sub-Award ID",
            "Sub-Award Primary Place of Performance",
        ],
        "filters": {"award_type_codes": ["08"]},
        "sort": "Sub-Award Primary Place of Performance",
        "order": "desc",
    }

    resp = client.post(
        "/api/v2/search/spending_by_award/", content_type="application/json", data=json.dumps(test_payload)
    )

    assert resp.status_code == status.HTTP_200_OK
    results = resp.json().get("results")
    assert len(results) == 7
    assert results[0]["Sub-Award Primary Place of Performance"]["city_name"] == "LOS ANGELES"
    assert results[1]["Sub-Award Primary Place of Performance"]["city_name"] == "ARLINGTON"
    assert results[2]["Sub-Award Primary Place of Performance"]["city_name"] == "ARLINGTON"
    assert results[3]["Sub-Award Primary Place of Performance"]["state_code"] == "VA"
    assert results[4]["Sub-Award Primary Place of Performance"]["state_code"] == "IL"
    assert results[5]["Sub-Award Primary Place of Performance"]["country_name"] == "UNITED STATES"
    assert results[6]["Sub-Award Primary Place of Performance"]["country_name"] == "LAOS"


def test_spending_by_award_sort_sub_assistance_listing(
    client, monkeypatch, elasticsearch_award_index, elasticsearch_subaward_index, spending_by_award_test_data
):
    setup_elasticsearch_test(monkeypatch, elasticsearch_award_index)
    setup_elasticsearch_test(monkeypatch, elasticsearch_subaward_index)

    test_payload = {
        "subawards": True,
        "fields": [
            "Sub-Award ID",
            "Assistance Listing",
        ],
        "filters": {"award_type_codes": ["08"]},
        "sort": "Assistance Listing",
        "order": "asc",
    }

    resp = client.post(
        "/api/v2/search/spending_by_award/", content_type="application/json", data=json.dumps(test_payload)
    )

    assert resp.status_code == status.HTTP_200_OK
    results = resp.json().get("results")
    assert len(results) == 7
    assert results[0]["Assistance Listing"]["cfda_number"] == "1.234"
    assert results[0]["Assistance Listing"]["cfda_program_title"] == "test cfda"
    assert results[1]["Assistance Listing"]["cfda_number"] == "1234"
    assert results[1]["Assistance Listing"]["cfda_program_title"] == "cfda titles 1"
    assert results[2]["Assistance Listing"]["cfda_number"] == "1234"
    assert results[2]["Assistance Listing"]["cfda_program_title"] == "cfda titles 2"
    assert results[3]["Assistance Listing"]["cfda_number"] == "9876"
    assert results[3]["Assistance Listing"]["cfda_program_title"] == "cfda titles 1"

    test_payload = {
        "subawards": True,
        "fields": [
            "Sub-Award ID",
            "Assistance Listing",
        ],
        "filters": {"award_type_codes": ["08"]},
        "sort": "Assistance Listing",
        "order": "desc",
    }

    resp = client.post(
        "/api/v2/search/spending_by_award/", content_type="application/json", data=json.dumps(test_payload)
    )

    assert resp.status_code == status.HTTP_200_OK
    results = resp.json().get("results")
    assert len(results) == 7
    assert results[0]["Assistance Listing"]["cfda_number"] == "9876"
    assert results[0]["Assistance Listing"]["cfda_program_title"] == "cfda titles 1"
    assert results[1]["Assistance Listing"]["cfda_number"] == "1234"
    assert results[1]["Assistance Listing"]["cfda_program_title"] == "cfda titles 2"
    assert results[2]["Assistance Listing"]["cfda_number"] == "1234"
    assert results[2]["Assistance Listing"]["cfda_program_title"] == "cfda titles 1"


def test_spending_by_award_sort_sub_naics(
    client, monkeypatch, elasticsearch_award_index, elasticsearch_subaward_index, spending_by_award_test_data
):
    setup_elasticsearch_test(monkeypatch, elasticsearch_award_index)
    setup_elasticsearch_test(monkeypatch, elasticsearch_subaward_index)

    test_payload = {
        "subawards": True,
        "fields": [
            "Sub-Award ID",
            "NAICS",
        ],
        "filters": {"award_type_codes": ["08"]},
        "sort": "NAICS",
        "order": "asc",
    }

    resp = client.post(
        "/api/v2/search/spending_by_award/", content_type="application/json", data=json.dumps(test_payload)
    )

    assert resp.status_code == status.HTTP_200_OK
    results = resp.json().get("results")
    assert len(results) == 7
    assert results[0]["NAICS"]["code"] == "1234"
    assert results[0]["NAICS"]["description"] == "naics description 1"
    assert results[1]["NAICS"]["code"] == "1234"
    assert results[1]["NAICS"]["description"] == "naics description 2"
    assert results[2]["NAICS"]["code"] == "9876"
    assert results[2]["NAICS"]["description"] == "naics description 1"

    test_payload = {
        "subawards": True,
        "fields": [
            "Sub-Award ID",
            "NAICS",
        ],
        "filters": {"award_type_codes": ["08"]},
        "sort": "NAICS",
        "order": "desc",
    }

    resp = client.post(
        "/api/v2/search/spending_by_award/", content_type="application/json", data=json.dumps(test_payload)
    )

    assert resp.status_code == status.HTTP_200_OK
    results = resp.json().get("results")
    assert len(results) == 7
    assert results[0]["NAICS"]["code"] == "9876"
    assert results[0]["NAICS"]["description"] == "naics description 1"
    assert results[1]["NAICS"]["code"] == "1234"
    assert results[1]["NAICS"]["description"] == "naics description 2"
    assert results[2]["NAICS"]["code"] == "1234"
    assert results[2]["NAICS"]["description"] == "naics description 1"


def test_spending_by_award_sort_sub_psc(
    client, monkeypatch, elasticsearch_award_index, elasticsearch_subaward_index, spending_by_award_test_data
):
    setup_elasticsearch_test(monkeypatch, elasticsearch_award_index)
    setup_elasticsearch_test(monkeypatch, elasticsearch_subaward_index)

    test_payload = {
        "subawards": True,
        "fields": [
            "Sub-Award ID",
            "PSC",
        ],
        "filters": {"award_type_codes": ["08"]},
        "sort": "PSC",
        "order": "asc",
    }

    resp = client.post(
        "/api/v2/search/spending_by_award/", content_type="application/json", data=json.dumps(test_payload)
    )

    assert resp.status_code == status.HTTP_200_OK
    results = resp.json().get("results")
    assert len(results) == 7
    assert results[0]["PSC"]["code"] == "1234"
    assert results[0]["PSC"]["description"] == "psc description 1"
    assert results[1]["PSC"]["code"] == "1234"
    assert results[1]["PSC"]["description"] == "psc description 2"
    assert results[2]["PSC"]["code"] == "9876"
    assert results[2]["PSC"]["description"] == "psc description 1"

    test_payload = {
        "subawards": True,
        "fields": [
            "Sub-Award ID",
            "PSC",
        ],
        "filters": {"award_type_codes": ["08"]},
        "sort": "PSC",
        "order": "desc",
    }

    resp = client.post(
        "/api/v2/search/spending_by_award/", content_type="application/json", data=json.dumps(test_payload)
    )

    assert resp.status_code == status.HTTP_200_OK
    results = resp.json().get("results")
    assert len(results) == 7
    assert results[0]["PSC"]["code"] == "9876"
    assert results[0]["PSC"]["description"] == "psc description 1"
    assert results[1]["PSC"]["code"] == "1234"
    assert results[1]["PSC"]["description"] == "psc description 2"
    assert results[2]["PSC"]["code"] == "1234"
    assert results[2]["PSC"]["description"] == "psc description 1"<|MERGE_RESOLUTION|>--- conflicted
+++ resolved
@@ -240,71 +240,6 @@
     assert resp.status_code == status.HTTP_200_OK
 
     # Testing contents of what is returned
-<<<<<<< HEAD
-    resp = client.post(
-        "/api/v2/search/spending_by_award",
-        content_type="application/json",
-        data=json.dumps(
-            {
-                "subawards": True,
-                "fields": [
-                    "Sub-Award ID",
-                    "Sub-Awardee Name",
-                    "Sub-Award Date",
-                    "Sub-Award Amount",
-                    "Awarding Agency",
-                    "Awarding Sub Agency",
-                    "Prime Award ID",
-                    "Prime Recipient Name",
-                    "recipient_id",
-                    "prime_award_recipient_id",
-                ],
-                "sort": "Sub-Award ID",
-                "filters": {"award_type_codes": ["A"]},
-                "limit": 2,
-                "page": 1,
-                "order": "desc",
-            }
-        ),
-    )
-    assert resp.status_code == status.HTTP_200_OK
-    assert resp.json()["page_metadata"]["page"] == 1
-    assert resp.json()["page_metadata"]["hasNext"]
-    assert resp.json()["limit"] == 2
-    assert len(resp.json()["results"]) == 2
-    print(resp.json()["results"])
-    print(resp.json()["results"][0])
-    assert resp.json()["results"][0] == {
-        "Awarding Agency": "awarding toptier 8006",
-        "Awarding Sub Agency": "awarding subtier 8006",
-        "Prime Award ID": "PIID6003",
-        "Prime Recipient Name": "recipient_name_for_award_1003",
-        "Sub-Award Amount": 60000.0,
-        "Sub-Award Date": "2019-01-01",
-        "Sub-Award ID": "66666",
-        "Sub-Awardee Name": "RECIPIENT_NAME_FOR_AWARD_1003",
-        "prime_award_internal_id": 3,
-        "internal_id": "66666",
-        "prime_award_recipient_id": "41874914-2c27-813b-1505-df94f35b42dc-R",
-        "recipient_id": None,
-        "prime_award_generated_internal_id": "CONT_AWD_TESTING_3",
-    }
-    assert resp.json()["results"][1] == {
-        "Awarding Agency": "awarding toptier 8003",
-        "Awarding Sub Agency": "awarding subtier 8003",
-        "Prime Award ID": "PIID3002",
-        "Prime Recipient Name": "recipient_name_for_award_1002",
-        "Sub-Award Amount": 30000.0,
-        "Sub-Award Date": "2016-01-01",
-        "Sub-Award ID": "33333",
-        "Sub-Awardee Name": "RECIPIENT_NAME_FOR_AWARD_1002",
-        "prime_award_internal_id": 2,
-        "internal_id": "33333",
-        "prime_award_recipient_id": "0c324830-6283-38d3-d52e-00a71847d92d-R",
-        "recipient_id": None,
-        "prime_award_generated_internal_id": "CONT_AWD_TESTING_2",
-    }
-=======
     spending_level_filter_list = [{"spending_level": "subawards"}, {"subawards": True}]
 
     for spending_level_filter in spending_level_filter_list:
@@ -369,7 +304,6 @@
             "recipient_id": None,
             "prime_award_generated_internal_id": "CONT_AWD_TESTING_2",
         }
->>>>>>> c5550961
 
 
 @pytest.mark.django_db
