import datetime
import json

import pytest
from model_bakery import baker
from rest_framework import status

from usaspending_api.common.helpers.fiscal_year_helpers import (
    generate_fiscal_month,
    generate_fiscal_year,
)
from usaspending_api.search.tests.data.search_filters_test_data import (
    non_legacy_filters,
)
from usaspending_api.search.tests.data.utilities import setup_elasticsearch_test
from usaspending_api.search.v2.views.spending_over_time import GROUPING_LOOKUP


@pytest.fixture
def spending_over_time_test_data():
    """
    Generate minimum test data for 'spending_over_time' integration tests.
    Use some calculations inside of a loop to get a larger data sample.
    """
    for i in range(30):
        # Define some values that are calculated and used multiple times
        transaction_id = i
        award_id = i + 1000
        awarding_agency_id = i + 2000
        toptier_awarding_agency_id = i + 3000
        subtier_awarding_agency_id = i + 4000
        funding_agency_id = i + 5000
        toptier_funding_agency_id = i + 6000
        subtier_funding_agency_id = i + 7000
        federal_action_obligation = i + 8000
        total_obligation = i + 9000
        federal_account_id = i + 10000
        treasury_account_id = i + 11000

        action_date = f"20{i % 10 + 10}-{i % 9 + 1}-{i % 28 + 1}"
        action_date_obj = datetime.datetime.strptime(action_date, "%Y-%m-%d")
        fiscal_month = generate_fiscal_month(action_date_obj)
        fiscal_year = generate_fiscal_year(action_date_obj)
        fiscal_action_date = f"{fiscal_year}-{fiscal_month}-{i % 28 + 1}"
        contract_award_type = ["A", "B", "C", "D"][i % 4]
        grant_award_type = ["02", "03", "04", "05"][i % 4]
        is_fpds = i % 2 == 0

        ref_program_activity = baker.make(
            "references.RefProgramActivity",
            id=i,
            program_activity_code=i,
            program_activity_name=f"program_activity_{i}",
        )

        # Award
        baker.make(
            "search.AwardSearch",
            award_id=award_id,
            fain=f"fain_{transaction_id}" if not is_fpds else None,
            is_fpds=is_fpds,
            latest_transaction_id=transaction_id,
            piid=f"piid_{transaction_id}" if is_fpds else None,
            total_obligation=total_obligation,
            type=contract_award_type if is_fpds else grant_award_type,
            action_date="2020-01-01",
        )

        # Federal, Treasury, and Financial Accounts
        baker.make(
            "accounts.FederalAccount",
            id=federal_account_id,
            parent_toptier_agency_id=toptier_awarding_agency_id,
            account_title=f"federal_account_title_{transaction_id}",
            federal_account_code=f"federal_account_code_{transaction_id}",
        )
        baker.make(
            "accounts.TreasuryAppropriationAccount",
            agency_id=f"taa_aid_{transaction_id}",
            allocation_transfer_agency_id=f"taa_ata_{transaction_id}",
            availability_type_code=f"taa_a_{transaction_id}",
            beginning_period_of_availability=f"taa_bpoa_{transaction_id}",
            ending_period_of_availability=f"taa_epoa_{transaction_id}",
            federal_account_id=federal_account_id,
            main_account_code=f"taa_main_{transaction_id}",
            sub_account_code=f"taa_sub_{transaction_id}",
            treasury_account_identifier=treasury_account_id,
        )
        tas_components = [
            f"aid=taa_aid_{transaction_id}"
            f"main=taa_main_{transaction_id}"
            f"ata=taa_ata_{transaction_id}"
            f"sub=taa_sub_{transaction_id}"
            f"bpoa=taa_bpoa_{transaction_id}"
            f"epoa=taa_epoa_{transaction_id}"
            f"a=taa_a_{transaction_id}"
        ]
        baker.make(
            "awards.FinancialAccountsByAwards",
            award_id=award_id,
            treasury_account_id=treasury_account_id,
            program_activity_id=ref_program_activity.id,
        )

        # Awarding Agency
        baker.make(
            "references.Agency",
            id=awarding_agency_id,
            subtier_agency_id=subtier_awarding_agency_id,
            toptier_agency_id=toptier_awarding_agency_id,
        )
        baker.make(
            "references.ToptierAgency",
            abbreviation=f"toptier_awarding_agency_abbreviation_{transaction_id}",
            name=f"toptier_awarding_agency_agency_name_{transaction_id}",
            toptier_agency_id=toptier_awarding_agency_id,
            toptier_code=f"toptier_awarding_agency_code_{transaction_id}",
        )
        baker.make(
            "references.SubtierAgency",
            abbreviation=f"subtier_awarding_agency_abbreviation_{transaction_id}",
            name=f"subtier_awarding_agency_agency_name_{transaction_id}",
            subtier_agency_id=subtier_awarding_agency_id,
            subtier_code=f"subtier_awarding_agency_code_{transaction_id}",
        )

        # Funding Agency
        baker.make(
            "references.Agency",
            id=funding_agency_id,
            subtier_agency_id=subtier_funding_agency_id,
            toptier_agency_id=toptier_funding_agency_id,
        )
        baker.make(
            "references.ToptierAgency",
            abbreviation=f"toptier_funding_agency_abbreviation_{transaction_id}",
            name=f"toptier_funding_agency_agency_name_{transaction_id}",
            toptier_agency_id=toptier_funding_agency_id,
            toptier_code=f"toptier_funding_agency_code_{transaction_id}",
        )
        baker.make(
            "references.SubtierAgency",
            abbreviation=f"subtier_funding_agency_abbreviation_{transaction_id}",
            name=f"subtier_funding_agency_agency_name_{transaction_id}",
            subtier_agency_id=subtier_funding_agency_id,
            subtier_code=f"subtier_funding_agency_code_{transaction_id}",
        )

        # Ref Country Code
        baker.make(
            "references.RefCountryCode",
            country_code="USA",
            country_name="UNITED STATES",
        )

        # FPDS / FABS
        if is_fpds:
            baker.make(
                "search.TransactionSearch",
                transaction_id=transaction_id,
                is_fpds=is_fpds,
                action_date=action_date,
                fiscal_year=fiscal_year,
                fiscal_action_date=fiscal_action_date,
                award_id=award_id,
                awarding_agency_id=awarding_agency_id,
<<<<<<< HEAD
                business_categories=[f"business_category_1_{transaction_id}", f"business_category_2_{transaction_id}"],
                transaction_description=(
                    f"This is a test description {transaction_id}" if transaction_id % 2 == 0 else None
                ),
=======
                business_categories=[
                    f"business_category_1_{transaction_id}",
                    f"business_category_2_{transaction_id}",
                ],
                transaction_description=(
                    f"This is a test description {transaction_id}" if transaction_id % 2 == 0 else None
                ),
                award_category="direct payment",
>>>>>>> d11362fd
                federal_action_obligation=federal_action_obligation,
                generated_pragmatic_obligation=federal_action_obligation,
                award_amount=total_obligation,
                funding_agency_id=funding_agency_id,
                type=contract_award_type if is_fpds else grant_award_type,
                awarding_agency_code=f"toptier_awarding_agency_code_{transaction_id}",
                awarding_toptier_agency_name=f"toptier_awarding_agency_agency_name_{transaction_id}",
                awarding_toptier_agency_abbreviation=f"toptier_awarding_agency_agency_name_{transaction_id}",
                funding_agency_code=f"toptier_funding_agency_code_{transaction_id}",
                funding_toptier_agency_name=f"toptier_funding_agency_agency_name_{transaction_id}",
                funding_toptier_agency_abbreviation=f"toptier_funding_agency_agency_name_{transaction_id}",
                awarding_sub_tier_agency_c=f"subtier_awarding_agency_code_{transaction_id}",
                awarding_subtier_agency_name=f"subtier_awarding_agency_agency_name_{transaction_id}",
                funding_sub_tier_agency_co=f"subtier_funding_agency_code_{transaction_id}",
                funding_subtier_agency_name=f"subtier_funding_agency_agency_name_{transaction_id}",
                funding_subtier_agency_abbreviation=f"subtier_funding_agency_agency_name_{transaction_id}",
                recipient_name=f"recipient_name_{transaction_id}",
                recipient_unique_id=f"{transaction_id:09d}",
                recipient_hash="c687823d-10af-701b-1bad-650c6e680190" if transaction_id == 21 else None,
                recipient_levels=["R"] if i == 21 else [],
                extent_competed=f"extent_competed_{transaction_id}",
                recipient_location_country_code="USA",
                recipient_location_country_name="USA",
                recipient_location_state_code=f"LE_STATE_CODE_{transaction_id}",
                recipient_location_county_code=f"{transaction_id:03d}",
                recipient_location_county_name=f"LE_COUNTY_NAME_{transaction_id}",
                recipient_location_congressional_code=f"{transaction_id:02d}",
                recipient_location_zip5=f"LE_ZIP5_{transaction_id}",
                recipient_location_city_name=f"LE_CITY_NAME_{transaction_id}",
                naics_code=f"{transaction_id}{transaction_id}",
                naics_description=f"naics_description_{transaction_id}",
                piid=f"piid_{transaction_id}",
                pop_country_code="USA",
                pop_country_name="UNITED STATES",
                pop_state_code=f"POP_STATE_CODE_{transaction_id}",
                pop_county_code=f"{transaction_id:03d}",
                pop_county_name=f"POP_COUNTY_NAME_{transaction_id}",
                pop_zip5=f"POP_ZIP5_{transaction_id}",
                pop_congressional_code=f"{transaction_id:02d}",
                pop_city_name=f"POP_CITY_NAME_{transaction_id}",
                product_or_service_code=str(transaction_id).zfill(4),
                product_or_service_description=f"psc_description_{transaction_id}",
                type_of_contract_pricing=f"type_of_contract_pricing_{transaction_id}",
                type_set_aside=f"type_set_aside_{transaction_id}",
                tas_components=tas_components,
            )
            baker.make(
                "references.NAICS",
                code=f"{transaction_id}",
                description=f"naics_description_{transaction_id}",
            )
            baker.make(
                "references.PSC",
                code=str(transaction_id).zfill(4),
                description=f"psc_description_{transaction_id}",
            )
        else:
            baker.make(
                "search.TransactionSearch",
                transaction_id=transaction_id,
                is_fpds=is_fpds,
                action_date=action_date,
                fiscal_year=fiscal_year,
                fiscal_action_date=fiscal_action_date,
                award_id=award_id,
                awarding_agency_id=awarding_agency_id,
<<<<<<< HEAD
                business_categories=[f"business_category_1_{transaction_id}", f"business_category_2_{transaction_id}"],
                transaction_description=(
                    f"This is a test description {transaction_id}" if transaction_id % 2 == 0 else None
                ),
=======
                business_categories=[
                    f"business_category_1_{transaction_id}",
                    f"business_category_2_{transaction_id}",
                ],
                transaction_description=(
                    f"This is a test description {transaction_id}" if transaction_id % 2 == 0 else None
                ),
                award_category="loans",
>>>>>>> d11362fd
                federal_action_obligation=federal_action_obligation,
                generated_pragmatic_obligation=federal_action_obligation,
                award_amount=total_obligation,
                funding_agency_id=funding_agency_id,
                type=contract_award_type if is_fpds else grant_award_type,
                awarding_agency_code=f"toptier_awarding_agency_code_{transaction_id}",
                awarding_toptier_agency_name=f"toptier_awarding_agency_agency_name_{transaction_id}",
                awarding_toptier_agency_abbreviation=f"toptier_awarding_agency_agency_name_{transaction_id}",
                funding_agency_code=f"toptier_funding_agency_code_{transaction_id}",
                funding_toptier_agency_name=f"toptier_funding_agency_agency_name_{transaction_id}",
                funding_toptier_agency_abbreviation=f"toptier_funding_agency_agency_name_{transaction_id}",
                awarding_sub_tier_agency_c=f"subtier_awarding_agency_code_{transaction_id}",
                awarding_subtier_agency_name=f"subtier_awarding_agency_agency_name_{transaction_id}",
                funding_sub_tier_agency_co=f"subtier_funding_agency_code_{transaction_id}",
                funding_subtier_agency_name=f"subtier_funding_agency_agency_name_{transaction_id}",
                funding_subtier_agency_abbreviation=f"subtier_funding_agency_agency_name_{transaction_id}",
                recipient_name=f"recipient_name_{transaction_id}",
                recipient_unique_id=f"{transaction_id:09d}",
                recipient_hash="c687823d-10af-701b-1bad-650c6e680190" if transaction_id == 21 else None,
                recipient_levels=["R"] if i == 21 else [],
                cfda_number=f"cfda_number_{transaction_id}",
                fain=f"fain_{transaction_id}",
                recipient_location_country_code="USA",
                recipient_location_country_name="USA",
                recipient_location_state_code=f"LE_STATE_CODE_{transaction_id}",
                recipient_location_county_code=f"{transaction_id:03d}",
                recipient_location_county_name=f"LE_COUNTY_NAME_{transaction_id}",
                recipient_location_congressional_code=f"{transaction_id:02d}",
                recipient_location_zip5=f"LE_ZIP5_{transaction_id}",
                recipient_location_city_name=f"LE_CITY_NAME_{transaction_id}",
                pop_country_code="USA",
                pop_country_name="UNITED STATES",
                pop_state_code=f"POP_STATE_CODE_{transaction_id}",
                pop_county_code=f"{transaction_id:03d}",
                pop_county_name=f"POP_COUNTY_NAME_{transaction_id}",
                pop_zip5=f"POP_ZIP5_{transaction_id}",
                pop_congressional_code=f"{transaction_id:02d}",
                pop_city_name=f"POP_CITY_NAME{transaction_id}",
                tas_components=tas_components,
            )
            baker.make(
                "search.SubawardSearch",
                broker_subaward_id=i,
                award_id=award_id,
                sub_action_date="2011-05-05",
                prime_award_group="grant",
                prime_award_type="07",
                subaward_number=i,
                subaward_amount=(i + 1) * 2,
            )


@pytest.mark.django_db
def test_spending_over_time_success(client, monkeypatch, elasticsearch_transaction_index):
    setup_elasticsearch_test(monkeypatch, elasticsearch_transaction_index)

    # test for needed filters
    resp = client.post(
        "/api/v2/search/spending_over_time",
        content_type="application/json",
        data=json.dumps({"group": "fiscal_year", "filters": {"keywords": ["test", "testing"]}}),
    )
    assert resp.status_code == status.HTTP_200_OK

    # test all filters
    resp = client.post(
        "/api/v2/search/spending_over_time",
        content_type="application/json",
        data=json.dumps({"group": "quarter", "filters": non_legacy_filters()}),
    )
    assert resp.status_code == status.HTTP_200_OK


@pytest.mark.django_db
def test_spending_over_time_failure(client, monkeypatch, elasticsearch_transaction_index):
    """Verify error on bad autocomplete request for budget function."""

    setup_elasticsearch_test(monkeypatch, elasticsearch_transaction_index)

    resp = client.post(
        "/api/v2/search/spending_over_time/",
        content_type="application/json",
        data=json.dumps({"group": "fiscal_year"}),
    )
    assert resp.status_code == status.HTTP_400_BAD_REQUEST


@pytest.mark.django_db
def test_spending_over_time_subawards_success(client):
    resp = client.post(
        "/api/v2/search/spending_over_time",
        content_type="application/json",
        data=json.dumps({"group": "quarter", "filters": non_legacy_filters(), "subawards": True}),
    )
    assert resp.status_code == status.HTTP_200_OK


@pytest.mark.django_db
def test_spending_over_time_subawards_failure(client):
    """Verify error on bad autocomplete request for budget function."""

    resp = client.post(
        "/api/v2/search/spending_over_time",
        content_type="application/json",
        data=json.dumps({"group": "quarter", "filters": non_legacy_filters(), "subawards": "string"}),
    )
    assert resp.status_code == status.HTTP_400_BAD_REQUEST


@pytest.mark.django_db
def test_success_with_all_filters(client, monkeypatch, elasticsearch_transaction_index):
    """
    General test to make sure that all groups respond with a Status Code of 200 regardless of the filters.
    """

    setup_elasticsearch_test(monkeypatch, elasticsearch_transaction_index)

    for group in GROUPING_LOOKUP.keys():
        resp = client.post(
            "/api/v2/search/spending_over_time",
            content_type="application/json",
            data=json.dumps({"group": group, "filters": non_legacy_filters()}),
        )
        assert resp.status_code == status.HTTP_200_OK, f"Failed to return 200 Response for group: {group}"


@pytest.mark.django_db
def test_correct_response_for_each_filter(
    client, monkeypatch, spending_over_time_test_data, elasticsearch_transaction_index
):
    """
    Verify the content of the response when using different filters. This function creates the ES Index
    and then calls each of the tests instead of recreating the ES Index multiple times with the same data.
    """
    setup_elasticsearch_test(monkeypatch, elasticsearch_transaction_index)

    test_cases = [
        _test_correct_response_for_keywords,
        _test_correct_response_for_time_period,
        _test_correct_response_for_award_type_codes,
        _test_correct_response_for_agencies,
        _test_correct_response_for_tas_codes,
        _test_correct_response_for_pop_location,
        _test_correct_response_for_recipient_location,
        _test_correct_response_for_recipient_search_text,
        _test_correct_response_for_recipient_type_names,
        _test_correct_response_for_award_amounts,
        _test_correct_response_for_cfda_program,
        _test_correct_response_for_naics_codes,
        _test_correct_response_for_psc_codes,
        _test_correct_response_for_contract_pricing_type_codes,
        _test_correct_response_for_set_aside_type_codes,
        _test_correct_response_for_set_extent_competed_type_codes,
        _test_correct_response_for_recipient_id,
    ]

    for test in test_cases:
        test(client)


def _test_correct_response_for_keywords(client):
    resp = client.post(
        "/api/v2/search/spending_over_time",
        content_type="application/json",
        data=json.dumps(
            {
                "group": "fiscal_year",
                "filters": {
                    "keywords": ["test", "recipient_name_1"],
                    "time_period": [{"start_date": "2007-10-01", "end_date": "2020-09-30"}],
                },
            }
        ),
    )
    expected_result = [
        {
            "aggregated_amount": 0,
            "time_period": {"fiscal_year": "2008"},
            "Contract_Obligations": 0,
            "Direct_Obligations": 0,
            "Grant_Obligations": 0,
            "Idv_Obligations": 0,
            "Loan_Obligations": 0,
            "Other_Obligations": 0,
        },
        {
            "aggregated_amount": 0,
            "time_period": {"fiscal_year": "2009"},
            "Contract_Obligations": 0,
            "Direct_Obligations": 0,
            "Grant_Obligations": 0,
            "Idv_Obligations": 0,
            "Loan_Obligations": 0,
            "Other_Obligations": 0,
        },
        {
            "aggregated_amount": 24030.0,
            "time_period": {"fiscal_year": "2010"},
            "Contract_Obligations": 0,
            "Direct_Obligations": 24030.0,
            "Grant_Obligations": 0,
            "Idv_Obligations": 0,
            "Loan_Obligations": 0,
            "Other_Obligations": 0,
        },
        {
            "aggregated_amount": 16012.0,
            "time_period": {"fiscal_year": "2011"},
            "Contract_Obligations": 0,
            "Direct_Obligations": 0,
            "Grant_Obligations": 0,
            "Idv_Obligations": 0,
            "Loan_Obligations": 16012.0,
            "Other_Obligations": 0,
        },
        {
            "aggregated_amount": 24036.0,
            "time_period": {"fiscal_year": "2012"},
            "Contract_Obligations": 0,
            "Direct_Obligations": 24036.0,
            "Grant_Obligations": 0,
            "Idv_Obligations": 0,
            "Loan_Obligations": 0,
            "Other_Obligations": 0,
        },
        {
            "aggregated_amount": 8013.0,
            "time_period": {"fiscal_year": "2013"},
            "Contract_Obligations": 0,
            "Direct_Obligations": 0,
            "Grant_Obligations": 0,
            "Idv_Obligations": 0,
            "Loan_Obligations": 8013.0,
            "Other_Obligations": 0,
        },
        {
            "aggregated_amount": 24042.0,
            "time_period": {"fiscal_year": "2014"},
            "Contract_Obligations": 0,
            "Direct_Obligations": 24042.0,
            "Grant_Obligations": 0,
            "Idv_Obligations": 0,
            "Loan_Obligations": 0,
            "Other_Obligations": 0,
        },
        {
            "aggregated_amount": 8015.0,
            "time_period": {"fiscal_year": "2015"},
            "Contract_Obligations": 0,
            "Direct_Obligations": 0,
            "Grant_Obligations": 0,
            "Idv_Obligations": 0,
            "Loan_Obligations": 8015.0,
            "Other_Obligations": 0,
        },
        {
            "aggregated_amount": 24048.0,
            "time_period": {"fiscal_year": "2016"},
            "Contract_Obligations": 0,
            "Direct_Obligations": 24048.0,
            "Grant_Obligations": 0,
            "Idv_Obligations": 0,
            "Loan_Obligations": 0,
            "Other_Obligations": 0,
        },
        {
            "aggregated_amount": 8017.0,
            "time_period": {"fiscal_year": "2017"},
            "Contract_Obligations": 0,
            "Direct_Obligations": 0,
            "Grant_Obligations": 0,
            "Idv_Obligations": 0,
            "Loan_Obligations": 8017.0,
            "Other_Obligations": 0,
        },
        {
            "aggregated_amount": 24054.0,
            "time_period": {"fiscal_year": "2018"},
            "Contract_Obligations": 0,
            "Direct_Obligations": 24054.0,
            "Grant_Obligations": 0,
            "Idv_Obligations": 0,
            "Loan_Obligations": 0,
            "Other_Obligations": 0,
        },
        {
            "aggregated_amount": 8019.0,
            "time_period": {"fiscal_year": "2019"},
            "Contract_Obligations": 0,
            "Direct_Obligations": 0,
            "Grant_Obligations": 0,
            "Idv_Obligations": 0,
            "Loan_Obligations": 8019.0,
            "Other_Obligations": 0,
        },
        {
            "aggregated_amount": 0,
            "time_period": {"fiscal_year": "2020"},
            "Contract_Obligations": 0,
            "Direct_Obligations": 0,
            "Grant_Obligations": 0,
            "Idv_Obligations": 0,
            "Loan_Obligations": 0,
            "Other_Obligations": 0,
        },
    ]
    assert resp.status_code == status.HTTP_200_OK
    assert resp.json().get("results") == expected_result, "Keyword filter does not match expected result"


def _test_correct_response_for_time_period(client):
    resp = client.post(
        "/api/v2/search/spending_over_time",
        content_type="application/json",
        data=json.dumps(
            {
                "group": "fiscal_year",
                "filters": {
                    "time_period": [
                        {"start_date": "2012-01-01", "end_date": "2013-09-30"},
                        {"start_date": "2015-01-01", "end_date": "2016-09-30"},
                        {"start_date": "2017-08-01", "end_date": "2018-05-30"},
                    ]
                },
            }
        ),
    )
    expected_result = [
        {
            "aggregated_amount": 24036.0,
            "time_period": {"fiscal_year": "2012"},
            "Contract_Obligations": 0,
            "Direct_Obligations": 24036.0,
            "Grant_Obligations": 0,
            "Idv_Obligations": 0,
            "Loan_Obligations": 0,
            "Other_Obligations": 0,
        },
        {
            "aggregated_amount": 24039.0,
            "time_period": {"fiscal_year": "2013"},
            "Contract_Obligations": 0,
            "Direct_Obligations": 0,
            "Grant_Obligations": 0,
            "Idv_Obligations": 0,
            "Loan_Obligations": 24039.0,
            "Other_Obligations": 0,
        },
        {
            "aggregated_amount": 0,
            "time_period": {"fiscal_year": "2014"},
            "Contract_Obligations": 0,
            "Direct_Obligations": 0,
            "Grant_Obligations": 0,
            "Idv_Obligations": 0,
            "Loan_Obligations": 0,
            "Other_Obligations": 0,
        },
        {
            "aggregated_amount": 24045.0,
            "time_period": {"fiscal_year": "2015"},
            "Contract_Obligations": 0,
            "Direct_Obligations": 0,
            "Grant_Obligations": 0,
            "Idv_Obligations": 0,
            "Loan_Obligations": 24045.0,
            "Other_Obligations": 0,
        },
        {
            "aggregated_amount": 24048.0,
            "time_period": {"fiscal_year": "2016"},
            "Contract_Obligations": 0,
            "Direct_Obligations": 24048.0,
            "Grant_Obligations": 0,
            "Idv_Obligations": 0,
            "Loan_Obligations": 0,
            "Other_Obligations": 0,
        },
        {
            "aggregated_amount": 16024.0,
            "time_period": {"fiscal_year": "2017"},
            "Contract_Obligations": 0,
            "Direct_Obligations": 0,
            "Grant_Obligations": 0,
            "Idv_Obligations": 0,
            "Loan_Obligations": 16024.0,
            "Other_Obligations": 0,
        },
        {
            "aggregated_amount": 16046.0,
            "time_period": {"fiscal_year": "2018"},
            "Contract_Obligations": 0,
            "Direct_Obligations": 16046.0,
            "Grant_Obligations": 0,
            "Idv_Obligations": 0,
            "Loan_Obligations": 0,
            "Other_Obligations": 0,
        },
    ]
    assert resp.status_code == status.HTTP_200_OK
    assert resp.json().get("results") == expected_result, "Time Period filter does not match expected result"


def _test_correct_response_for_award_type_codes(client):
    resp = client.post(
        "/api/v2/search/spending_over_time",
        content_type="application/json",
        data=json.dumps(
            {
                "group": "fiscal_year",
                "filters": {
                    "award_type_codes": ["A", "B", "C", "D"],
                    "time_period": [{"start_date": "2007-10-01", "end_date": "2020-09-30"}],
                },
            }
        ),
    )
    expected_result = [
        {
            "aggregated_amount": 0,
            "time_period": {"fiscal_year": "2008"},
            "Contract_Obligations": 0,
            "Direct_Obligations": 0,
            "Grant_Obligations": 0,
            "Idv_Obligations": 0,
            "Loan_Obligations": 0,
            "Other_Obligations": 0,
        },
        {
            "aggregated_amount": 0,
            "time_period": {"fiscal_year": "2009"},
            "Contract_Obligations": 0,
            "Direct_Obligations": 0,
            "Grant_Obligations": 0,
            "Idv_Obligations": 0,
            "Loan_Obligations": 0,
            "Other_Obligations": 0,
        },
        {
            "aggregated_amount": 24030.0,
            "time_period": {"fiscal_year": "2010"},
            "Contract_Obligations": 0,
            "Direct_Obligations": 24030.0,
            "Grant_Obligations": 0,
            "Idv_Obligations": 0,
            "Loan_Obligations": 0,
            "Other_Obligations": 0,
        },
        {
            "aggregated_amount": 0,
            "time_period": {"fiscal_year": "2011"},
            "Contract_Obligations": 0,
            "Direct_Obligations": 0,
            "Grant_Obligations": 0,
            "Idv_Obligations": 0,
            "Loan_Obligations": 0,
            "Other_Obligations": 0,
        },
        {
            "aggregated_amount": 24036.0,
            "time_period": {"fiscal_year": "2012"},
            "Contract_Obligations": 0,
            "Direct_Obligations": 24036.0,
            "Grant_Obligations": 0,
            "Idv_Obligations": 0,
            "Loan_Obligations": 0,
            "Other_Obligations": 0,
        },
        {
            "aggregated_amount": 0,
            "time_period": {"fiscal_year": "2013"},
            "Contract_Obligations": 0,
            "Direct_Obligations": 0,
            "Grant_Obligations": 0,
            "Idv_Obligations": 0,
            "Loan_Obligations": 0,
            "Other_Obligations": 0,
        },
        {
            "aggregated_amount": 24042.0,
            "time_period": {"fiscal_year": "2014"},
            "Contract_Obligations": 0,
            "Direct_Obligations": 24042.0,
            "Grant_Obligations": 0,
            "Idv_Obligations": 0,
            "Loan_Obligations": 0,
            "Other_Obligations": 0,
        },
        {
            "aggregated_amount": 0,
            "time_period": {"fiscal_year": "2015"},
            "Contract_Obligations": 0,
            "Direct_Obligations": 0,
            "Grant_Obligations": 0,
            "Idv_Obligations": 0,
            "Loan_Obligations": 0,
            "Other_Obligations": 0,
        },
        {
            "aggregated_amount": 24048.0,
            "time_period": {"fiscal_year": "2016"},
            "Contract_Obligations": 0,
            "Direct_Obligations": 24048.0,
            "Grant_Obligations": 0,
            "Idv_Obligations": 0,
            "Loan_Obligations": 0,
            "Other_Obligations": 0,
        },
        {
            "aggregated_amount": 0,
            "time_period": {"fiscal_year": "2017"},
            "Contract_Obligations": 0,
            "Direct_Obligations": 0,
            "Grant_Obligations": 0,
            "Idv_Obligations": 0,
            "Loan_Obligations": 0,
            "Other_Obligations": 0,
        },
        {
            "aggregated_amount": 24054.0,
            "time_period": {"fiscal_year": "2018"},
            "Contract_Obligations": 0,
            "Direct_Obligations": 24054.0,
            "Grant_Obligations": 0,
            "Idv_Obligations": 0,
            "Loan_Obligations": 0,
            "Other_Obligations": 0,
        },
        {
            "aggregated_amount": 0,
            "time_period": {"fiscal_year": "2019"},
            "Contract_Obligations": 0,
            "Direct_Obligations": 0,
            "Grant_Obligations": 0,
            "Idv_Obligations": 0,
            "Loan_Obligations": 0,
            "Other_Obligations": 0,
        },
        {
            "aggregated_amount": 0,
            "time_period": {"fiscal_year": "2020"},
            "Contract_Obligations": 0,
            "Direct_Obligations": 0,
            "Grant_Obligations": 0,
            "Idv_Obligations": 0,
            "Loan_Obligations": 0,
            "Other_Obligations": 0,
        },
    ]
    assert resp.status_code == status.HTTP_200_OK
    assert resp.json().get("results") == expected_result, "Award Type Codes filter does not match expected result"


def _test_correct_response_for_agencies(client):
    resp = client.post(
        "/api/v2/search/spending_over_time",
        content_type="application/json",
        data=json.dumps(
            {
                "group": "fiscal_year",
                "filters": {
                    "agencies": [
                        {
                            "type": "awarding",
                            "tier": "toptier",
                            "name": "toptier_awarding_agency_agency_name_4",
                        },
                        {
                            "type": "awarding",
                            "tier": "subtier",
                            "name": "subtier_awarding_agency_agency_name_4",
                        },
                        {
                            "type": "funding",
                            "tier": "toptier",
                            "name": "toptier_funding_agency_agency_name_4",
                        },
                        {
                            "type": "funding",
                            "tier": "subtier",
                            "name": "subtier_funding_agency_agency_name_4",
                        },
                    ],
                    "time_period": [{"start_date": "2007-10-01", "end_date": "2020-09-30"}],
                },
            }
        ),
    )
    expected_result = [
        {
            "aggregated_amount": 0,
            "time_period": {"fiscal_year": "2008"},
            "Contract_Obligations": 0,
            "Direct_Obligations": 0,
            "Grant_Obligations": 0,
            "Idv_Obligations": 0,
            "Loan_Obligations": 0,
            "Other_Obligations": 0,
        },
        {
            "aggregated_amount": 0,
            "time_period": {"fiscal_year": "2009"},
            "Contract_Obligations": 0,
            "Direct_Obligations": 0,
            "Grant_Obligations": 0,
            "Idv_Obligations": 0,
            "Loan_Obligations": 0,
            "Other_Obligations": 0,
        },
        {
            "aggregated_amount": 0,
            "time_period": {"fiscal_year": "2010"},
            "Contract_Obligations": 0,
            "Direct_Obligations": 0,
            "Grant_Obligations": 0,
            "Idv_Obligations": 0,
            "Loan_Obligations": 0,
            "Other_Obligations": 0,
        },
        {
            "aggregated_amount": 0,
            "time_period": {"fiscal_year": "2011"},
            "Contract_Obligations": 0,
            "Direct_Obligations": 0,
            "Grant_Obligations": 0,
            "Idv_Obligations": 0,
            "Loan_Obligations": 0,
            "Other_Obligations": 0,
        },
        {
            "aggregated_amount": 0,
            "time_period": {"fiscal_year": "2012"},
            "Contract_Obligations": 0,
            "Direct_Obligations": 0,
            "Grant_Obligations": 0,
            "Idv_Obligations": 0,
            "Loan_Obligations": 0,
            "Other_Obligations": 0,
        },
        {
            "aggregated_amount": 0,
            "time_period": {"fiscal_year": "2013"},
            "Contract_Obligations": 0,
            "Direct_Obligations": 0,
            "Grant_Obligations": 0,
            "Idv_Obligations": 0,
            "Loan_Obligations": 0,
            "Other_Obligations": 0,
        },
        {
            "aggregated_amount": 8004.0,
            "time_period": {"fiscal_year": "2014"},
            "Contract_Obligations": 0,
            "Direct_Obligations": 8004.0,
            "Grant_Obligations": 0,
            "Idv_Obligations": 0,
            "Loan_Obligations": 0,
            "Other_Obligations": 0,
        },
        {
            "aggregated_amount": 0,
            "time_period": {"fiscal_year": "2015"},
            "Contract_Obligations": 0,
            "Direct_Obligations": 0,
            "Grant_Obligations": 0,
            "Idv_Obligations": 0,
            "Loan_Obligations": 0,
            "Other_Obligations": 0,
        },
        {
            "aggregated_amount": 0,
            "time_period": {"fiscal_year": "2016"},
            "Contract_Obligations": 0,
            "Direct_Obligations": 0,
            "Grant_Obligations": 0,
            "Idv_Obligations": 0,
            "Loan_Obligations": 0,
            "Other_Obligations": 0,
        },
        {
            "aggregated_amount": 0,
            "time_period": {"fiscal_year": "2017"},
            "Contract_Obligations": 0,
            "Direct_Obligations": 0,
            "Grant_Obligations": 0,
            "Idv_Obligations": 0,
            "Loan_Obligations": 0,
            "Other_Obligations": 0,
        },
        {
            "aggregated_amount": 0,
            "time_period": {"fiscal_year": "2018"},
            "Contract_Obligations": 0,
            "Direct_Obligations": 0,
            "Grant_Obligations": 0,
            "Idv_Obligations": 0,
            "Loan_Obligations": 0,
            "Other_Obligations": 0,
        },
        {
            "aggregated_amount": 0,
            "time_period": {"fiscal_year": "2019"},
            "Contract_Obligations": 0,
            "Direct_Obligations": 0,
            "Grant_Obligations": 0,
            "Idv_Obligations": 0,
            "Loan_Obligations": 0,
            "Other_Obligations": 0,
        },
        {
            "aggregated_amount": 0,
            "time_period": {"fiscal_year": "2020"},
            "Contract_Obligations": 0,
            "Direct_Obligations": 0,
            "Grant_Obligations": 0,
            "Idv_Obligations": 0,
            "Loan_Obligations": 0,
            "Other_Obligations": 0,
        },
    ]
    assert resp.status_code == status.HTTP_200_OK
    assert resp.json().get("results") == expected_result, "Agency filter does not match expected result"


def _test_correct_response_for_tas_codes(client):
    resp = client.post(
        "/api/v2/search/spending_over_time",
        content_type="application/json",
        data=json.dumps(
            {
                "group": "fiscal_year",
                "filters": {
                    "tas_codes": [
                        {
                            "ata": "taa_ata_3",
                            "aid": "taa_aid_3",
                            "bpoa": "taa_bpoa_3",
                            "epoa": "taa_epoa_3",
                            "main": "taa_main_3",
                            "sub": "taa_sub_3",
                        },
                        {
                            "ata": "taa_ata_5",
                            "aid": "taa_aid_5",
                            "bpoa": "taa_bpoa_5",
                            "epoa": "taa_epoa_5",
                            "main": "taa_main_5",
                            "sub": "taa_sub_5",
                        },
                        {
                            "ata": "taa_ata_15",
                            "aid": "taa_aid_15",
                            "bpoa": "taa_bpoa_15",
                            "epoa": "taa_epoa_15",
                            "main": "taa_main_15",
                            "sub": "taa_sub_15",
                        },
                    ],
                    "time_period": [{"start_date": "2007-10-01", "end_date": "2020-09-30"}],
                },
            }
        ),
    )
    expected_result = [
        {
            "aggregated_amount": 0,
            "time_period": {"fiscal_year": "2008"},
            "Contract_Obligations": 0,
            "Direct_Obligations": 0,
            "Grant_Obligations": 0,
            "Idv_Obligations": 0,
            "Loan_Obligations": 0,
            "Other_Obligations": 0,
        },
        {
            "aggregated_amount": 0,
            "time_period": {"fiscal_year": "2009"},
            "Contract_Obligations": 0,
            "Direct_Obligations": 0,
            "Grant_Obligations": 0,
            "Idv_Obligations": 0,
            "Loan_Obligations": 0,
            "Other_Obligations": 0,
        },
        {
            "aggregated_amount": 0,
            "time_period": {"fiscal_year": "2010"},
            "Contract_Obligations": 0,
            "Direct_Obligations": 0,
            "Grant_Obligations": 0,
            "Idv_Obligations": 0,
            "Loan_Obligations": 0,
            "Other_Obligations": 0,
        },
        {
            "aggregated_amount": 0,
            "time_period": {"fiscal_year": "2011"},
            "Contract_Obligations": 0,
            "Direct_Obligations": 0,
            "Grant_Obligations": 0,
            "Idv_Obligations": 0,
            "Loan_Obligations": 0,
            "Other_Obligations": 0,
        },
        {
            "aggregated_amount": 0,
            "time_period": {"fiscal_year": "2012"},
            "Contract_Obligations": 0,
            "Direct_Obligations": 0,
            "Grant_Obligations": 0,
            "Idv_Obligations": 0,
            "Loan_Obligations": 0,
            "Other_Obligations": 0,
        },
        {
            "aggregated_amount": 8003.0,
            "time_period": {"fiscal_year": "2013"},
            "Contract_Obligations": 0,
            "Direct_Obligations": 0,
            "Grant_Obligations": 0,
            "Idv_Obligations": 0,
            "Loan_Obligations": 8003.0,
            "Other_Obligations": 0,
        },
        {
            "aggregated_amount": 0,
            "time_period": {"fiscal_year": "2014"},
            "Contract_Obligations": 0,
            "Direct_Obligations": 0,
            "Grant_Obligations": 0,
            "Idv_Obligations": 0,
            "Loan_Obligations": 0,
            "Other_Obligations": 0,
        },
        {
            "aggregated_amount": 16020.0,
            "time_period": {"fiscal_year": "2015"},
            "Contract_Obligations": 0,
            "Direct_Obligations": 0,
            "Grant_Obligations": 0,
            "Idv_Obligations": 0,
            "Loan_Obligations": 16020.0,
            "Other_Obligations": 0,
        },
        {
            "aggregated_amount": 0,
            "time_period": {"fiscal_year": "2016"},
            "Contract_Obligations": 0,
            "Direct_Obligations": 0,
            "Grant_Obligations": 0,
            "Idv_Obligations": 0,
            "Loan_Obligations": 0,
            "Other_Obligations": 0,
        },
        {
            "aggregated_amount": 0,
            "time_period": {"fiscal_year": "2017"},
            "Contract_Obligations": 0,
            "Direct_Obligations": 0,
            "Grant_Obligations": 0,
            "Idv_Obligations": 0,
            "Loan_Obligations": 0,
            "Other_Obligations": 0,
        },
        {
            "aggregated_amount": 0,
            "time_period": {"fiscal_year": "2018"},
            "Contract_Obligations": 0,
            "Direct_Obligations": 0,
            "Grant_Obligations": 0,
            "Idv_Obligations": 0,
            "Loan_Obligations": 0,
            "Other_Obligations": 0,
        },
        {
            "aggregated_amount": 0,
            "time_period": {"fiscal_year": "2019"},
            "Contract_Obligations": 0,
            "Direct_Obligations": 0,
            "Grant_Obligations": 0,
            "Idv_Obligations": 0,
            "Loan_Obligations": 0,
            "Other_Obligations": 0,
        },
        {
            "aggregated_amount": 0,
            "time_period": {"fiscal_year": "2020"},
            "Contract_Obligations": 0,
            "Direct_Obligations": 0,
            "Grant_Obligations": 0,
            "Idv_Obligations": 0,
            "Loan_Obligations": 0,
            "Other_Obligations": 0,
        },
    ]
    assert resp.status_code == status.HTTP_200_OK
    assert resp.json().get("results") == expected_result, "TAS Codes filter does not match expected result"


def _test_correct_response_for_pop_location(client):
    resp = client.post(
        "/api/v2/search/spending_over_time",
        content_type="application/json",
        data=json.dumps(
            {
                "group": "fiscal_year",
                "filters": {
                    "place_of_performance_locations": [
                        {
                            "country": "USA",
                            "state": "pop_state_code_2",
                            "city": "pop_city_name_2",
                        },
                        {
                            "country": "USA",
                            "state": "pop_state_code_12",
                            "county": "012",
                        },
                        {
                            "country": "USA",
                            "state": "pop_state_code_18",
                            "district_original": "18",
                        },
                        {"country": "USA", "zip": "pop_zip5_19"},
                    ],
                    "time_period": [{"start_date": "2007-10-01", "end_date": "2020-09-30"}],
                },
            }
        ),
    )
    expected_result = [
        {
            "aggregated_amount": 0,
            "time_period": {"fiscal_year": "2008"},
            "Contract_Obligations": 0,
            "Direct_Obligations": 0,
            "Grant_Obligations": 0,
            "Idv_Obligations": 0,
            "Loan_Obligations": 0,
            "Other_Obligations": 0,
        },
        {
            "aggregated_amount": 0,
            "time_period": {"fiscal_year": "2009"},
            "Contract_Obligations": 0,
            "Direct_Obligations": 0,
            "Grant_Obligations": 0,
            "Idv_Obligations": 0,
            "Loan_Obligations": 0,
            "Other_Obligations": 0,
        },
        {
            "aggregated_amount": 0,
            "time_period": {"fiscal_year": "2010"},
            "Contract_Obligations": 0,
            "Direct_Obligations": 0,
            "Grant_Obligations": 0,
            "Idv_Obligations": 0,
            "Loan_Obligations": 0,
            "Other_Obligations": 0,
        },
        {
            "aggregated_amount": 0,
            "time_period": {"fiscal_year": "2011"},
            "Contract_Obligations": 0,
            "Direct_Obligations": 0,
            "Grant_Obligations": 0,
            "Idv_Obligations": 0,
            "Loan_Obligations": 0,
            "Other_Obligations": 0,
        },
        {
            "aggregated_amount": 16014.0,
            "time_period": {"fiscal_year": "2012"},
            "Contract_Obligations": 0,
            "Direct_Obligations": 16014.0,
            "Grant_Obligations": 0,
            "Idv_Obligations": 0,
            "Loan_Obligations": 0,
            "Other_Obligations": 0,
        },
        {
            "aggregated_amount": 0,
            "time_period": {"fiscal_year": "2013"},
            "Contract_Obligations": 0,
            "Direct_Obligations": 0,
            "Grant_Obligations": 0,
            "Idv_Obligations": 0,
            "Loan_Obligations": 0,
            "Other_Obligations": 0,
        },
        {
            "aggregated_amount": 0,
            "time_period": {"fiscal_year": "2014"},
            "Contract_Obligations": 0,
            "Direct_Obligations": 0,
            "Grant_Obligations": 0,
            "Idv_Obligations": 0,
            "Loan_Obligations": 0,
            "Other_Obligations": 0,
        },
        {
            "aggregated_amount": 0,
            "time_period": {"fiscal_year": "2015"},
            "Contract_Obligations": 0,
            "Direct_Obligations": 0,
            "Grant_Obligations": 0,
            "Idv_Obligations": 0,
            "Loan_Obligations": 0,
            "Other_Obligations": 0,
        },
        {
            "aggregated_amount": 0,
            "time_period": {"fiscal_year": "2016"},
            "Contract_Obligations": 0,
            "Direct_Obligations": 0,
            "Grant_Obligations": 0,
            "Idv_Obligations": 0,
            "Loan_Obligations": 0,
            "Other_Obligations": 0,
        },
        {
            "aggregated_amount": 0,
            "time_period": {"fiscal_year": "2017"},
            "Contract_Obligations": 0,
            "Direct_Obligations": 0,
            "Grant_Obligations": 0,
            "Idv_Obligations": 0,
            "Loan_Obligations": 0,
            "Other_Obligations": 0,
        },
        {
            "aggregated_amount": 8018.0,
            "time_period": {"fiscal_year": "2018"},
            "Contract_Obligations": 0,
            "Direct_Obligations": 8018.0,
            "Grant_Obligations": 0,
            "Idv_Obligations": 0,
            "Loan_Obligations": 0,
            "Other_Obligations": 0,
        },
        {
            "aggregated_amount": 8019.0,
            "time_period": {"fiscal_year": "2019"},
            "Contract_Obligations": 0,
            "Direct_Obligations": 0,
            "Grant_Obligations": 0,
            "Idv_Obligations": 0,
            "Loan_Obligations": 8019.0,
            "Other_Obligations": 0,
        },
        {
            "aggregated_amount": 0,
            "time_period": {"fiscal_year": "2020"},
            "Contract_Obligations": 0,
            "Direct_Obligations": 0,
            "Grant_Obligations": 0,
            "Idv_Obligations": 0,
            "Loan_Obligations": 0,
            "Other_Obligations": 0,
        },
    ]
    assert resp.status_code == status.HTTP_200_OK
    assert resp.json().get("results") == expected_result, "Place of Performance filter does not match expected result"


def _test_correct_response_for_recipient_location(client):
    resp = client.post(
        "/api/v2/search/spending_over_time",
        content_type="application/json",
        data=json.dumps(
            {
                "group": "fiscal_year",
                "filters": {
                    "recipient_locations": [
                        {
                            "country": "USA",
                            "state": "le_state_code_4",
                            "city": "le_city_name_4",
                        },
                        {"country": "USA", "state": "le_state_code_7", "county": "007"},
                        {
                            "country": "USA",
                            "state": "le_state_code_17",
                            "district_original": "17",
                        },
                        {"country": "USA", "zip": "le_zip5_20"},
                    ],
                    "time_period": [{"start_date": "2007-10-01", "end_date": "2020-09-30"}],
                },
            }
        ),
    )
    expected_result = [
        {
            "aggregated_amount": 0,
            "time_period": {"fiscal_year": "2008"},
            "Contract_Obligations": 0,
            "Direct_Obligations": 0,
            "Grant_Obligations": 0,
            "Idv_Obligations": 0,
            "Loan_Obligations": 0,
            "Other_Obligations": 0,
        },
        {
            "aggregated_amount": 0,
            "time_period": {"fiscal_year": "2009"},
            "Contract_Obligations": 0,
            "Direct_Obligations": 0,
            "Grant_Obligations": 0,
            "Idv_Obligations": 0,
            "Loan_Obligations": 0,
            "Other_Obligations": 0,
        },
        {
            "aggregated_amount": 8020.0,
            "time_period": {"fiscal_year": "2010"},
            "Contract_Obligations": 0,
            "Direct_Obligations": 8020.0,
            "Grant_Obligations": 0,
            "Idv_Obligations": 0,
            "Loan_Obligations": 0,
            "Other_Obligations": 0,
        },
        {
            "aggregated_amount": 0,
            "time_period": {"fiscal_year": "2011"},
            "Contract_Obligations": 0,
            "Direct_Obligations": 0,
            "Grant_Obligations": 0,
            "Idv_Obligations": 0,
            "Loan_Obligations": 0,
            "Other_Obligations": 0,
        },
        {
            "aggregated_amount": 0,
            "time_period": {"fiscal_year": "2012"},
            "Contract_Obligations": 0,
            "Direct_Obligations": 0,
            "Grant_Obligations": 0,
            "Idv_Obligations": 0,
            "Loan_Obligations": 0,
            "Other_Obligations": 0,
        },
        {
            "aggregated_amount": 0,
            "time_period": {"fiscal_year": "2013"},
            "Contract_Obligations": 0,
            "Direct_Obligations": 0,
            "Grant_Obligations": 0,
            "Idv_Obligations": 0,
            "Loan_Obligations": 0,
            "Other_Obligations": 0,
        },
        {
            "aggregated_amount": 8004.0,
            "time_period": {"fiscal_year": "2014"},
            "Contract_Obligations": 0,
            "Direct_Obligations": 8004.0,
            "Grant_Obligations": 0,
            "Idv_Obligations": 0,
            "Loan_Obligations": 0,
            "Other_Obligations": 0,
        },
        {
            "aggregated_amount": 0,
            "time_period": {"fiscal_year": "2015"},
            "Contract_Obligations": 0,
            "Direct_Obligations": 0,
            "Grant_Obligations": 0,
            "Idv_Obligations": 0,
            "Loan_Obligations": 0,
            "Other_Obligations": 0,
        },
        {
            "aggregated_amount": 0,
            "time_period": {"fiscal_year": "2016"},
            "Contract_Obligations": 0,
            "Direct_Obligations": 0,
            "Grant_Obligations": 0,
            "Idv_Obligations": 0,
            "Loan_Obligations": 0,
            "Other_Obligations": 0,
        },
        {
            "aggregated_amount": 16024.0,
            "time_period": {"fiscal_year": "2017"},
            "Contract_Obligations": 0,
            "Direct_Obligations": 0,
            "Grant_Obligations": 0,
            "Idv_Obligations": 0,
            "Loan_Obligations": 16024.0,
            "Other_Obligations": 0,
        },
        {
            "aggregated_amount": 0,
            "time_period": {"fiscal_year": "2018"},
            "Contract_Obligations": 0,
            "Direct_Obligations": 0,
            "Grant_Obligations": 0,
            "Idv_Obligations": 0,
            "Loan_Obligations": 0,
            "Other_Obligations": 0,
        },
        {
            "aggregated_amount": 0,
            "time_period": {"fiscal_year": "2019"},
            "Contract_Obligations": 0,
            "Direct_Obligations": 0,
            "Grant_Obligations": 0,
            "Idv_Obligations": 0,
            "Loan_Obligations": 0,
            "Other_Obligations": 0,
        },
        {
            "aggregated_amount": 0,
            "time_period": {"fiscal_year": "2020"},
            "Contract_Obligations": 0,
            "Direct_Obligations": 0,
            "Grant_Obligations": 0,
            "Idv_Obligations": 0,
            "Loan_Obligations": 0,
            "Other_Obligations": 0,
        },
    ]
    assert resp.status_code == status.HTTP_200_OK
    assert resp.json().get("results") == expected_result, "Recipient Location filter does not match expected result"


def _test_correct_response_for_recipient_search_text(client):
    resp = client.post(
        "/api/v2/search/spending_over_time",
        content_type="application/json",
        data=json.dumps(
            {
                "group": "fiscal_year",
                "filters": {
                    "recipient_search_text": [
                        "recipient_name_10",
                        "recipient_name_14",
                        "000000020",
                    ],
                    "time_period": [{"start_date": "2007-10-01", "end_date": "2020-09-30"}],
                },
            }
        ),
    )
    expected_result = [
        {
            "aggregated_amount": 0,
            "time_period": {"fiscal_year": "2008"},
            "Contract_Obligations": 0,
            "Direct_Obligations": 0,
            "Grant_Obligations": 0,
            "Idv_Obligations": 0,
            "Loan_Obligations": 0,
            "Other_Obligations": 0,
        },
        {
            "aggregated_amount": 0,
            "time_period": {"fiscal_year": "2009"},
            "Contract_Obligations": 0,
            "Direct_Obligations": 0,
            "Grant_Obligations": 0,
            "Idv_Obligations": 0,
            "Loan_Obligations": 0,
            "Other_Obligations": 0,
        },
        {
            "aggregated_amount": 16030.0,
            "time_period": {"fiscal_year": "2010"},
            "Contract_Obligations": 0,
            "Direct_Obligations": 16030.0,
            "Grant_Obligations": 0,
            "Idv_Obligations": 0,
            "Loan_Obligations": 0,
            "Other_Obligations": 0,
        },
        {
            "aggregated_amount": 0,
            "time_period": {"fiscal_year": "2011"},
            "Contract_Obligations": 0,
            "Direct_Obligations": 0,
            "Grant_Obligations": 0,
            "Idv_Obligations": 0,
            "Loan_Obligations": 0,
            "Other_Obligations": 0,
        },
        {
            "aggregated_amount": 0,
            "time_period": {"fiscal_year": "2012"},
            "Contract_Obligations": 0,
            "Direct_Obligations": 0,
            "Grant_Obligations": 0,
            "Idv_Obligations": 0,
            "Loan_Obligations": 0,
            "Other_Obligations": 0,
        },
        {
            "aggregated_amount": 0,
            "time_period": {"fiscal_year": "2013"},
            "Contract_Obligations": 0,
            "Direct_Obligations": 0,
            "Grant_Obligations": 0,
            "Idv_Obligations": 0,
            "Loan_Obligations": 0,
            "Other_Obligations": 0,
        },
        {
            "aggregated_amount": 8014.0,
            "time_period": {"fiscal_year": "2014"},
            "Contract_Obligations": 0,
            "Direct_Obligations": 8014.0,
            "Grant_Obligations": 0,
            "Idv_Obligations": 0,
            "Loan_Obligations": 0,
            "Other_Obligations": 0,
        },
        {
            "aggregated_amount": 0,
            "time_period": {"fiscal_year": "2015"},
            "Contract_Obligations": 0,
            "Direct_Obligations": 0,
            "Grant_Obligations": 0,
            "Idv_Obligations": 0,
            "Loan_Obligations": 0,
            "Other_Obligations": 0,
        },
        {
            "aggregated_amount": 0,
            "time_period": {"fiscal_year": "2016"},
            "Contract_Obligations": 0,
            "Direct_Obligations": 0,
            "Grant_Obligations": 0,
            "Idv_Obligations": 0,
            "Loan_Obligations": 0,
            "Other_Obligations": 0,
        },
        {
            "aggregated_amount": 0,
            "time_period": {"fiscal_year": "2017"},
            "Contract_Obligations": 0,
            "Direct_Obligations": 0,
            "Grant_Obligations": 0,
            "Idv_Obligations": 0,
            "Loan_Obligations": 0,
            "Other_Obligations": 0,
        },
        {
            "aggregated_amount": 0,
            "time_period": {"fiscal_year": "2018"},
            "Contract_Obligations": 0,
            "Direct_Obligations": 0,
            "Grant_Obligations": 0,
            "Idv_Obligations": 0,
            "Loan_Obligations": 0,
            "Other_Obligations": 0,
        },
        {
            "aggregated_amount": 0,
            "time_period": {"fiscal_year": "2019"},
            "Contract_Obligations": 0,
            "Direct_Obligations": 0,
            "Grant_Obligations": 0,
            "Idv_Obligations": 0,
            "Loan_Obligations": 0,
            "Other_Obligations": 0,
        },
        {
            "aggregated_amount": 0,
            "time_period": {"fiscal_year": "2020"},
            "Contract_Obligations": 0,
            "Direct_Obligations": 0,
            "Grant_Obligations": 0,
            "Idv_Obligations": 0,
            "Loan_Obligations": 0,
            "Other_Obligations": 0,
        },
    ]
    assert resp.status_code == status.HTTP_200_OK
    assert resp.json().get("results") == expected_result, "Recipient Search Text filter does not match expected result"


def _test_correct_response_for_recipient_type_names(client):
    resp = client.post(
        "/api/v2/search/spending_over_time",
        content_type="application/json",
        data=json.dumps(
            {
                "group": "fiscal_year",
                "filters": {
                    "recipient_type_names": [
                        "business_category_1_3",
                        "business_category_2_8",
                    ],
                    "time_period": [{"start_date": "2007-10-01", "end_date": "2020-09-30"}],
                },
            }
        ),
    )
    expected_result = [
        {
            "aggregated_amount": 0,
            "time_period": {"fiscal_year": "2008"},
            "Contract_Obligations": 0,
            "Direct_Obligations": 0,
            "Grant_Obligations": 0,
            "Idv_Obligations": 0,
            "Loan_Obligations": 0,
            "Other_Obligations": 0,
        },
        {
            "aggregated_amount": 0,
            "time_period": {"fiscal_year": "2009"},
            "Contract_Obligations": 0,
            "Direct_Obligations": 0,
            "Grant_Obligations": 0,
            "Idv_Obligations": 0,
            "Loan_Obligations": 0,
            "Other_Obligations": 0,
        },
        {
            "aggregated_amount": 0,
            "time_period": {"fiscal_year": "2010"},
            "Contract_Obligations": 0,
            "Direct_Obligations": 0,
            "Grant_Obligations": 0,
            "Idv_Obligations": 0,
            "Loan_Obligations": 0,
            "Other_Obligations": 0,
        },
        {
            "aggregated_amount": 0,
            "time_period": {"fiscal_year": "2011"},
            "Contract_Obligations": 0,
            "Direct_Obligations": 0,
            "Grant_Obligations": 0,
            "Idv_Obligations": 0,
            "Loan_Obligations": 0,
            "Other_Obligations": 0,
        },
        {
            "aggregated_amount": 0,
            "time_period": {"fiscal_year": "2012"},
            "Contract_Obligations": 0,
            "Direct_Obligations": 0,
            "Grant_Obligations": 0,
            "Idv_Obligations": 0,
            "Loan_Obligations": 0,
            "Other_Obligations": 0,
        },
        {
            "aggregated_amount": 8003.0,
            "time_period": {"fiscal_year": "2013"},
            "Contract_Obligations": 0,
            "Direct_Obligations": 0,
            "Grant_Obligations": 0,
            "Idv_Obligations": 0,
            "Loan_Obligations": 8003.0,
            "Other_Obligations": 0,
        },
        {
            "aggregated_amount": 0,
            "time_period": {"fiscal_year": "2014"},
            "Contract_Obligations": 0,
            "Direct_Obligations": 0,
            "Grant_Obligations": 0,
            "Idv_Obligations": 0,
            "Loan_Obligations": 0,
            "Other_Obligations": 0,
        },
        {
            "aggregated_amount": 0,
            "time_period": {"fiscal_year": "2015"},
            "Contract_Obligations": 0,
            "Direct_Obligations": 0,
            "Grant_Obligations": 0,
            "Idv_Obligations": 0,
            "Loan_Obligations": 0,
            "Other_Obligations": 0,
        },
        {
            "aggregated_amount": 0,
            "time_period": {"fiscal_year": "2016"},
            "Contract_Obligations": 0,
            "Direct_Obligations": 0,
            "Grant_Obligations": 0,
            "Idv_Obligations": 0,
            "Loan_Obligations": 0,
            "Other_Obligations": 0,
        },
        {
            "aggregated_amount": 0,
            "time_period": {"fiscal_year": "2017"},
            "Contract_Obligations": 0,
            "Direct_Obligations": 0,
            "Grant_Obligations": 0,
            "Idv_Obligations": 0,
            "Loan_Obligations": 0,
            "Other_Obligations": 0,
        },
        {
            "aggregated_amount": 8008.0,
            "time_period": {"fiscal_year": "2018"},
            "Contract_Obligations": 0,
            "Direct_Obligations": 8008.0,
            "Grant_Obligations": 0,
            "Idv_Obligations": 0,
            "Loan_Obligations": 0,
            "Other_Obligations": 0,
        },
        {
            "aggregated_amount": 0,
            "time_period": {"fiscal_year": "2019"},
            "Contract_Obligations": 0,
            "Direct_Obligations": 0,
            "Grant_Obligations": 0,
            "Idv_Obligations": 0,
            "Loan_Obligations": 0,
            "Other_Obligations": 0,
        },
        {
            "aggregated_amount": 0,
            "time_period": {"fiscal_year": "2020"},
            "Contract_Obligations": 0,
            "Direct_Obligations": 0,
            "Grant_Obligations": 0,
            "Idv_Obligations": 0,
            "Loan_Obligations": 0,
            "Other_Obligations": 0,
        },
    ]
    assert resp.status_code == status.HTTP_200_OK
    assert resp.json().get("results") == expected_result, "Recipient Type Names filter does not match expected result"


def _test_correct_response_for_award_amounts(client):
    resp = client.post(
        "/api/v2/search/spending_over_time",
        content_type="application/json",
        data=json.dumps(
            {
                "group": "fiscal_year",
                "filters": {
                    "award_amounts": [
                        {"upper_bound": 9001},
                        {"lower_bound": 9013, "upper_bound": 9017},
                        {"lower_bound": 9027},
                    ],
                    "time_period": [{"start_date": "2007-10-01", "end_date": "2020-09-30"}],
                },
            }
        ),
    )
    expected_result = [
        {
            "aggregated_amount": 0,
            "time_period": {"fiscal_year": "2008"},
            "Contract_Obligations": 0,
            "Direct_Obligations": 0,
            "Grant_Obligations": 0,
            "Idv_Obligations": 0,
            "Loan_Obligations": 0,
            "Other_Obligations": 0,
        },
        {
            "aggregated_amount": 0,
            "time_period": {"fiscal_year": "2009"},
            "Contract_Obligations": 0,
            "Direct_Obligations": 0,
            "Grant_Obligations": 0,
            "Idv_Obligations": 0,
            "Loan_Obligations": 0,
            "Other_Obligations": 0,
        },
        {
            "aggregated_amount": 8000.0,
            "time_period": {"fiscal_year": "2010"},
            "Contract_Obligations": 0,
            "Direct_Obligations": 8000.0,
            "Grant_Obligations": 0,
            "Idv_Obligations": 0,
            "Loan_Obligations": 0,
            "Other_Obligations": 0,
        },
        {
            "aggregated_amount": 8001.0,
            "time_period": {"fiscal_year": "2011"},
            "Contract_Obligations": 0,
            "Direct_Obligations": 0,
            "Grant_Obligations": 0,
            "Idv_Obligations": 0,
            "Loan_Obligations": 8001.0,
            "Other_Obligations": 0,
        },
        {
            "aggregated_amount": 0,
            "time_period": {"fiscal_year": "2012"},
            "Contract_Obligations": 0,
            "Direct_Obligations": 0,
            "Grant_Obligations": 0,
            "Idv_Obligations": 0,
            "Loan_Obligations": 0,
            "Other_Obligations": 0,
        },
        {
            "aggregated_amount": 8013.0,
            "time_period": {"fiscal_year": "2013"},
            "Contract_Obligations": 0,
            "Direct_Obligations": 0,
            "Grant_Obligations": 0,
            "Idv_Obligations": 0,
            "Loan_Obligations": 8013.0,
            "Other_Obligations": 0,
        },
        {
            "aggregated_amount": 8014.0,
            "time_period": {"fiscal_year": "2014"},
            "Contract_Obligations": 0,
            "Direct_Obligations": 8014.0,
            "Grant_Obligations": 0,
            "Idv_Obligations": 0,
            "Loan_Obligations": 0,
            "Other_Obligations": 0,
        },
        {
            "aggregated_amount": 8015.0,
            "time_period": {"fiscal_year": "2015"},
            "Contract_Obligations": 0,
            "Direct_Obligations": 0,
            "Grant_Obligations": 0,
            "Idv_Obligations": 0,
            "Loan_Obligations": 8015.0,
            "Other_Obligations": 0,
        },
        {
            "aggregated_amount": 8016.0,
            "time_period": {"fiscal_year": "2016"},
            "Contract_Obligations": 0,
            "Direct_Obligations": 8016.0,
            "Grant_Obligations": 0,
            "Idv_Obligations": 0,
            "Loan_Obligations": 0,
            "Other_Obligations": 0,
        },
        {
            "aggregated_amount": 16044.0,
            "time_period": {"fiscal_year": "2017"},
            "Contract_Obligations": 0,
            "Direct_Obligations": 0,
            "Grant_Obligations": 0,
            "Idv_Obligations": 0,
            "Loan_Obligations": 16044.0,
            "Other_Obligations": 0,
        },
        {
            "aggregated_amount": 8028.0,
            "time_period": {"fiscal_year": "2018"},
            "Contract_Obligations": 0,
            "Direct_Obligations": 8028.0,
            "Grant_Obligations": 0,
            "Idv_Obligations": 0,
            "Loan_Obligations": 0,
            "Other_Obligations": 0,
        },
        {
            "aggregated_amount": 8029.0,
            "time_period": {"fiscal_year": "2019"},
            "Contract_Obligations": 0,
            "Direct_Obligations": 0,
            "Grant_Obligations": 0,
            "Idv_Obligations": 0,
            "Loan_Obligations": 8029.0,
            "Other_Obligations": 0,
        },
        {
            "aggregated_amount": 0,
            "time_period": {"fiscal_year": "2020"},
            "Contract_Obligations": 0,
            "Direct_Obligations": 0,
            "Grant_Obligations": 0,
            "Idv_Obligations": 0,
            "Loan_Obligations": 0,
            "Other_Obligations": 0,
        },
    ]
    assert resp.status_code == status.HTTP_200_OK
    assert resp.json().get("results") == expected_result, "Award Amounts filter does not match expected result"


def _test_correct_response_for_cfda_program(client):
    resp = client.post(
        "/api/v2/search/spending_over_time",
        content_type="application/json",
        data=json.dumps(
            {
                "group": "fiscal_year",
                "filters": {
                    "program_numbers": [
                        "cfda_number_11",
                        "cfda_number_21",
                        "cfda_number_25",
                    ],
                    "time_period": [{"start_date": "2007-10-01", "end_date": "2020-09-30"}],
                },
            }
        ),
    )
    expected_result = [
        {
            "aggregated_amount": 0,
            "time_period": {"fiscal_year": "2008"},
            "Contract_Obligations": 0,
            "Direct_Obligations": 0,
            "Grant_Obligations": 0,
            "Idv_Obligations": 0,
            "Loan_Obligations": 0,
            "Other_Obligations": 0,
        },
        {
            "aggregated_amount": 0,
            "time_period": {"fiscal_year": "2009"},
            "Contract_Obligations": 0,
            "Direct_Obligations": 0,
            "Grant_Obligations": 0,
            "Idv_Obligations": 0,
            "Loan_Obligations": 0,
            "Other_Obligations": 0,
        },
        {
            "aggregated_amount": 0,
            "time_period": {"fiscal_year": "2010"},
            "Contract_Obligations": 0,
            "Direct_Obligations": 0,
            "Grant_Obligations": 0,
            "Idv_Obligations": 0,
            "Loan_Obligations": 0,
            "Other_Obligations": 0,
        },
        {
            "aggregated_amount": 16032.0,
            "time_period": {"fiscal_year": "2011"},
            "Contract_Obligations": 0,
            "Direct_Obligations": 0,
            "Grant_Obligations": 0,
            "Idv_Obligations": 0,
            "Loan_Obligations": 16032.0,
            "Other_Obligations": 0,
        },
        {
            "aggregated_amount": 0,
            "time_period": {"fiscal_year": "2012"},
            "Contract_Obligations": 0,
            "Direct_Obligations": 0,
            "Grant_Obligations": 0,
            "Idv_Obligations": 0,
            "Loan_Obligations": 0,
            "Other_Obligations": 0,
        },
        {
            "aggregated_amount": 0,
            "time_period": {"fiscal_year": "2013"},
            "Contract_Obligations": 0,
            "Direct_Obligations": 0,
            "Grant_Obligations": 0,
            "Idv_Obligations": 0,
            "Loan_Obligations": 0,
            "Other_Obligations": 0,
        },
        {
            "aggregated_amount": 0,
            "time_period": {"fiscal_year": "2014"},
            "Contract_Obligations": 0,
            "Direct_Obligations": 0,
            "Grant_Obligations": 0,
            "Idv_Obligations": 0,
            "Loan_Obligations": 0,
            "Other_Obligations": 0,
        },
        {
            "aggregated_amount": 8025.0,
            "time_period": {"fiscal_year": "2015"},
            "Contract_Obligations": 0,
            "Direct_Obligations": 0,
            "Grant_Obligations": 0,
            "Idv_Obligations": 0,
            "Loan_Obligations": 8025.0,
            "Other_Obligations": 0,
        },
        {
            "aggregated_amount": 0,
            "time_period": {"fiscal_year": "2016"},
            "Contract_Obligations": 0,
            "Direct_Obligations": 0,
            "Grant_Obligations": 0,
            "Idv_Obligations": 0,
            "Loan_Obligations": 0,
            "Other_Obligations": 0,
        },
        {
            "aggregated_amount": 0,
            "time_period": {"fiscal_year": "2017"},
            "Contract_Obligations": 0,
            "Direct_Obligations": 0,
            "Grant_Obligations": 0,
            "Idv_Obligations": 0,
            "Loan_Obligations": 0,
            "Other_Obligations": 0,
        },
        {
            "aggregated_amount": 0,
            "time_period": {"fiscal_year": "2018"},
            "Contract_Obligations": 0,
            "Direct_Obligations": 0,
            "Grant_Obligations": 0,
            "Idv_Obligations": 0,
            "Loan_Obligations": 0,
            "Other_Obligations": 0,
        },
        {
            "aggregated_amount": 0,
            "time_period": {"fiscal_year": "2019"},
            "Contract_Obligations": 0,
            "Direct_Obligations": 0,
            "Grant_Obligations": 0,
            "Idv_Obligations": 0,
            "Loan_Obligations": 0,
            "Other_Obligations": 0,
        },
        {
            "aggregated_amount": 0,
            "time_period": {"fiscal_year": "2020"},
            "Contract_Obligations": 0,
            "Direct_Obligations": 0,
            "Grant_Obligations": 0,
            "Idv_Obligations": 0,
            "Loan_Obligations": 0,
            "Other_Obligations": 0,
        },
    ]
    assert resp.status_code == status.HTTP_200_OK
    assert resp.json().get("results") == expected_result, "CFDA Program filter does not match expected result"


def _test_correct_response_for_naics_codes(client):
    resp = client.post(
        "/api/v2/search/spending_over_time",
        content_type="application/json",
        data=json.dumps(
            {
                "group": "fiscal_year",
                "filters": {
                    "naics_codes": {"require": ["88", "1616", "2626"]},
                    "time_period": [{"start_date": "2007-10-01", "end_date": "2020-09-30"}],
                },
            }
        ),
    )
    expected_result = [
        {
            "aggregated_amount": 0,
            "time_period": {"fiscal_year": "2008"},
            "Contract_Obligations": 0,
            "Direct_Obligations": 0,
            "Grant_Obligations": 0,
            "Idv_Obligations": 0,
            "Loan_Obligations": 0,
            "Other_Obligations": 0,
        },
        {
            "aggregated_amount": 0,
            "time_period": {"fiscal_year": "2009"},
            "Contract_Obligations": 0,
            "Direct_Obligations": 0,
            "Grant_Obligations": 0,
            "Idv_Obligations": 0,
            "Loan_Obligations": 0,
            "Other_Obligations": 0,
        },
        {
            "aggregated_amount": 0,
            "time_period": {"fiscal_year": "2010"},
            "Contract_Obligations": 0,
            "Direct_Obligations": 0,
            "Grant_Obligations": 0,
            "Idv_Obligations": 0,
            "Loan_Obligations": 0,
            "Other_Obligations": 0,
        },
        {
            "aggregated_amount": 0,
            "time_period": {"fiscal_year": "2011"},
            "Contract_Obligations": 0,
            "Direct_Obligations": 0,
            "Grant_Obligations": 0,
            "Idv_Obligations": 0,
            "Loan_Obligations": 0,
            "Other_Obligations": 0,
        },
        {
            "aggregated_amount": 0,
            "time_period": {"fiscal_year": "2012"},
            "Contract_Obligations": 0,
            "Direct_Obligations": 0,
            "Grant_Obligations": 0,
            "Idv_Obligations": 0,
            "Loan_Obligations": 0,
            "Other_Obligations": 0,
        },
        {
            "aggregated_amount": 0,
            "time_period": {"fiscal_year": "2013"},
            "Contract_Obligations": 0,
            "Direct_Obligations": 0,
            "Grant_Obligations": 0,
            "Idv_Obligations": 0,
            "Loan_Obligations": 0,
            "Other_Obligations": 0,
        },
        {
            "aggregated_amount": 0,
            "time_period": {"fiscal_year": "2014"},
            "Contract_Obligations": 0,
            "Direct_Obligations": 0,
            "Grant_Obligations": 0,
            "Idv_Obligations": 0,
            "Loan_Obligations": 0,
            "Other_Obligations": 0,
        },
        {
            "aggregated_amount": 0,
            "time_period": {"fiscal_year": "2015"},
            "Contract_Obligations": 0,
            "Direct_Obligations": 0,
            "Grant_Obligations": 0,
            "Idv_Obligations": 0,
            "Loan_Obligations": 0,
            "Other_Obligations": 0,
        },
        {
            "aggregated_amount": 16042.0,
            "time_period": {"fiscal_year": "2016"},
            "Contract_Obligations": 0,
            "Direct_Obligations": 16042.0,
            "Grant_Obligations": 0,
            "Idv_Obligations": 0,
            "Loan_Obligations": 0,
            "Other_Obligations": 0,
        },
        {
            "aggregated_amount": 0,
            "time_period": {"fiscal_year": "2017"},
            "Contract_Obligations": 0,
            "Direct_Obligations": 0,
            "Grant_Obligations": 0,
            "Idv_Obligations": 0,
            "Loan_Obligations": 0,
            "Other_Obligations": 0,
        },
        {
            "aggregated_amount": 8008.0,
            "time_period": {"fiscal_year": "2018"},
            "Contract_Obligations": 0,
            "Direct_Obligations": 8008.0,
            "Grant_Obligations": 0,
            "Idv_Obligations": 0,
            "Loan_Obligations": 0,
            "Other_Obligations": 0,
        },
        {
            "aggregated_amount": 0,
            "time_period": {"fiscal_year": "2019"},
            "Contract_Obligations": 0,
            "Direct_Obligations": 0,
            "Grant_Obligations": 0,
            "Idv_Obligations": 0,
            "Loan_Obligations": 0,
            "Other_Obligations": 0,
        },
        {
            "aggregated_amount": 0,
            "time_period": {"fiscal_year": "2020"},
            "Contract_Obligations": 0,
            "Direct_Obligations": 0,
            "Grant_Obligations": 0,
            "Idv_Obligations": 0,
            "Loan_Obligations": 0,
            "Other_Obligations": 0,
        },
    ]
    assert resp.status_code == status.HTTP_200_OK
    assert resp.json().get("results") == expected_result, "NAICS Code filter does not match expected result"


def _test_correct_response_for_psc_codes(client):
    resp = client.post(
        "/api/v2/search/spending_over_time",
        content_type="application/json",
        data=json.dumps(
            {
                "group": "fiscal_year",
                "filters": {
                    "psc_codes": ["0002", "0012", "0024"],
                    "time_period": [{"start_date": "2007-10-01", "end_date": "2020-09-30"}],
                },
            }
        ),
    )
    expected_result = [
        {
            "aggregated_amount": 0,
            "time_period": {"fiscal_year": "2008"},
            "Contract_Obligations": 0,
            "Direct_Obligations": 0,
            "Grant_Obligations": 0,
            "Idv_Obligations": 0,
            "Loan_Obligations": 0,
            "Other_Obligations": 0,
        },
        {
            "aggregated_amount": 0,
            "time_period": {"fiscal_year": "2009"},
            "Contract_Obligations": 0,
            "Direct_Obligations": 0,
            "Grant_Obligations": 0,
            "Idv_Obligations": 0,
            "Loan_Obligations": 0,
            "Other_Obligations": 0,
        },
        {
            "aggregated_amount": 0,
            "time_period": {"fiscal_year": "2010"},
            "Contract_Obligations": 0,
            "Direct_Obligations": 0,
            "Grant_Obligations": 0,
            "Idv_Obligations": 0,
            "Loan_Obligations": 0,
            "Other_Obligations": 0,
        },
        {
            "aggregated_amount": 0,
            "time_period": {"fiscal_year": "2011"},
            "Contract_Obligations": 0,
            "Direct_Obligations": 0,
            "Grant_Obligations": 0,
            "Idv_Obligations": 0,
            "Loan_Obligations": 0,
            "Other_Obligations": 0,
        },
        {
            "aggregated_amount": 16014.0,
            "time_period": {"fiscal_year": "2012"},
            "Contract_Obligations": 0,
            "Direct_Obligations": 16014.0,
            "Grant_Obligations": 0,
            "Idv_Obligations": 0,
            "Loan_Obligations": 0,
            "Other_Obligations": 0,
        },
        {
            "aggregated_amount": 0,
            "time_period": {"fiscal_year": "2013"},
            "Contract_Obligations": 0,
            "Direct_Obligations": 0,
            "Grant_Obligations": 0,
            "Idv_Obligations": 0,
            "Loan_Obligations": 0,
            "Other_Obligations": 0,
        },
        {
            "aggregated_amount": 8024.0,
            "time_period": {"fiscal_year": "2014"},
            "Contract_Obligations": 0,
            "Direct_Obligations": 8024.0,
            "Grant_Obligations": 0,
            "Idv_Obligations": 0,
            "Loan_Obligations": 0,
            "Other_Obligations": 0,
        },
        {
            "aggregated_amount": 0,
            "time_period": {"fiscal_year": "2015"},
            "Contract_Obligations": 0,
            "Direct_Obligations": 0,
            "Grant_Obligations": 0,
            "Idv_Obligations": 0,
            "Loan_Obligations": 0,
            "Other_Obligations": 0,
        },
        {
            "aggregated_amount": 0,
            "time_period": {"fiscal_year": "2016"},
            "Contract_Obligations": 0,
            "Direct_Obligations": 0,
            "Grant_Obligations": 0,
            "Idv_Obligations": 0,
            "Loan_Obligations": 0,
            "Other_Obligations": 0,
        },
        {
            "aggregated_amount": 0,
            "time_period": {"fiscal_year": "2017"},
            "Contract_Obligations": 0,
            "Direct_Obligations": 0,
            "Grant_Obligations": 0,
            "Idv_Obligations": 0,
            "Loan_Obligations": 0,
            "Other_Obligations": 0,
        },
        {
            "aggregated_amount": 0,
            "time_period": {"fiscal_year": "2018"},
            "Contract_Obligations": 0,
            "Direct_Obligations": 0,
            "Grant_Obligations": 0,
            "Idv_Obligations": 0,
            "Loan_Obligations": 0,
            "Other_Obligations": 0,
        },
        {
            "aggregated_amount": 0,
            "time_period": {"fiscal_year": "2019"},
            "Contract_Obligations": 0,
            "Direct_Obligations": 0,
            "Grant_Obligations": 0,
            "Idv_Obligations": 0,
            "Loan_Obligations": 0,
            "Other_Obligations": 0,
        },
        {
            "aggregated_amount": 0,
            "time_period": {"fiscal_year": "2020"},
            "Contract_Obligations": 0,
            "Direct_Obligations": 0,
            "Grant_Obligations": 0,
            "Idv_Obligations": 0,
            "Loan_Obligations": 0,
            "Other_Obligations": 0,
        },
    ]
    assert resp.status_code == status.HTTP_200_OK
    assert resp.json().get("results") == expected_result, "PSC Code filter does not match expected result"


def _test_correct_response_for_contract_pricing_type_codes(client):
    resp = client.post(
        "/api/v2/search/spending_over_time",
        content_type="application/json",
        data=json.dumps(
            {
                "group": "fiscal_year",
                "filters": {
                    "contract_pricing_type_codes": [
                        "type_of_contract_pricing_0",
                        "type_of_contract_pricing_10",
                        "type_of_contract_pricing_22",
                    ],
                    "time_period": [{"start_date": "2007-10-01", "end_date": "2020-09-30"}],
                },
            }
        ),
    )
    expected_result = [
        {
            "aggregated_amount": 0,
            "time_period": {"fiscal_year": "2008"},
            "Contract_Obligations": 0,
            "Direct_Obligations": 0,
            "Grant_Obligations": 0,
            "Idv_Obligations": 0,
            "Loan_Obligations": 0,
            "Other_Obligations": 0,
        },
        {
            "aggregated_amount": 0,
            "time_period": {"fiscal_year": "2009"},
            "Contract_Obligations": 0,
            "Direct_Obligations": 0,
            "Grant_Obligations": 0,
            "Idv_Obligations": 0,
            "Loan_Obligations": 0,
            "Other_Obligations": 0,
        },
        {
            "aggregated_amount": 16010.0,
            "time_period": {"fiscal_year": "2010"},
            "Contract_Obligations": 0,
            "Direct_Obligations": 16010.0,
            "Grant_Obligations": 0,
            "Idv_Obligations": 0,
            "Loan_Obligations": 0,
            "Other_Obligations": 0,
        },
        {
            "aggregated_amount": 0,
            "time_period": {"fiscal_year": "2011"},
            "Contract_Obligations": 0,
            "Direct_Obligations": 0,
            "Grant_Obligations": 0,
            "Idv_Obligations": 0,
            "Loan_Obligations": 0,
            "Other_Obligations": 0,
        },
        {
            "aggregated_amount": 8022.0,
            "time_period": {"fiscal_year": "2012"},
            "Contract_Obligations": 0,
            "Direct_Obligations": 8022.0,
            "Grant_Obligations": 0,
            "Idv_Obligations": 0,
            "Loan_Obligations": 0,
            "Other_Obligations": 0,
        },
        {
            "aggregated_amount": 0,
            "time_period": {"fiscal_year": "2013"},
            "Contract_Obligations": 0,
            "Direct_Obligations": 0,
            "Grant_Obligations": 0,
            "Idv_Obligations": 0,
            "Loan_Obligations": 0,
            "Other_Obligations": 0,
        },
        {
            "aggregated_amount": 0,
            "time_period": {"fiscal_year": "2014"},
            "Contract_Obligations": 0,
            "Direct_Obligations": 0,
            "Grant_Obligations": 0,
            "Idv_Obligations": 0,
            "Loan_Obligations": 0,
            "Other_Obligations": 0,
        },
        {
            "aggregated_amount": 0,
            "time_period": {"fiscal_year": "2015"},
            "Contract_Obligations": 0,
            "Direct_Obligations": 0,
            "Grant_Obligations": 0,
            "Idv_Obligations": 0,
            "Loan_Obligations": 0,
            "Other_Obligations": 0,
        },
        {
            "aggregated_amount": 0,
            "time_period": {"fiscal_year": "2016"},
            "Contract_Obligations": 0,
            "Direct_Obligations": 0,
            "Grant_Obligations": 0,
            "Idv_Obligations": 0,
            "Loan_Obligations": 0,
            "Other_Obligations": 0,
        },
        {
            "aggregated_amount": 0,
            "time_period": {"fiscal_year": "2017"},
            "Contract_Obligations": 0,
            "Direct_Obligations": 0,
            "Grant_Obligations": 0,
            "Idv_Obligations": 0,
            "Loan_Obligations": 0,
            "Other_Obligations": 0,
        },
        {
            "aggregated_amount": 0,
            "time_period": {"fiscal_year": "2018"},
            "Contract_Obligations": 0,
            "Direct_Obligations": 0,
            "Grant_Obligations": 0,
            "Idv_Obligations": 0,
            "Loan_Obligations": 0,
            "Other_Obligations": 0,
        },
        {
            "aggregated_amount": 0,
            "time_period": {"fiscal_year": "2019"},
            "Contract_Obligations": 0,
            "Direct_Obligations": 0,
            "Grant_Obligations": 0,
            "Idv_Obligations": 0,
            "Loan_Obligations": 0,
            "Other_Obligations": 0,
        },
        {
            "aggregated_amount": 0,
            "time_period": {"fiscal_year": "2020"},
            "Contract_Obligations": 0,
            "Direct_Obligations": 0,
            "Grant_Obligations": 0,
            "Idv_Obligations": 0,
            "Loan_Obligations": 0,
            "Other_Obligations": 0,
        },
    ]
    assert resp.status_code == status.HTTP_200_OK
    assert (
        resp.json().get("results") == expected_result
    ), "Contract Pricing Type Codes filter does not match expected result"


def _test_correct_response_for_set_aside_type_codes(client):
    resp = client.post(
        "/api/v2/search/spending_over_time",
        content_type="application/json",
        data=json.dumps(
            {
                "group": "fiscal_year",
                "filters": {
                    "set_aside_type_codes": [
                        "type_set_aside_16",
                        "type_set_aside_26",
                        "type_set_aside_28",
                    ],
                    "time_period": [{"start_date": "2007-10-01", "end_date": "2020-09-30"}],
                },
            }
        ),
    )
    expected_result = [
        {
            "aggregated_amount": 0,
            "time_period": {"fiscal_year": "2008"},
            "Contract_Obligations": 0,
            "Direct_Obligations": 0,
            "Grant_Obligations": 0,
            "Idv_Obligations": 0,
            "Loan_Obligations": 0,
            "Other_Obligations": 0,
        },
        {
            "aggregated_amount": 0,
            "time_period": {"fiscal_year": "2009"},
            "Contract_Obligations": 0,
            "Direct_Obligations": 0,
            "Grant_Obligations": 0,
            "Idv_Obligations": 0,
            "Loan_Obligations": 0,
            "Other_Obligations": 0,
        },
        {
            "aggregated_amount": 0,
            "time_period": {"fiscal_year": "2010"},
            "Contract_Obligations": 0,
            "Direct_Obligations": 0,
            "Grant_Obligations": 0,
            "Idv_Obligations": 0,
            "Loan_Obligations": 0,
            "Other_Obligations": 0,
        },
        {
            "aggregated_amount": 0,
            "time_period": {"fiscal_year": "2011"},
            "Contract_Obligations": 0,
            "Direct_Obligations": 0,
            "Grant_Obligations": 0,
            "Idv_Obligations": 0,
            "Loan_Obligations": 0,
            "Other_Obligations": 0,
        },
        {
            "aggregated_amount": 0,
            "time_period": {"fiscal_year": "2012"},
            "Contract_Obligations": 0,
            "Direct_Obligations": 0,
            "Grant_Obligations": 0,
            "Idv_Obligations": 0,
            "Loan_Obligations": 0,
            "Other_Obligations": 0,
        },
        {
            "aggregated_amount": 0,
            "time_period": {"fiscal_year": "2013"},
            "Contract_Obligations": 0,
            "Direct_Obligations": 0,
            "Grant_Obligations": 0,
            "Idv_Obligations": 0,
            "Loan_Obligations": 0,
            "Other_Obligations": 0,
        },
        {
            "aggregated_amount": 0,
            "time_period": {"fiscal_year": "2014"},
            "Contract_Obligations": 0,
            "Direct_Obligations": 0,
            "Grant_Obligations": 0,
            "Idv_Obligations": 0,
            "Loan_Obligations": 0,
            "Other_Obligations": 0,
        },
        {
            "aggregated_amount": 0,
            "time_period": {"fiscal_year": "2015"},
            "Contract_Obligations": 0,
            "Direct_Obligations": 0,
            "Grant_Obligations": 0,
            "Idv_Obligations": 0,
            "Loan_Obligations": 0,
            "Other_Obligations": 0,
        },
        {
            "aggregated_amount": 16042.0,
            "time_period": {"fiscal_year": "2016"},
            "Contract_Obligations": 0,
            "Direct_Obligations": 16042.0,
            "Grant_Obligations": 0,
            "Idv_Obligations": 0,
            "Loan_Obligations": 0,
            "Other_Obligations": 0,
        },
        {
            "aggregated_amount": 0,
            "time_period": {"fiscal_year": "2017"},
            "Contract_Obligations": 0,
            "Direct_Obligations": 0,
            "Grant_Obligations": 0,
            "Idv_Obligations": 0,
            "Loan_Obligations": 0,
            "Other_Obligations": 0,
        },
        {
            "aggregated_amount": 8028.0,
            "time_period": {"fiscal_year": "2018"},
            "Contract_Obligations": 0,
            "Direct_Obligations": 8028.0,
            "Grant_Obligations": 0,
            "Idv_Obligations": 0,
            "Loan_Obligations": 0,
            "Other_Obligations": 0,
        },
        {
            "aggregated_amount": 0,
            "time_period": {"fiscal_year": "2019"},
            "Contract_Obligations": 0,
            "Direct_Obligations": 0,
            "Grant_Obligations": 0,
            "Idv_Obligations": 0,
            "Loan_Obligations": 0,
            "Other_Obligations": 0,
        },
        {
            "aggregated_amount": 0,
            "time_period": {"fiscal_year": "2020"},
            "Contract_Obligations": 0,
            "Direct_Obligations": 0,
            "Grant_Obligations": 0,
            "Idv_Obligations": 0,
            "Loan_Obligations": 0,
            "Other_Obligations": 0,
        },
    ]
    assert resp.status_code == status.HTTP_200_OK
    assert resp.json().get("results") == expected_result, "Set Aside Type Codes filter does not match expected result"


def _test_correct_response_for_set_extent_competed_type_codes(client):
    resp = client.post(
        "/api/v2/search/spending_over_time",
        content_type="application/json",
        data=json.dumps(
            {
                "group": "fiscal_year",
                "filters": {
                    "extent_competed_type_codes": [
                        "extent_competed_4",
                        "extent_competed_24",
                        "extent_competed_26",
                    ],
                    "time_period": [{"start_date": "2007-10-01", "end_date": "2020-09-30"}],
                },
            }
        ),
    )
    expected_result = [
        {
            "aggregated_amount": 0,
            "time_period": {"fiscal_year": "2008"},
            "Contract_Obligations": 0,
            "Direct_Obligations": 0,
            "Grant_Obligations": 0,
            "Idv_Obligations": 0,
            "Loan_Obligations": 0,
            "Other_Obligations": 0,
        },
        {
            "aggregated_amount": 0,
            "time_period": {"fiscal_year": "2009"},
            "Contract_Obligations": 0,
            "Direct_Obligations": 0,
            "Grant_Obligations": 0,
            "Idv_Obligations": 0,
            "Loan_Obligations": 0,
            "Other_Obligations": 0,
        },
        {
            "aggregated_amount": 0,
            "time_period": {"fiscal_year": "2010"},
            "Contract_Obligations": 0,
            "Direct_Obligations": 0,
            "Grant_Obligations": 0,
            "Idv_Obligations": 0,
            "Loan_Obligations": 0,
            "Other_Obligations": 0,
        },
        {
            "aggregated_amount": 0,
            "time_period": {"fiscal_year": "2011"},
            "Contract_Obligations": 0,
            "Direct_Obligations": 0,
            "Grant_Obligations": 0,
            "Idv_Obligations": 0,
            "Loan_Obligations": 0,
            "Other_Obligations": 0,
        },
        {
            "aggregated_amount": 0,
            "time_period": {"fiscal_year": "2012"},
            "Contract_Obligations": 0,
            "Direct_Obligations": 0,
            "Grant_Obligations": 0,
            "Idv_Obligations": 0,
            "Loan_Obligations": 0,
            "Other_Obligations": 0,
        },
        {
            "aggregated_amount": 0,
            "time_period": {"fiscal_year": "2013"},
            "Contract_Obligations": 0,
            "Direct_Obligations": 0,
            "Grant_Obligations": 0,
            "Idv_Obligations": 0,
            "Loan_Obligations": 0,
            "Other_Obligations": 0,
        },
        {
            "aggregated_amount": 16028.0,
            "time_period": {"fiscal_year": "2014"},
            "Contract_Obligations": 0,
            "Direct_Obligations": 16028.0,
            "Grant_Obligations": 0,
            "Idv_Obligations": 0,
            "Loan_Obligations": 0,
            "Other_Obligations": 0,
        },
        {
            "aggregated_amount": 0,
            "time_period": {"fiscal_year": "2015"},
            "Contract_Obligations": 0,
            "Direct_Obligations": 0,
            "Grant_Obligations": 0,
            "Idv_Obligations": 0,
            "Loan_Obligations": 0,
            "Other_Obligations": 0,
        },
        {
            "aggregated_amount": 8026.0,
            "time_period": {"fiscal_year": "2016"},
            "Contract_Obligations": 0,
            "Direct_Obligations": 8026.0,
            "Grant_Obligations": 0,
            "Idv_Obligations": 0,
            "Loan_Obligations": 0,
            "Other_Obligations": 0,
        },
        {
            "aggregated_amount": 0,
            "time_period": {"fiscal_year": "2017"},
            "Contract_Obligations": 0,
            "Direct_Obligations": 0,
            "Grant_Obligations": 0,
            "Idv_Obligations": 0,
            "Loan_Obligations": 0,
            "Other_Obligations": 0,
        },
        {
            "aggregated_amount": 0,
            "time_period": {"fiscal_year": "2018"},
            "Contract_Obligations": 0,
            "Direct_Obligations": 0,
            "Grant_Obligations": 0,
            "Idv_Obligations": 0,
            "Loan_Obligations": 0,
            "Other_Obligations": 0,
        },
        {
            "aggregated_amount": 0,
            "time_period": {"fiscal_year": "2019"},
            "Contract_Obligations": 0,
            "Direct_Obligations": 0,
            "Grant_Obligations": 0,
            "Idv_Obligations": 0,
            "Loan_Obligations": 0,
            "Other_Obligations": 0,
        },
        {
            "aggregated_amount": 0,
            "time_period": {"fiscal_year": "2020"},
            "Contract_Obligations": 0,
            "Direct_Obligations": 0,
            "Grant_Obligations": 0,
            "Idv_Obligations": 0,
            "Loan_Obligations": 0,
            "Other_Obligations": 0,
        },
    ]
    assert resp.status_code == status.HTTP_200_OK
    assert (
        resp.json().get("results") == expected_result
    ), "Extent Competed Type Codes filter does not match expected result"


def _test_correct_response_for_recipient_id(client):
    resp = client.post(
        "/api/v2/search/spending_over_time",
        content_type="application/json",
        data=json.dumps(
            {
                "group": "fiscal_year",
                "filters": {
                    "recipient_id": "c687823d-10af-701b-1bad-650c6e680190-R",
                    "time_period": [{"start_date": "2007-10-01", "end_date": "2020-09-30"}],
                },
            }
        ),
    )
    expected_result = [
        {
            "aggregated_amount": 0,
            "time_period": {"fiscal_year": "2008"},
            "Contract_Obligations": 0,
            "Direct_Obligations": 0,
            "Grant_Obligations": 0,
            "Idv_Obligations": 0,
            "Loan_Obligations": 0,
            "Other_Obligations": 0,
        },
        {
            "aggregated_amount": 0,
            "time_period": {"fiscal_year": "2009"},
            "Contract_Obligations": 0,
            "Direct_Obligations": 0,
            "Grant_Obligations": 0,
            "Idv_Obligations": 0,
            "Loan_Obligations": 0,
            "Other_Obligations": 0,
        },
        {
            "aggregated_amount": 0,
            "time_period": {"fiscal_year": "2010"},
            "Contract_Obligations": 0,
            "Direct_Obligations": 0,
            "Grant_Obligations": 0,
            "Idv_Obligations": 0,
            "Loan_Obligations": 0,
            "Other_Obligations": 0,
        },
        {
            "aggregated_amount": 8021.0,
            "time_period": {"fiscal_year": "2011"},
            "Contract_Obligations": 0,
            "Direct_Obligations": 0,
            "Grant_Obligations": 0,
            "Idv_Obligations": 0,
            "Loan_Obligations": 8021.0,
            "Other_Obligations": 0,
        },
        {
            "aggregated_amount": 0,
            "time_period": {"fiscal_year": "2012"},
            "Contract_Obligations": 0,
            "Direct_Obligations": 0,
            "Grant_Obligations": 0,
            "Idv_Obligations": 0,
            "Loan_Obligations": 0,
            "Other_Obligations": 0,
        },
        {
            "aggregated_amount": 0,
            "time_period": {"fiscal_year": "2013"},
            "Contract_Obligations": 0,
            "Direct_Obligations": 0,
            "Grant_Obligations": 0,
            "Idv_Obligations": 0,
            "Loan_Obligations": 0,
            "Other_Obligations": 0,
        },
        {
            "aggregated_amount": 0,
            "time_period": {"fiscal_year": "2014"},
            "Contract_Obligations": 0,
            "Direct_Obligations": 0,
            "Grant_Obligations": 0,
            "Idv_Obligations": 0,
            "Loan_Obligations": 0,
            "Other_Obligations": 0,
        },
        {
            "aggregated_amount": 0,
            "time_period": {"fiscal_year": "2015"},
            "Contract_Obligations": 0,
            "Direct_Obligations": 0,
            "Grant_Obligations": 0,
            "Idv_Obligations": 0,
            "Loan_Obligations": 0,
            "Other_Obligations": 0,
        },
        {
            "aggregated_amount": 0,
            "time_period": {"fiscal_year": "2016"},
            "Contract_Obligations": 0,
            "Direct_Obligations": 0,
            "Grant_Obligations": 0,
            "Idv_Obligations": 0,
            "Loan_Obligations": 0,
            "Other_Obligations": 0,
        },
        {
            "aggregated_amount": 0,
            "time_period": {"fiscal_year": "2017"},
            "Contract_Obligations": 0,
            "Direct_Obligations": 0,
            "Grant_Obligations": 0,
            "Idv_Obligations": 0,
            "Loan_Obligations": 0,
            "Other_Obligations": 0,
        },
        {
            "aggregated_amount": 0,
            "time_period": {"fiscal_year": "2018"},
            "Contract_Obligations": 0,
            "Direct_Obligations": 0,
            "Grant_Obligations": 0,
            "Idv_Obligations": 0,
            "Loan_Obligations": 0,
            "Other_Obligations": 0,
        },
        {
            "aggregated_amount": 0,
            "time_period": {"fiscal_year": "2019"},
            "Contract_Obligations": 0,
            "Direct_Obligations": 0,
            "Grant_Obligations": 0,
            "Idv_Obligations": 0,
            "Loan_Obligations": 0,
            "Other_Obligations": 0,
        },
        {
            "aggregated_amount": 0,
            "time_period": {"fiscal_year": "2020"},
            "Contract_Obligations": 0,
            "Direct_Obligations": 0,
            "Grant_Obligations": 0,
            "Idv_Obligations": 0,
            "Loan_Obligations": 0,
            "Other_Obligations": 0,
        },
    ]
    assert resp.status_code == status.HTTP_200_OK
    assert resp.json().get("results") == expected_result, "Recipient ID filter does not match expected result"


@pytest.mark.django_db
def test_failure_with_invalid_filters(client, monkeypatch, elasticsearch_transaction_index):
    setup_elasticsearch_test(monkeypatch, elasticsearch_transaction_index)

    # Fails with no filters
    resp = client.post(
        "/api/v2/search/spending_over_time",
        content_type="application/json",
        data=json.dumps({"group": "fiscal_year"}),
    )
    assert resp.status_code == status.HTTP_400_BAD_REQUEST
    assert resp.json().get("detail") == "Missing request parameters: filters", "Expected to fail with missing filters"

    # Fails with empty filters
    resp = client.post(
        "/api/v2/search/spending_over_time",
        content_type="application/json",
        data=json.dumps({"group": "fiscal_year", "filters": {}}),
    )
    assert resp.status_code == status.HTTP_400_BAD_REQUEST
    assert resp.json().get("detail") == "Missing request parameters: filters", "Expected to fail with empty filters"


@pytest.mark.django_db
def test_failure_with_invalid_group(client, monkeypatch, elasticsearch_transaction_index):
    setup_elasticsearch_test(monkeypatch, elasticsearch_transaction_index)

    # Fails with wrong group
    resp = client.post(
        "/api/v2/search/spending_over_time",
        content_type="application/json",
        data=json.dumps({"group": "not a valid group", "filters": {"keywords": ["test", "testing"]}}),
    )
    assert resp.status_code == status.HTTP_400_BAD_REQUEST
    assert (
        resp.json().get("detail")
        == "Field 'group' is outside valid values ['calendar_year', 'cy', 'quarter', 'q', 'fiscal_year', 'fy', 'month', 'm']"
    ), "Expected to fail with invalid group"

    # Fails with no group
    resp = client.post(
        "/api/v2/search/spending_over_time",
        content_type="application/json",
        data=json.dumps({"filters": {"keywords": ["test", "testing"]}}),
    )
    assert resp.status_code == status.HTTP_422_UNPROCESSABLE_ENTITY
    assert resp.json().get("detail") == "Missing value: 'group' is a required field", "Expected to fail with no group"


@pytest.mark.django_db
def test_defc_date_filter(client, monkeypatch, elasticsearch_transaction_index):
    defc1 = baker.make(
        "references.DisasterEmergencyFundCode",
        code="L",
        public_law="PUBLIC LAW FOR CODE L",
        title="TITLE FOR CODE L",
        group_name="covid_19",
        earliest_public_law_enactment_date="2020-03-06",
    )
    baker.make("accounts.FederalAccount", id=99)
    baker.make(
        "accounts.TreasuryAppropriationAccount",
        federal_account_id=99,
        treasury_account_identifier=99,
    )
    baker.make(
        "awards.FinancialAccountsByAwards",
        pk=1,
        award_id=99,
        disaster_emergency_fund=defc1,
        treasury_account_id=99,
    )
    baker.make(
        "search.AwardSearch",
        award_id=99,
        total_obligation=20,
        piid="0001",
        action_date="2020-01-01",
    )
    baker.make(
        "search.TransactionSearch",
        transaction_id=99,
        action_date="2020-04-02",
        fiscal_action_date="2020-04-02",
        fiscal_year=2020,
        award_category="direct payment",
        federal_action_obligation=10,
        generated_pragmatic_obligation=10,
        award_amount=20,
        award_id=99,
        is_fpds=True,
        type="A",
        piid="0001",
        disaster_emergency_fund_codes=["L"],
    )
    baker.make(
        "search.TransactionSearch",
        transaction_id=100,
        action_date="2020-01-01",
        fiscal_action_date="2020-01-01",
        federal_action_obligation=22,
        generated_pragmatic_obligation=22,
        award_amount=20,
        award_id=99,
        is_fpds=True,
        type="A",
        disaster_emergency_fund_codes=["L"],
    )
    setup_elasticsearch_test(monkeypatch, elasticsearch_transaction_index)
    resp = client.post(
        "/api/v2/search/spending_over_time",
        content_type="application/json",
        data=json.dumps({"group": "fiscal_year", "filters": {"def_codes": ["L"]}}),
    )
    assert resp.status_code == status.HTTP_200_OK
    assert {
        "aggregated_amount": 10,
        "time_period": {"fiscal_year": "2020"},
        "Contract_Obligations": 0,
        "Direct_Obligations": 10.0,
        "Grant_Obligations": 0,
        "Idv_Obligations": 0,
        "Loan_Obligations": 0,
        "Other_Obligations": 0,
    } in resp.json().get("results")


@pytest.mark.django_db
def test_transactions_defc_date_filter(client, monkeypatch, elasticsearch_transaction_index):
    """Test that the Transactions ES query does NOT return transactions with an
    `action_date` before the applicable `earliest_public_law_enactment_date`"""

    baker.make(
        "references.DisasterEmergencyFundCode",
        code="L",
        group_name="covid_19",
        earliest_public_law_enactment_date="2020-03-06",
    )
    baker.make(
        "references.DisasterEmergencyFundCode",
        code="A",
        group_name=None,
        earliest_public_law_enactment_date=None,
    )

    baker.make(
        "search.TransactionSearch",
        transaction_id=99,
        action_date="2020-04-02",
        fiscal_action_date="2020-04-02",
        award_category="direct payment",
        generated_pragmatic_obligation=10,
        disaster_emergency_fund_codes=["L"],
    )

    # Transaction that should be filtered out due to it's `action_date` being too early
    baker.make(
        "search.TransactionSearch",
        transaction_id=100,
        action_date="2019-01-01",
        fiscal_action_date="2019-01-01",
        award_category="direct payment",
        generated_pragmatic_obligation=22,
        disaster_emergency_fund_codes=["L"],
    )

    baker.make(
        "search.TransactionSearch",
        transaction_id=101,
        action_date="2018-06-06",
        fiscal_action_date="2018-06-06",
        award_category="direct payment",
        generated_pragmatic_obligation=30,
        disaster_emergency_fund_codes=["A"],
    )

    # Should be added to `transaction_id=99` since the `action_date` filter doesn't apply to it
    baker.make(
        "search.TransactionSearch",
        transaction_id=102,
        action_date="2020-01-01",
        fiscal_action_date="2020-01-01",
        award_category="direct payment",
        generated_pragmatic_obligation=40,
        disaster_emergency_fund_codes=["A"],
    )

    setup_elasticsearch_test(monkeypatch, elasticsearch_transaction_index)
    resp = client.post(
        "/api/v2/search/spending_over_time",
        content_type="application/json",
        data=json.dumps({"group": "fiscal_year", "filters": {"def_codes": ["A", "L"]}}),
    )
    assert resp.status_code == status.HTTP_200_OK
    assert {
        "aggregated_amount": 50,
        "time_period": {"fiscal_year": "2020"},
        "Contract_Obligations": 0,
        "Direct_Obligations": 50.0,
        "Grant_Obligations": 0,
        "Idv_Obligations": 0,
        "Loan_Obligations": 0,
        "Other_Obligations": 0,
    } in resp.json().get("results")
    assert {
        "aggregated_amount": 30,
        "time_period": {"fiscal_year": "2018"},
        "Contract_Obligations": 0,
        "Direct_Obligations": 30.0,
        "Grant_Obligations": 0,
        "Idv_Obligations": 0,
        "Loan_Obligations": 0,
        "Other_Obligations": 0,
    } in resp.json().get("results")


@pytest.mark.django_db
def test_spending_over_time_program_activity_subawards(
    client, monkeypatch, elasticsearch_award_index, awards_and_transactions
):
    setup_elasticsearch_test(monkeypatch, elasticsearch_award_index)
    resp = client.post(
        "/api/v2/search/spending_over_time",
        content_type="application/json",
        data=json.dumps(
            {
                "subawards": True,
                "group": "fiscal_year",
                "filters": {
                    "program_activities": [{"name": "program_activity_123"}],
                    "time_period": [{"start_date": "2019-01-05", "end_date": "2021-01-08"}],
                },
            }
        ),
    )
    expected_result = [
        {
            "aggregated_amount": 0,
            "time_period": {"fiscal_year": "2019"},
        },
        {
            "aggregated_amount": 54321.0,
            "time_period": {"fiscal_year": "2020"},
        },
        {"aggregated_amount": 0, "time_period": {"fiscal_year": "2021"}},
    ]
    assert resp.status_code == status.HTTP_200_OK
    assert resp.json().get("results") == expected_result, "Set Aside Type Codes filter does not match expected result"


@pytest.mark.django_db
def test_spending_over_time_program_activity(client, monkeypatch, elasticsearch_transaction_index):
    award1 = baker.make("search.AwardSearch", award_id=1, latest_transaction_id=99, action_date="2020-04-02")
    ref_program_activity1 = baker.make(
        "references.RefProgramActivity",
        id=1,
        program_activity_code=123,
        program_activity_name="PROGRAM_ACTIVITY_123",
    )
    baker.make(
        "awards.FinancialAccountsByAwards",
        financial_accounts_by_awards_id=1,
        award_id=award1.award_id,
        program_activity_id=ref_program_activity1.id,
    )
    baker.make(
        "search.TransactionSearch",
        transaction_id=99,
        award=award1,
        action_date="2020-04-02",
        fiscal_action_date="2020-04-02",
        award_category="grant",
        generated_pragmatic_obligation=10,
    )

    setup_elasticsearch_test(monkeypatch, elasticsearch_transaction_index)
    resp = client.post(
        "/api/v2/search/spending_over_time",
        content_type="application/json",
        data=json.dumps(
            {
                "subawards": False,
                "group": "fiscal_year",
                "filters": {
                    "program_activities": [{"name": "program_activity_123"}],
                    "time_period": [{"start_date": "2019-01-05", "end_date": "2021-01-08"}],
                },
            }
        ),
    )
    expected_result = [
        {
            "aggregated_amount": 0,
            "Contract_Obligations": 0,
            "Direct_Obligations": 0,
            "Grant_Obligations": 0,
            "Idv_Obligations": 0,
            "Loan_Obligations": 0,
            "Other_Obligations": 0,
            "time_period": {"fiscal_year": "2019"},
        },
        {
            "aggregated_amount": 10.0,
            "Contract_Obligations": 0,
            "Direct_Obligations": 0,
            "Grant_Obligations": 10.0,
            "Idv_Obligations": 0,
            "Loan_Obligations": 0,
            "Other_Obligations": 0,
            "time_period": {"fiscal_year": "2020"},
        },
        {
            "aggregated_amount": 0,
            "Contract_Obligations": 0,
            "Direct_Obligations": 0,
            "Grant_Obligations": 0,
            "Idv_Obligations": 0,
            "Loan_Obligations": 0,
            "Other_Obligations": 0,
            "time_period": {"fiscal_year": "2021"},
        },
    ]
    assert resp.status_code == status.HTTP_200_OK
    assert resp.json().get("results") == expected_result, "Set Aside Type Codes filter does not match expected result"<|MERGE_RESOLUTION|>--- conflicted
+++ resolved
@@ -164,12 +164,6 @@
                 fiscal_action_date=fiscal_action_date,
                 award_id=award_id,
                 awarding_agency_id=awarding_agency_id,
-<<<<<<< HEAD
-                business_categories=[f"business_category_1_{transaction_id}", f"business_category_2_{transaction_id}"],
-                transaction_description=(
-                    f"This is a test description {transaction_id}" if transaction_id % 2 == 0 else None
-                ),
-=======
                 business_categories=[
                     f"business_category_1_{transaction_id}",
                     f"business_category_2_{transaction_id}",
@@ -178,7 +172,6 @@
                     f"This is a test description {transaction_id}" if transaction_id % 2 == 0 else None
                 ),
                 award_category="direct payment",
->>>>>>> d11362fd
                 federal_action_obligation=federal_action_obligation,
                 generated_pragmatic_obligation=federal_action_obligation,
                 award_amount=total_obligation,
@@ -245,12 +238,6 @@
                 fiscal_action_date=fiscal_action_date,
                 award_id=award_id,
                 awarding_agency_id=awarding_agency_id,
-<<<<<<< HEAD
-                business_categories=[f"business_category_1_{transaction_id}", f"business_category_2_{transaction_id}"],
-                transaction_description=(
-                    f"This is a test description {transaction_id}" if transaction_id % 2 == 0 else None
-                ),
-=======
                 business_categories=[
                     f"business_category_1_{transaction_id}",
                     f"business_category_2_{transaction_id}",
@@ -259,7 +246,6 @@
                     f"This is a test description {transaction_id}" if transaction_id % 2 == 0 else None
                 ),
                 award_category="loans",
->>>>>>> d11362fd
                 federal_action_obligation=federal_action_obligation,
                 generated_pragmatic_obligation=federal_action_obligation,
                 award_amount=total_obligation,
