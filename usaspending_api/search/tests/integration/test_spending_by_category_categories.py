import pytest
import json

from model_bakery import baker
from rest_framework import status

from usaspending_api.common.helpers.generic_helper import get_time_period_message
from usaspending_api.references.abbreviations import code_to_state, state_to_code, fips_to_code
from usaspending_api.search.tests.data.utilities import setup_elasticsearch_test
from usaspending_api.search.v2.views.spending_by_category_views.spending_by_agency_types import (
    AwardingAgencyViewSet,
    AwardingSubagencyViewSet,
    FundingAgencyViewSet,
    FundingSubagencyViewSet,
)
from usaspending_api.search.v2.views.spending_by_category_views.spending_by_federal_account import FederalAccountViewSet
from usaspending_api.search.v2.views.spending_by_category_views.spending_by_industry_codes import (
    CfdaViewSet,
    PSCViewSet,
    NAICSViewSet,
)
from usaspending_api.search.v2.views.spending_by_category_views.spending_by_locations import (
    CountyViewSet,
    DistrictViewSet,
    StateTerritoryViewSet,
    CountryViewSet,
)
from usaspending_api.search.v2.views.spending_by_category_views.spending_by_recipient import (
    RecipientViewSet,
    RecipientDunsViewSet,
)


@pytest.fixture
def psc_test_data(db):
    baker.make("search.AwardSearch", award_id=1, latest_transaction_id=1)
    baker.make("search.AwardSearch", award_id=2, latest_transaction_id=2)
    baker.make("search.AwardSearch", award_id=3, latest_transaction_id=3)
    baker.make("search.AwardSearch", award_id=4, latest_transaction_id=4)

    baker.make(
        "search.TransactionSearch",
        transaction_id=1,
        award_id=1,
        is_fpds=True,
        federal_action_obligation=1,
        generated_pragmatic_obligation=1,
        action_date="2020-01-01",
        fiscal_action_date="2020-04-01",
        product_or_service_code="1234",
    )
    baker.make(
        "search.TransactionSearch",
        transaction_id=2,
        award_id=2,
        is_fpds=True,
        federal_action_obligation=1,
        generated_pragmatic_obligation=1,
        action_date="2020-01-02",
        fiscal_action_date="2020-04-02",
        product_or_service_code="1234",
    )
    baker.make(
        "search.TransactionSearch",
        transaction_id=3,
        award_id=3,
        is_fpds=True,
        federal_action_obligation=2,
        generated_pragmatic_obligation=2,
        action_date="2020-01-03",
        fiscal_action_date="2020-04-03",
        product_or_service_code="9876",
    )
    baker.make(
        "search.TransactionSearch",
        transaction_id=4,
        award_id=4,
        is_fpds=True,
        federal_action_obligation=2,
        generated_pragmatic_obligation=2,
        action_date="2020-01-04",
        fiscal_action_date="2020-04-04",
        product_or_service_code="9876",
    )

    baker.make("references.PSC", code="1234", description="PSC DESCRIPTION UP")
    baker.make("references.PSC", code="9876", description="PSC DESCRIPTION DOWN")


@pytest.fixture
def cfda_test_data(db):
    baker.make("search.AwardSearch", award_id=1, latest_transaction_id=1)
    baker.make("search.AwardSearch", award_id=2, latest_transaction_id=2)

    baker.make(
        "search.SubawardSearch",
        broker_subaward_id=1,
        award_id=1,
        subaward_amount=1,
        cfda_id=1,
        cfda_number="CFDA1234",
        cfda_title="CFDA TITLE 1234",
    )
    baker.make(
        "search.SubawardSearch",
        broker_subaward_id=2,
        award_id=2,
        subaward_amount=1,
        cfda_id=1,
        cfda_number="CFDA1234",
        cfda_title="CFDA TITLE 1234",
    )

    baker.make(
        "search.TransactionSearch",
        transaction_id=1,
        award_id=1,
        is_fpds=False,
        federal_action_obligation=1,
        generated_pragmatic_obligation=1,
        action_date="2020-01-01",
        fiscal_action_date="2020-04-01",
        cfda_number="CFDA1234",
    )
    baker.make(
        "search.TransactionSearch",
        transaction_id=2,
        award_id=2,
        is_fpds=False,
        federal_action_obligation=1,
        generated_pragmatic_obligation=1,
        action_date="2020-01-02",
        fiscal_action_date="2020-04-02",
        cfda_number="CFDA1234",
    )

    baker.make("references.Cfda", id=1, program_number="CFDA1234", program_title="CFDA TITLE 1234")


@pytest.fixture
def naics_test_data(db):
    baker.make("search.AwardSearch", award_id=1, latest_transaction_id=1)
    baker.make("search.AwardSearch", award_id=2, latest_transaction_id=2)
    baker.make("search.AwardSearch", award_id=3, latest_transaction_id=3)
    baker.make("search.AwardSearch", award_id=4, latest_transaction_id=4)

    baker.make(
        "search.TransactionSearch",
        transaction_id=1,
        award_id=1,
        is_fpds=True,
        federal_action_obligation=1,
        generated_pragmatic_obligation=1,
        action_date="2020-01-01",
        fiscal_action_date="2020-04-01",
        naics_code="NAICS 1234",
    )
    baker.make(
        "search.TransactionSearch",
        transaction_id=2,
        award_id=2,
        is_fpds=True,
        federal_action_obligation=1,
        generated_pragmatic_obligation=1,
        action_date="2020-01-02",
        fiscal_action_date="2020-04-02",
        naics_code="NAICS 1234",
    )
    baker.make(
        "search.TransactionSearch",
        transaction_id=3,
        award_id=3,
        is_fpds=True,
        federal_action_obligation=2,
        generated_pragmatic_obligation=2,
        action_date="2020-01-03",
        fiscal_action_date="2020-04-03",
        naics_code="NAICS 9876",
    )
    baker.make(
        "search.TransactionSearch",
        transaction_id=4,
        award_id=4,
        is_fpds=True,
        federal_action_obligation=2,
        generated_pragmatic_obligation=2,
        action_date="2020-01-04",
        fiscal_action_date="2020-04-04",
        naics_code="NAICS 9876",
    )

    baker.make("references.NAICS", code="NAICS 1234", description="SOURCE NAICS DESC 1234", year=1955)
    baker.make("references.NAICS", code="NAICS 9876", description="SOURCE NAICS DESC 9876", year=1985)


@pytest.fixture
def agency_test_data(db):
    baker.make("search.AwardSearch", award_id=1, latest_transaction_id=1)
    baker.make("search.AwardSearch", award_id=2, latest_transaction_id=2)

    baker.make(
        "search.SubawardSearch",
        broker_subaward_id=1,
        latest_transaction_id=1,
        subaward_amount=50,
        awarding_agency_id=1003,
        funding_agency_id=1004,
        awarding_toptier_agency_name="Awarding Toptier Agency 3",
        awarding_subtier_agency_name="Awarding Subtier Agency 3",
        funding_toptier_agency_name="Funding Toptier Agency 4",
        funding_subtier_agency_name="Funding Subtier Agency 4",
        awarding_toptier_agency_abbreviation="TA3",
        awarding_subtier_agency_abbreviation="SA3",
        funding_toptier_agency_abbreviation="TA4",
        funding_subtier_agency_abbreviation="SA4",
    )
    baker.make(
        "search.SubawardSearch",
        broker_subaward_id=2,
        latest_transaction_id=2,
        subaward_amount=100,
        awarding_agency_id=1003,
        funding_agency_id=1004,
        awarding_toptier_agency_name="Awarding Toptier Agency 3",
        awarding_subtier_agency_name="Awarding Subtier Agency 3",
        funding_toptier_agency_name="Funding Toptier Agency 4",
        funding_subtier_agency_name="Funding Subtier Agency 4",
        awarding_toptier_agency_abbreviation="TA3",
        awarding_subtier_agency_abbreviation="SA3",
        funding_toptier_agency_abbreviation="TA4",
        funding_subtier_agency_abbreviation="SA4",
    )

    baker.make(
        "search.TransactionSearch",
        transaction_id=1,
        award_id=1,
        awarding_agency_id=1001,
        awarding_toptier_agency_id=1001,
        funding_agency_id=1002,
        funding_toptier_agency_id=1002,
        federal_action_obligation=5,
        generated_pragmatic_obligation=5,
        action_date="2020-01-01",
        fiscal_action_date="2020-04-01",
        is_fpds=False,
        awarding_agency_code="TA1",
        funding_agency_code="TA2",
        awarding_sub_tier_agency_c="SA1",
        funding_sub_tier_agency_co="SA2",
    )
    baker.make(
        "search.TransactionSearch",
        transaction_id=2,
        award_id=2,
        awarding_agency_id=1001,
        awarding_toptier_agency_id=1001,
        funding_agency_id=1002,
        funding_toptier_agency_id=1002,
        federal_action_obligation=10,
        generated_pragmatic_obligation=10,
        action_date="2020-01-02",
        fiscal_action_date="2020-04-02",
        is_fpds=False,
        awarding_agency_code="TA1",
        funding_agency_code="TA2",
        awarding_sub_tier_agency_c="SA1",
        funding_sub_tier_agency_co="SA2",
    )

    baker.make(
        "references.ToptierAgency",
        toptier_agency_id=2001,
        name="Awarding Toptier Agency 1",
        abbreviation="TA1",
        toptier_code="TA1",
    )
    baker.make(
        "references.SubtierAgency",
        subtier_agency_id=3001,
        name="Awarding Subtier Agency 1",
        abbreviation="SA1",
        subtier_code="SA1",
    )
    baker.make(
        "references.ToptierAgency",
        toptier_agency_id=2003,
        name="Awarding Toptier Agency 3",
        abbreviation="TA3",
        toptier_code="TA3",
    )
    baker.make(
        "references.SubtierAgency",
        subtier_agency_id=3003,
        name="Awarding Subtier Agency 3",
        abbreviation="SA3",
        subtier_code="SA3",
    )

    baker.make(
        "references.ToptierAgency",
        toptier_agency_id=2002,
        name="Funding Toptier Agency 2",
        abbreviation="TA2",
        toptier_code="TA2",
    )
    baker.make(
        "references.SubtierAgency",
        subtier_agency_id=3002,
        name="Funding Subtier Agency 2",
        abbreviation="SA2",
        subtier_code="SA2",
    )
    baker.make(
        "references.ToptierAgency",
        toptier_agency_id=2004,
        name="Funding Toptier Agency 4",
        abbreviation="TA4",
        toptier_code="TA4",
    )
    baker.make(
        "references.SubtierAgency",
        subtier_agency_id=3004,
        name="Funding Subtier Agency 4",
        abbreviation="SA4",
        subtier_code="SA4",
    )

    baker.make(
        "references.Agency",
        id=1001,
        toptier_agency_id=2001,
        subtier_agency_id=3001,
        toptier_flag=True,
        _fill_optional=True,
    )
    baker.make(
        "references.Agency",
        id=1002,
        toptier_agency_id=2002,
        subtier_agency_id=3002,
        toptier_flag=True,
        _fill_optional=True,
    )

    baker.make(
        "references.Agency",
        id=1003,
        toptier_agency_id=2003,
        subtier_agency_id=3003,
        toptier_flag=True,
        _fill_optional=True,
    )
    baker.make(
        "references.Agency",
        id=1004,
        toptier_agency_id=2004,
        subtier_agency_id=3004,
        toptier_flag=True,
        _fill_optional=True,
    )


@pytest.fixture
def recipient_test_data(db):
    baker.make("search.AwardSearch", award_id=1, latest_transaction_id=1)
    baker.make("search.AwardSearch", award_id=2, latest_transaction_id=2)
    baker.make("search.AwardSearch", award_id=3, latest_transaction_id=3)
    baker.make("search.AwardSearch", award_id=4, latest_transaction_id=4)
    baker.make("search.AwardSearch", award_id=5, latest_transaction_id=5)

    baker.make(
        "search.SubawardSearch",
        broker_subaward_id=1,
        award_id=1,
        subaward_amount=1,
        sub_awardee_or_recipient_legal_raw="UNIVERSITY OF PAWNEE",
        sub_awardee_or_recipient_legal="UNIVERSITY OF PAWNEE",
        sub_awardee_or_recipient_uniqu="00UOP00",
    )
    baker.make(
        "search.SubawardSearch",
        broker_subaward_id=2,
        award_id=2,
        subaward_amount=10,
        sub_awardee_or_recipient_legal_raw="UNIVERSITY OF PAWNEE",
        sub_awardee_or_recipient_legal="UNIVERSITY OF PAWNEE",
        sub_awardee_or_recipient_uniqu="00UOP00",
    )
    baker.make(
        "search.SubawardSearch",
        broker_subaward_id=3,
        award_id=3,
        subaward_amount=100,
        sub_awardee_or_recipient_legal_raw="JOHN DOE",
        sub_awardee_or_recipient_legal="JOHN DOE",
        sub_awardee_or_recipient_uniqu="1234JD4321",
    )
    baker.make(
        "search.SubawardSearch",
        broker_subaward_id=4,
        award_id=4,
        subaward_amount=1000,
        sub_awardee_or_recipient_legal_raw="JOHN DOE",
        sub_awardee_or_recipient_legal="JOHN DOE",
        sub_awardee_or_recipient_uniqu="1234JD4321",
    )
    baker.make(
        "search.SubawardSearch",
        broker_subaward_id=5,
        award_id=5,
        subaward_amount=10000,
        sub_awardee_or_recipient_legal_raw="MULTIPLE RECIPIENTS",
        sub_awardee_or_recipient_legal="MULTIPLE RECIPIENTS",
        sub_awardee_or_recipient_uniqu=None,
    )

    baker.make(
        "search.TransactionSearch",
        transaction_id=1,
        award_id=1,
        federal_action_obligation=1,
        generated_pragmatic_obligation=1,
        action_date="2020-01-01",
        fiscal_action_date="2020-04-01",
        is_fpds=True,
        recipient_hash="2af2a5a5-3126-2c76-3681-dec2cf148f1a",
        recipient_levels=["P"],
    )
    baker.make(
        "search.TransactionSearch",
        transaction_id=2,
        award_id=2,
        federal_action_obligation=1,
        generated_pragmatic_obligation=1,
        action_date="2020-01-02",
        fiscal_action_date="2020-04-02",
        is_fpds=True,
        recipient_hash="2af2a5a5-3126-2c76-3681-dec2cf148f1a",
        recipient_levels=["P"],
    )
    baker.make(
        "search.TransactionSearch",
        transaction_id=3,
        award_id=3,
        federal_action_obligation=1,
        generated_pragmatic_obligation=1,
        action_date="2020-01-03",
        fiscal_action_date="2020-04-03",
        is_fpds=True,
        recipient_hash="0b54895d-2393-ea12-48e3-deae990614d9",
        recipient_levels=["C"],
    )
    baker.make(
        "search.TransactionSearch",
        transaction_id=4,
        award_id=4,
        federal_action_obligation=10,
        generated_pragmatic_obligation=10,
        action_date="2020-01-04",
        fiscal_action_date="2020-04-04",
        is_fpds=True,
        recipient_hash="0b54895d-2393-ea12-48e3-deae990614d9",
        recipient_levels=["C"],
    )
    baker.make(
        "search.TransactionSearch",
        transaction_id=5,
        award_id=5,
        federal_action_obligation=15,
        generated_pragmatic_obligation=15,
        action_date="2020-01-05",
        fiscal_action_date="2020-04-05",
        is_fpds=True,
        recipient_hash="64af1cb7-993c-b64b-1c58-f5289af014c0",
        recipient_levels=[],
    )

    baker.make(
        "recipient.RecipientLookup",
        duns="00UOP00",
        legal_business_name="UNIVERSITY OF PAWNEE",
        recipient_hash="2af2a5a5-3126-2c76-3681-dec2cf148f1a",
    )
    baker.make(
        "recipient.RecipientLookup",
        duns="1234JD4321",
        legal_business_name="JOHN DOE",
        recipient_hash="0b54895d-2393-ea12-48e3-deae990614d9",
    )
    baker.make(
        "recipient.RecipientLookup",
        duns=None,
        legal_business_name="MULTIPLE RECIPIENTS",
        recipient_hash="64af1cb7-993c-b64b-1c58-f5289af014c0",
    )

    baker.make(
        "recipient.RecipientProfile",
        recipient_unique_id="00UOP00",
        recipient_level="P",
        recipient_hash="2af2a5a5-3126-2c76-3681-dec2cf148f1a",
        recipient_name="UNIVERSITY OF PAWNEE",
    )
    baker.make(
        "recipient.RecipientProfile",
        recipient_unique_id="1234JD4321",
        recipient_level="C",
        recipient_hash="0b54895d-2393-ea12-48e3-deae990614d9",
        recipient_name="JOHN DOE",
    )
    baker.make(
        "recipient.RecipientProfile",
        recipient_unique_id=None,
        recipient_level="R",
        recipient_hash="64af1cb7-993c-b64b-1c58-f5289af014c0",
        recipient_name="MULTIPLE RECIPIENTS",
    )


@pytest.fixture
def geo_test_data(db):
    baker.make("search.AwardSearch", award_id=1, latest_transaction_id=1)
    baker.make("search.AwardSearch", award_id=2, latest_transaction_id=2)
    baker.make("search.AwardSearch", award_id=3, latest_transaction_id=3)
    baker.make("search.AwardSearch", award_id=4, latest_transaction_id=4)

    baker.make(
        "search.SubawardSearch",
        broker_subaward_id=1,
        award_id=1,
        subaward_amount=1,
        sub_place_of_perform_country_na=None,
        sub_place_of_perform_country_co_raw="US",
        sub_place_of_perform_country_co="US",
        sub_place_of_perform_state_code="XY",
        sub_place_of_perform_county_code="004",
        sub_place_of_perform_county_name="COUNTYSVILLE",
        sub_place_of_performance_zip="12345",
        sub_place_of_perform_congressio_raw="06",
        sub_place_of_perform_congressio="06",
        sub_place_of_performance_congressional_current="90",
    )
    baker.make(
        "search.SubawardSearch",
        broker_subaward_id=2,
        award_id=2,
        subaward_amount=10,
        sub_place_of_perform_country_na=None,
        sub_place_of_perform_country_co_raw="US",
        sub_place_of_perform_country_co="US",
        sub_place_of_perform_state_code="XY",
        sub_place_of_perform_county_code="004",
        sub_place_of_perform_county_name="COUNTYSVILLE",
        sub_place_of_performance_zip="12345",
        sub_place_of_perform_congressio_raw="06",
        sub_place_of_perform_congressio="06",
        sub_place_of_performance_congressional_current="90",
    )
    baker.make(
        "search.SubawardSearch",
        broker_subaward_id=3,
        award_id=3,
        subaward_amount=100,
        sub_place_of_perform_country_na=None,
        sub_place_of_perform_country_co_raw="US",
        sub_place_of_perform_country_co="US",
        sub_place_of_perform_state_code="XY",
        sub_place_of_perform_county_code="001",
        sub_place_of_perform_county_name="SOMEWHEREVILLE",
        sub_place_of_performance_zip="98765",
        sub_place_of_perform_congressio_raw="90",
        sub_place_of_perform_congressio="90",
        sub_place_of_performance_congressional_current="05",
    )
    baker.make(
        "search.SubawardSearch",
        broker_subaward_id=4,
        award_id=4,
        subaward_amount=1000,
        sub_place_of_perform_country_na=None,
        sub_place_of_perform_country_co_raw="US",
        sub_place_of_perform_country_co="US",
        sub_place_of_perform_state_code="XY",
        sub_place_of_perform_county_code="001",
        sub_place_of_perform_county_name="SOMEWHEREVILLE",
        sub_place_of_performance_zip="98765",
        sub_place_of_perform_congressio_raw="90",
        sub_place_of_perform_congressio="90",
        sub_place_of_performance_congressional_current="05",
    )

    baker.make(
        "search.TransactionSearch",
        transaction_id=1,
        award_id=1,
        federal_action_obligation=1,
        generated_pragmatic_obligation=1,
        action_date="2020-01-01",
        fiscal_action_date="2020-04-01",
        is_fpds=True,
        pop_country_code="US",
        pop_state_code="XY",
        pop_county_code="004",
        pop_zip5="12345",
        pop_congressional_code="06",
        pop_congressional_code_current="90",
    )
    baker.make(
        "search.TransactionSearch",
        transaction_id=2,
        award_id=2,
        federal_action_obligation=2,
        generated_pragmatic_obligation=2,
        action_date="2020-01-02",
        fiscal_action_date="2020-04-02",
        is_fpds=True,
        pop_country_code="US",
        pop_state_code="XY",
        pop_county_code="004",
        pop_zip5="12345",
        pop_congressional_code="06",
        pop_congressional_code_current="90",
    )
    baker.make(
        "search.TransactionSearch",
        transaction_id=3,
        award_id=3,
        federal_action_obligation=3,
        generated_pragmatic_obligation=3,
        action_date="2020-01-03",
        fiscal_action_date="2020-04-03",
        is_fpds=True,
        pop_country_code="US",
        pop_state_code="XY",
        pop_county_code="001",
        pop_zip5="98765",
        pop_congressional_code="90",
        pop_congressional_code_current="05",
    )
    baker.make(
        "search.TransactionSearch",
        transaction_id=4,
        award_id=4,
        federal_action_obligation=4,
        generated_pragmatic_obligation=4,
        action_date="2020-01-04",
        fiscal_action_date="2020-04-04",
        is_fpds=True,
        pop_country_code="US",
        pop_state_code="XY",
        pop_county_code="001",
        pop_zip5="98765",
        pop_congressional_code="90",
        pop_congressional_code_current="05",
    )

    baker.make("recipient.StateData", name="Test State", code="XY", fips="99")
    baker.make("references.RefCountryCode", country_name="UNITED STATES", country_code="US")
    baker.make("references.PopCounty", state_code="99", county_name="SOMEWHEREVILLE", county_number="001")
    baker.make("references.PopCounty", state_code="99", county_name="COUNTYSVILLE", county_number="004")
    baker.make("references.PopCongressionalDistrict", state_code="99", congressional_district="06")
    baker.make("references.PopCongressionalDistrict", state_code="99", congressional_district="05")
    baker.make("references.PopCongressionalDistrict", state_code="99", congressional_district="90")

    code_to_state["XY"] = {"name": "Test State", "fips": "99"}
    state_to_code["Test State"] = "XY"
    fips_to_code["99"] = "XY"


@pytest.fixture
def federal_accounts_test_data(db):
    baker.make("search.AwardSearch", award_id=1, latest_transaction_id=1)
    baker.make("search.AwardSearch", award_id=2, latest_transaction_id=2)

    baker.make(
        "search.TransactionSearch",
        transaction_id=1,
        award_id=1,
        federal_action_obligation=1,
        generated_pragmatic_obligation=1,
        action_date="2020-01-01",
        fiscal_action_date="2020-04-01",
        is_fpds=True,
        recipient_hash="ab4d44f6-7a16-4ca7-405a-dcb913effbaf",
        recipient_levels=["R"],
        federal_accounts=[{"id": 10, "account_title": "Test Federal Account", "federal_account_code": "020-0001"}],
    )
    baker.make(
        "search.TransactionSearch",
        transaction_id=2,
        award_id=2,
        federal_action_obligation=2,
        generated_pragmatic_obligation=2,
        action_date="2020-01-02",
        fiscal_action_date="2020-04-02",
        is_fpds=True,
        recipient_hash="ab4d44f6-7a16-4ca7-405a-dcb913effbaf",
        recipient_levels=["R"],
        federal_accounts=[{"id": 10, "account_title": "Test Federal Account", "federal_account_code": "020-0001"}],
    )

    baker.make(
        "recipient.RecipientLookup",
        duns="000000000",
        legal_business_name="Sample Recipient",
        recipient_hash="ab4d44f6-7a16-4ca7-405a-dcb913effbaf",
    )

    baker.make(
        "recipient.RecipientProfile",
        recipient_unique_id="000000000",
        recipient_level="R",
        recipient_hash="ab4d44f6-7a16-4ca7-405a-dcb913effbaf",
        recipient_name="Sample Recipient",
    )

    baker.make("awards.FinancialAccountsByAwards", financial_accounts_by_awards_id=1, award_id=1, treasury_account_id=1)
    baker.make("awards.FinancialAccountsByAwards", financial_accounts_by_awards_id=2, award_id=2, treasury_account_id=1)

    baker.make("accounts.TreasuryAppropriationAccount", treasury_account_identifier=1, federal_account_id=10)

    baker.make(
        "accounts.FederalAccount",
        id=10,
        agency_identifier="020",
        main_account_code="0001",
        account_title="Test Federal Account",
        federal_account_code="020-0001",
    )


def _expected_messages():
    expected_messages = [get_time_period_message()]
    expected_messages.append(
        "'subawards' will be deprecated in the future. Set ‘spending_level’ to ‘subawards’ instead. "
        "See documentation for more information. "
    )
    return expected_messages


@pytest.mark.django_db
def test_category_awarding_agency_transactions(agency_test_data, monkeypatch, elasticsearch_transaction_index):
    setup_elasticsearch_test(monkeypatch, elasticsearch_transaction_index)

    test_payload = {"category": "awarding_agency", "spending_level": "transactions", "page": 1, "limit": 50}

    spending_by_category_logic = AwardingAgencyViewSet().perform_search(test_payload, {})

    expected_response = {
        "category": "awarding_agency",
        "limit": 50,
        "page_metadata": {"page": 1, "next": None, "previous": None, "hasNext": False, "hasPrevious": False},
        "results": [
            {"amount": 15, "name": "Awarding Toptier Agency 1", "code": "TA1", "id": 1001, "agency_slug": None}
        ],
        "messages": _expected_messages(),
        "spending_level": "transactions",
    }

    assert expected_response == spending_by_category_logic


@pytest.mark.django_db
def test_category_awarding_agency_subawards(agency_test_data):
    test_payload = {"category": "awarding_agency", "spending_level": "subawards", "page": 1, "limit": 50}

    spending_by_category_logic = AwardingAgencyViewSet().perform_search(test_payload, {})

    expected_response = {
        "category": "awarding_agency",
        "limit": 50,
        "page_metadata": {"page": 1, "next": None, "previous": None, "hasNext": False, "hasPrevious": False},
        "results": [{"amount": 150, "name": "Awarding Toptier Agency 3", "code": "TA3", "id": 1003}],
        "messages": _expected_messages(),
        "spending_level": "subawards",
    }

    assert expected_response == spending_by_category_logic


@pytest.mark.django_db
def test_category_awarding_subagency_transactions(agency_test_data, monkeypatch, elasticsearch_transaction_index):
    setup_elasticsearch_test(monkeypatch, elasticsearch_transaction_index)

    test_payload = {"category": "awarding_subagency", "spending_level": "transactions", "page": 1, "limit": 50}

    spending_by_category_logic = AwardingSubagencyViewSet().perform_search(test_payload, {})

    expected_response = {
        "category": "awarding_subagency",
        "limit": 50,
        "page_metadata": {"page": 1, "next": None, "previous": None, "hasNext": False, "hasPrevious": False},
        "results": [
            {
                "amount": 15.0,
                "name": "Awarding Subtier Agency 1",
                "code": "SA1",
                "id": 1001,
                "subagency_slug": "awarding-subtier-agency-1",
                "agency_id": 2001,
                "agency_abbreviation": "TA1",
                "agency_name": "Awarding Toptier Agency 1",
                "agency_slug": "awarding-toptier-agency-1",
            }
        ],
        "messages": _expected_messages(),
        "spending_level": "transactions",
    }

    assert expected_response == spending_by_category_logic


@pytest.mark.django_db
def test_category_awarding_subagency_subawards(agency_test_data):
    test_payload = {"category": "awarding_subagency", "spending_level": "subawards", "page": 1, "limit": 50}

    spending_by_category_logic = AwardingSubagencyViewSet().perform_search(test_payload, {})

    expected_response = {
        "category": "awarding_subagency",
        "limit": 50,
        "page_metadata": {"page": 1, "next": None, "previous": None, "hasNext": False, "hasPrevious": False},
        "results": [
            {
                "amount": 150.0,
                "name": "Awarding Subtier Agency 3",
                "code": "SA3",
                "id": 1003,
                "subagency_slug": "awarding-subtier-agency-3",
                "agency_id": 2003,
                "agency_abbreviation": "TA3",
                "agency_name": "Awarding Toptier Agency 3",
                "agency_slug": "awarding-toptier-agency-3",
            }
        ],
        "messages": _expected_messages(),
        "spending_level": "subawards",
    }

    assert expected_response == spending_by_category_logic


@pytest.mark.django_db
def test_category_funding_agency_transactions(agency_test_data, monkeypatch, elasticsearch_transaction_index):
    setup_elasticsearch_test(monkeypatch, elasticsearch_transaction_index)

    test_payload = {"category": "funding_agency", "spending_level": "transactions", "page": 1, "limit": 50}

    spending_by_category_logic = FundingAgencyViewSet().perform_search(test_payload, {})

    expected_response = {
        "category": "funding_agency",
        "limit": 50,
        "page_metadata": {"page": 1, "next": None, "previous": None, "hasNext": False, "hasPrevious": False},
        "results": [{"amount": 15, "name": "Funding Toptier Agency 2", "code": "TA2", "id": 1002}],
        "messages": _expected_messages(),
        "spending_level": "transactions",
    }

    assert expected_response == spending_by_category_logic


@pytest.mark.django_db
def test_category_funding_agency_subawards(agency_test_data):
    test_payload = {"category": "funding_agency", "spending_level": "subawards", "page": 1, "limit": 50}

    spending_by_category_logic = FundingAgencyViewSet().perform_search(test_payload, {})

    expected_response = {
        "category": "funding_agency",
        "limit": 50,
        "page_metadata": {"page": 1, "next": None, "previous": None, "hasNext": False, "hasPrevious": False},
        "results": [{"amount": 150, "name": "Funding Toptier Agency 4", "code": "TA4", "id": 1004}],
        "messages": _expected_messages(),
        "spending_level": "subawards",
    }

    assert expected_response == spending_by_category_logic


@pytest.mark.django_db
def test_category_funding_subagency_transactions(agency_test_data, monkeypatch, elasticsearch_transaction_index):
    setup_elasticsearch_test(monkeypatch, elasticsearch_transaction_index)

    test_payload = {"category": "funding_subagency", "spending_level": "transactions", "page": 1, "limit": 50}

    spending_by_category_logic = FundingSubagencyViewSet().perform_search(test_payload, {})

    expected_response = {
        "category": "funding_subagency",
        "limit": 50,
        "page_metadata": {"page": 1, "next": None, "previous": None, "hasNext": False, "hasPrevious": False},
        "results": [
            {
                "amount": 15,
                "name": "Funding Subtier Agency 2",
                "code": "SA2",
                "id": 1002,
                "subagency_slug": "funding-subtier-agency-2",
                "agency_id": 2002,
                "agency_abbreviation": "TA2",
                "agency_name": "Funding Toptier Agency 2",
                "agency_slug": "funding-toptier-agency-2",
            }
        ],
        "messages": _expected_messages(),
        "spending_level": "transactions",
    }

    assert expected_response == spending_by_category_logic


@pytest.mark.django_db
def test_category_funding_subagency_subawards(agency_test_data):
    test_payload = {"category": "funding_subagency", "spending_level": "subawards", "page": 1, "limit": 50}

    spending_by_category_logic = FundingSubagencyViewSet().perform_search(test_payload, {})

    expected_response = {
        "category": "funding_subagency",
        "limit": 50,
        "page_metadata": {"page": 1, "next": None, "previous": None, "hasNext": False, "hasPrevious": False},
        "results": [
            {
                "amount": 150,
                "name": "Funding Subtier Agency 4",
                "code": "SA4",
                "id": 1004,
                "subagency_slug": "funding-subtier-agency-4",
                "agency_id": 2004,
                "agency_abbreviation": "TA4",
                "agency_name": "Funding Toptier Agency 4",
                "agency_slug": "funding-toptier-agency-4",
            }
        ],
        "messages": _expected_messages(),
        "spending_level": "subawards",
    }

    assert expected_response == spending_by_category_logic


@pytest.mark.django_db
def test_category_recipient_transactions(recipient_test_data, monkeypatch, elasticsearch_transaction_index):
    setup_elasticsearch_test(monkeypatch, elasticsearch_transaction_index)

    test_payload = {"category": "recipient", "spending_level": "transactions", "page": 1, "limit": 50}

    spending_by_category_logic = RecipientViewSet().perform_search(test_payload, {})

    expected_response = {
        "category": "recipient",
        "limit": 50,
        "page_metadata": {"page": 1, "next": None, "previous": None, "hasNext": False, "hasPrevious": False},
        "results": [
            {"amount": 15, "name": "MULTIPLE RECIPIENTS", "code": None, "recipient_id": None, "uei": None},
            {
                "amount": 11,
                "name": "JOHN DOE",
                "code": "1234JD4321",
                "recipient_id": "0b54895d-2393-ea12-48e3-deae990614d9-C",
                "uei": None,
            },
            {
                "amount": 2,
                "name": "UNIVERSITY OF PAWNEE",
                "code": "00UOP00",
                "recipient_id": "2af2a5a5-3126-2c76-3681-dec2cf148f1a-P",
                "uei": None,
            },
        ],
        "messages": _expected_messages(),
        "spending_level": "transactions",
    }

    assert expected_response == spending_by_category_logic


@pytest.mark.django_db
def test_category_recipient_subawards(recipient_test_data):
    test_payload = {"category": "recipient", "spending_level": "subawards", "page": 1, "limit": 50}

    spending_by_category_logic = RecipientViewSet().perform_search(test_payload, {})

    expected_response = {
        "category": "recipient",
        "limit": 50,
        "page_metadata": {"page": 1, "next": None, "previous": None, "hasNext": False, "hasPrevious": False},
        "results": [
            {"amount": 10000, "code": None, "name": "MULTIPLE RECIPIENTS", "recipient_id": None},
            {
                "amount": 1100,
                "code": "1234JD4321",
                "recipient_id": "0b54895d-2393-ea12-48e3-deae990614d9-C",
                "name": "JOHN DOE",
            },
            {
                "amount": 11,
                "code": "00UOP00",
                "recipient_id": "2af2a5a5-3126-2c76-3681-dec2cf148f1a-P",
                "name": "UNIVERSITY OF PAWNEE",
            },
        ],
        "messages": _expected_messages(),
        "spending_level": "subawards",
    }

    assert expected_response == spending_by_category_logic


@pytest.mark.django_db
def test_category_recipient_duns_subawards_deprecated(recipient_test_data):
    test_payload = {"category": "recipient_duns", "spending_level": "subawards", "page": 1, "limit": 50}

    spending_by_category_logic = RecipientDunsViewSet().perform_search(test_payload, {})

    expected_response = {
        "category": "recipient_duns",
        "limit": 50,
        "page_metadata": {"page": 1, "next": None, "previous": None, "hasNext": False, "hasPrevious": False},
        "results": [
            {"amount": 10000, "code": None, "name": "MULTIPLE RECIPIENTS", "recipient_id": None},
            {
                "amount": 1100,
                "code": "1234JD4321",
                "recipient_id": "0b54895d-2393-ea12-48e3-deae990614d9-C",
                "name": "JOHN DOE",
            },
            {
                "amount": 11,
                "code": "00UOP00",
                "recipient_id": "2af2a5a5-3126-2c76-3681-dec2cf148f1a-P",
                "name": "UNIVERSITY OF PAWNEE",
            },
        ],
        "messages": _expected_messages(),
        "spending_level": "subawards",
    }

    assert expected_response == spending_by_category_logic


@pytest.mark.django_db
def test_category_cfda_transactions(cfda_test_data, monkeypatch, elasticsearch_transaction_index):
    setup_elasticsearch_test(monkeypatch, elasticsearch_transaction_index)

    test_payload = {"category": "cfda", "spending_level": "transactions", "page": 1, "limit": 50}

    spending_by_category_logic = CfdaViewSet().perform_search(test_payload, {})

    expected_response = {
        "category": "cfda",
        "limit": 50,
        "page_metadata": {"page": 1, "next": None, "previous": None, "hasNext": False, "hasPrevious": False},
        "results": [{"amount": 2, "code": "CFDA1234", "name": "CFDA TITLE 1234", "id": 1}],
        "messages": _expected_messages(),
        "spending_level": "transactions",
    }

    assert expected_response == spending_by_category_logic


@pytest.mark.django_db
def test_category_cfda_subawards(cfda_test_data):
    test_payload = {"category": "cfda", "spending_level": "subawards", "page": 1, "limit": 50}

    spending_by_category_logic = CfdaViewSet().perform_search(test_payload, {})

    expected_response = {
        "category": "cfda",
        "limit": 50,
        "page_metadata": {"page": 1, "next": None, "previous": None, "hasNext": False, "hasPrevious": False},
        "results": [{"amount": 2, "code": "CFDA1234", "name": "CFDA TITLE 1234", "id": 1}],
        "messages": _expected_messages(),
        "spending_level": "subawards",
    }

    assert expected_response == spending_by_category_logic


@pytest.mark.django_db
def test_category_defc_subawards(client):
    # TODO: This test should be updated to include data
    resp = client.post(
        "/api/v2/search/spending_by_category",
        content_type="application/json",
        data=json.dumps({"category": "defc", "spending_level": "subawards", "page": 1, "limit": 10}),
    )
    assert resp.status_code == status.HTTP_200_OK
    assert len(resp.json().get("results")) == 0


@pytest.mark.django_db
<<<<<<< HEAD
def test_category_defc_transactions(client):
=======
def test_category_defc_awards(client, monkeypatch, elasticsearch_transaction_index):
    # TODO: This test should be updated to include data
    setup_elasticsearch_test(monkeypatch, elasticsearch_transaction_index)

>>>>>>> ac54c039
    resp = client.post(
        "/api/v2/search/spending_by_category",
        content_type="application/json",
        data=json.dumps({"category": "defc", "spending_level": "transactions", "page": 1, "limit": 10}),
    )
    assert resp.status_code == status.HTTP_200_OK
    assert len(resp.json().get("results")) == 0


@pytest.mark.django_db
def test_category_psc_transactions(psc_test_data, monkeypatch, elasticsearch_transaction_index):
    setup_elasticsearch_test(monkeypatch, elasticsearch_transaction_index)

    test_payload = {"category": "psc", "spending_level": "transactions", "page": 1, "limit": 50}

    spending_by_category_logic = PSCViewSet().perform_search(test_payload, {})

    expected_response = {
        "category": "psc",
        "limit": 50,
        "page_metadata": {"page": 1, "next": None, "previous": None, "hasNext": False, "hasPrevious": False},
        "results": [
            {"amount": 4, "code": "9876", "id": None, "name": "PSC DESCRIPTION DOWN"},
            {"amount": 2, "code": "1234", "id": None, "name": "PSC DESCRIPTION UP"},
        ],
        "messages": _expected_messages(),
        "spending_level": "transactions",
    }

    assert expected_response == spending_by_category_logic


@pytest.mark.django_db
def test_category_naics_transactions(naics_test_data, monkeypatch, elasticsearch_transaction_index):
    setup_elasticsearch_test(monkeypatch, elasticsearch_transaction_index)

    test_payload = {"category": "naics", "spending_level": "transactions", "page": 1, "limit": 50}

    spending_by_category_logic = NAICSViewSet().perform_search(test_payload, {})

    expected_response = {
        "category": "naics",
        "limit": 50,
        "page_metadata": {"page": 1, "next": None, "previous": None, "hasNext": False, "hasPrevious": False},
        "results": [
            {"amount": 4, "code": "NAICS 9876", "name": "SOURCE NAICS DESC 9876", "id": None},
            {"amount": 2, "code": "NAICS 1234", "name": "SOURCE NAICS DESC 1234", "id": None},
        ],
        "messages": _expected_messages(),
        "spending_level": "transactions",
    }

    assert expected_response == spending_by_category_logic


@pytest.mark.django_db
def test_category_county_transactions(geo_test_data, monkeypatch, elasticsearch_transaction_index):
    setup_elasticsearch_test(monkeypatch, elasticsearch_transaction_index)

    test_payload = {"category": "county", "spending_level": "transactions", "page": 1, "limit": 50}

    spending_by_category_logic = CountyViewSet().perform_search(test_payload, {})

    expected_response = {
        "category": "county",
        "limit": 50,
        "page_metadata": {"page": 1, "next": None, "previous": None, "hasNext": False, "hasPrevious": False},
        "results": [
            {"amount": 7, "code": "001", "name": "SOMEWHEREVILLE", "id": None},
            {"amount": 3, "code": "004", "name": "COUNTYSVILLE", "id": None},
        ],
        "messages": _expected_messages(),
        "spending_level": "transactions",
    }

    assert expected_response == spending_by_category_logic


@pytest.mark.django_db
def test_category_county_subawards(geo_test_data):
    test_payload = {"category": "county", "spending_level": "subawards", "page": 1, "limit": 50}

    spending_by_category_logic = CountyViewSet().perform_search(test_payload, {})

    expected_response = {
        "category": "county",
        "limit": 50,
        "page_metadata": {"page": 1, "next": None, "previous": None, "hasNext": False, "hasPrevious": False},
        "results": [
            {"amount": 1100, "code": "001", "id": None, "name": "SOMEWHEREVILLE"},
            {"amount": 11, "code": "004", "id": None, "name": "COUNTYSVILLE"},
        ],
        "messages": _expected_messages(),
        "spending_level": "subawards",
    }

    assert expected_response == spending_by_category_logic


@pytest.mark.django_db
def test_category_district_transactions(geo_test_data, monkeypatch, elasticsearch_transaction_index):
    setup_elasticsearch_test(monkeypatch, elasticsearch_transaction_index)

    test_payload = {"category": "district", "spending_level": "transactions", "page": 1, "limit": 50}

    spending_by_category_logic = DistrictViewSet().perform_search(test_payload, {})

    expected_response = {
        "category": "district",
        "limit": 50,
        "page_metadata": {"page": 1, "next": None, "previous": None, "hasNext": False, "hasPrevious": False},
        "results": [
            {"amount": 7, "code": "05", "name": "XY-05", "id": None},
            {"amount": 3, "code": "90", "name": "XY-MULTIPLE DISTRICTS", "id": None},
        ],
        "messages": _expected_messages(),
        "spending_level": "transactions",
    }

    assert expected_response == spending_by_category_logic


@pytest.mark.django_db
def test_category_district_subawards(geo_test_data):
    test_payload = {"category": "district", "spending_level": "subawards", "page": 1, "limit": 50}

    spending_by_category_logic = DistrictViewSet().perform_search(test_payload, {})

    expected_response = {
        "category": "district",
        "limit": 50,
        "page_metadata": {"page": 1, "next": None, "previous": None, "hasNext": False, "hasPrevious": False},
        "results": [
            {"amount": 1100, "code": "05", "id": None, "name": "XY-05"},
            {"amount": 11, "code": "90", "id": None, "name": "XY-MULTIPLE DISTRICTS"},
        ],
        "messages": _expected_messages(),
        "spending_level": "subawards",
    }

    assert expected_response == spending_by_category_logic


@pytest.mark.django_db
def test_category_state_territory(geo_test_data, monkeypatch, elasticsearch_transaction_index):
    setup_elasticsearch_test(monkeypatch, elasticsearch_transaction_index)

    test_payload = {"category": "state_territory", "spending_level": "transactions", "page": 1, "limit": 50}

    spending_by_category_logic = StateTerritoryViewSet().perform_search(test_payload, {})

    expected_response = {
        "category": "state_territory",
        "limit": 50,
        "page_metadata": {"page": 1, "next": None, "previous": None, "hasNext": False, "hasPrevious": False},
        "results": [{"amount": 10, "code": "XY", "name": "Test State", "id": None}],
        "messages": _expected_messages(),
        "spending_level": "transactions",
    }

    assert expected_response == spending_by_category_logic


@pytest.mark.django_db
def test_category_state_territory_subawards(geo_test_data):
    test_payload = {"category": "state_territory", "spending_level": "subawards", "page": 1, "limit": 50}

    spending_by_category_logic = StateTerritoryViewSet().perform_search(test_payload, {})

    expected_response = {
        "category": "state_territory",
        "limit": 50,
        "page_metadata": {"page": 1, "next": None, "previous": None, "hasNext": False, "hasPrevious": False},
        "results": [{"amount": 1111, "code": "XY", "id": None, "name": "Test State"}],
        "messages": _expected_messages(),
        "spending_level": "subawards",
    }

    assert expected_response == spending_by_category_logic


@pytest.mark.django_db
def test_category_country(geo_test_data, monkeypatch, elasticsearch_transaction_index):
    setup_elasticsearch_test(monkeypatch, elasticsearch_transaction_index)

    test_payload = {"category": "country", "spending_level": "transactions", "page": 1, "limit": 50}

    spending_by_category_logic = CountryViewSet().perform_search(test_payload, {})

    expected_response = {
        "category": "country",
        "limit": 50,
        "page_metadata": {"page": 1, "next": None, "previous": None, "hasNext": False, "hasPrevious": False},
        "results": [{"amount": 10, "code": "US", "name": "UNITED STATES", "id": None}],
        "messages": _expected_messages(),
        "spending_level": "transactions",
    }

    assert expected_response == spending_by_category_logic


@pytest.mark.django_db
def test_category_country_subawards(geo_test_data):
    test_payload = {"category": "country", "spending_level": "subawards", "page": 1, "limit": 50}

    spending_by_category_logic = CountryViewSet().perform_search(test_payload, {})

    expected_response = {
        "category": "country",
        "limit": 50,
        "page_metadata": {"page": 1, "next": None, "previous": None, "hasNext": False, "hasPrevious": False},
        "results": [{"amount": 1111, "code": "US", "id": None, "name": "UNITED STATES"}],
        "messages": _expected_messages(),
        "spending_level": "subawards",
    }

    assert expected_response == spending_by_category_logic


@pytest.mark.django_db
def test_category_federal_accounts(federal_accounts_test_data, monkeypatch, elasticsearch_transaction_index):
    setup_elasticsearch_test(monkeypatch, elasticsearch_transaction_index)

    test_payload = {
        "category": "federal_account",
        "filters": {"recipient_id": "ab4d44f6-7a16-4ca7-405a-dcb913effbaf-R"},
        "spending_level": "transactions",
        "page": 1,
        "limit": 50,
    }

    spending_by_category_logic = FederalAccountViewSet().perform_search(test_payload, {})

    expected_response = {
        "category": "federal_account",
        "limit": 50,
        "page_metadata": {"page": 1, "next": None, "previous": None, "hasNext": False, "hasPrevious": False},
        "results": [{"amount": 3, "code": "020-0001", "name": "Test Federal Account", "id": 10}],
        "messages": _expected_messages(),
        "spending_level": "transactions",
    }
    assert expected_response == spending_by_category_logic<|MERGE_RESOLUTION|>--- conflicted
+++ resolved
@@ -1092,14 +1092,9 @@
 
 
 @pytest.mark.django_db
-<<<<<<< HEAD
-def test_category_defc_transactions(client):
-=======
 def test_category_defc_awards(client, monkeypatch, elasticsearch_transaction_index):
     # TODO: This test should be updated to include data
     setup_elasticsearch_test(monkeypatch, elasticsearch_transaction_index)
-
->>>>>>> ac54c039
     resp = client.post(
         "/api/v2/search/spending_by_category",
         content_type="application/json",
