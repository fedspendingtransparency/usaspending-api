from django.contrib.postgres.fields import ArrayField
from django.contrib.postgres.indexes import GinIndex
from django.contrib.postgres.search import SearchVectorField
from django.db import models
from django.db.models import F, Q
from django.db.models.functions import Upper


class SubawardSearch(models.Model):
    # Broker Subaward Table Meta
    broker_created_at = models.DateTimeField(null=True, blank=True, db_index=True)
    broker_updated_at = models.DateTimeField(null=True, blank=True, db_index=True)
    broker_subaward_id = models.BigIntegerField(primary_key=True, db_index=True, unique=True)

    # Prime Award Fields (from Broker)
    unique_award_key = models.TextField(null=True, blank=True, db_index=True)
    award_piid_fain = models.TextField(null=True, blank=True)
    parent_award_id = models.TextField(null=True, blank=True)
    award_amount = models.DecimalField(max_digits=23, decimal_places=2, null=True, blank=True)
    action_date = models.DateField(blank=True, null=True)
    fy = models.TextField(null=True, blank=True)
    awarding_agency_code = models.TextField(null=True, blank=True)
    awarding_agency_name = models.TextField(null=True, blank=True)
    awarding_sub_tier_agency_c = models.TextField(null=True, blank=True)
    awarding_sub_tier_agency_n = models.TextField(null=True, blank=True)
    awarding_office_code = models.TextField(null=True, blank=True)
    awarding_office_name = models.TextField(null=True, blank=True)
    funding_agency_code = models.TextField(null=True, blank=True)
    funding_agency_name = models.TextField(null=True, blank=True)
    funding_sub_tier_agency_co = models.TextField(null=True, blank=True)
    funding_sub_tier_agency_na = models.TextField(null=True, blank=True)
    funding_office_code = models.TextField(null=True, blank=True)
    funding_office_name = models.TextField(null=True, blank=True)
    awardee_or_recipient_uniqu = models.TextField(null=True, blank=True)
    awardee_or_recipient_uei = models.TextField(null=True, blank=True)
    awardee_or_recipient_legal = models.TextField(null=True, blank=True)
    dba_name = models.TextField(null=True, blank=True)
    ultimate_parent_unique_ide = models.TextField(null=True, blank=True)
    ultimate_parent_uei = models.TextField(null=True, blank=True)
    ultimate_parent_legal_enti = models.TextField(null=True, blank=True)
    legal_entity_country_code = models.TextField(null=True, blank=True)
    legal_entity_country_name = models.TextField(null=True, blank=True)
    legal_entity_state_code = models.TextField(null=True, blank=True)
    legal_entity_state_name = models.TextField(null=True, blank=True)
    legal_entity_zip = models.TextField(null=True, blank=True)
    legal_entity_county_code = models.TextField(null=True, blank=True)
    legal_entity_county_name = models.TextField(null=True, blank=True)
    legal_entity_congressional = models.TextField(null=True, blank=True)
    legal_entity_foreign_posta = models.TextField(null=True, blank=True)
    legal_entity_city_name = models.TextField(null=True, blank=True)
    legal_entity_address_line1 = models.TextField(null=True, blank=True)
    business_types = models.TextField(null=True, blank=True)
    place_of_perform_country_co = models.TextField(null=True, blank=True)
    place_of_perform_country_na = models.TextField(null=True, blank=True)
    place_of_perform_state_code = models.TextField(null=True, blank=True)
    place_of_perform_state_name = models.TextField(null=True, blank=True)
    place_of_performance_zip = models.TextField(null=True, blank=True)
    place_of_perform_county_code = models.TextField(null=True, blank=True)
    place_of_perform_county_name = models.TextField(null=True, blank=True)
    place_of_perform_congressio = models.TextField(null=True, blank=True)
    place_of_perform_city_name = models.TextField(null=True, blank=True)
    place_of_perform_street = models.TextField(null=True, blank=True)
    award_description = models.TextField(null=True, blank=True)
    naics = models.TextField(null=True, blank=True)
    naics_description = models.TextField(null=True, blank=True)
    cfda_numbers = models.TextField(null=True, blank=True)
    cfda_titles = models.TextField(null=True, blank=True)

    # Subaward Fields (from Broker)
    subaward_type = models.TextField(null=True, blank=True)
    subaward_report_year = models.SmallIntegerField(null=True, blank=True)
    subaward_report_month = models.SmallIntegerField(null=True, blank=True)
    subaward_number = models.TextField(null=True, blank=True)
    subaward_amount = models.DecimalField(max_digits=23, decimal_places=2, null=True, blank=True)
    sub_action_date = models.DateField(blank=True, null=True)
    sub_awardee_or_recipient_uniqu = models.TextField(null=True, blank=True)
    sub_awardee_or_recipient_uei = models.TextField(null=True, blank=True)
    sub_awardee_or_recipient_legal_raw = models.TextField(null=True, blank=True)
    sub_dba_name = models.TextField(null=True, blank=True)
    sub_ultimate_parent_unique_ide = models.TextField(null=True, blank=True)
    sub_ultimate_parent_uei = models.TextField(null=True, blank=True)
    sub_ultimate_parent_legal_enti_raw = models.TextField(null=True, blank=True)
    sub_legal_entity_country_code_raw = models.TextField(null=True, blank=True)
    sub_legal_entity_country_name_raw = models.TextField(null=True, blank=True)
    sub_legal_entity_state_code = models.TextField(null=True, blank=True)
    sub_legal_entity_state_name = models.TextField(null=True, blank=True)
    sub_legal_entity_zip = models.TextField(null=True, blank=True)
    sub_legal_entity_county_code = models.TextField(null=True, blank=True)
    sub_legal_entity_county_name = models.TextField(null=True, blank=True)
    sub_legal_entity_congressional_raw = models.TextField(null=True, blank=True)
    sub_legal_entity_foreign_posta = models.TextField(null=True, blank=True)
    sub_legal_entity_city_name = models.TextField(null=True, blank=True)
    sub_legal_entity_address_line1 = models.TextField(null=True, blank=True)
    sub_business_types = models.TextField(null=True, blank=True)
    sub_place_of_perform_country_co_raw = models.TextField(null=True, blank=True)
    sub_place_of_perform_country_na = models.TextField(null=True, blank=True)
    sub_place_of_perform_state_code = models.TextField(null=True, blank=True)
    sub_place_of_perform_state_name = models.TextField(null=True, blank=True)
    sub_place_of_performance_zip = models.TextField(null=True, blank=True)
    sub_place_of_perform_county_code = models.TextField(null=True, blank=True)
    sub_place_of_perform_county_name = models.TextField(null=True, blank=True)
    sub_place_of_perform_congressio_raw = models.TextField(null=True, blank=True)
    sub_place_of_perform_city_name = models.TextField(null=True, blank=True)
    sub_place_of_perform_street = models.TextField(null=True, blank=True)
    subaward_description = models.TextField(null=True, blank=True)
    sub_high_comp_officer1_full_na = models.TextField(null=True, blank=True)
    sub_high_comp_officer1_amount = models.DecimalField(max_digits=23, decimal_places=2, null=True, blank=True)
    sub_high_comp_officer2_full_na = models.TextField(null=True, blank=True)
    sub_high_comp_officer2_amount = models.DecimalField(max_digits=23, decimal_places=2, null=True, blank=True)
    sub_high_comp_officer3_full_na = models.TextField(null=True, blank=True)
    sub_high_comp_officer3_amount = models.DecimalField(max_digits=23, decimal_places=2, null=True, blank=True)
    sub_high_comp_officer4_full_na = models.TextField(null=True, blank=True)
    sub_high_comp_officer4_amount = models.DecimalField(max_digits=23, decimal_places=2, null=True, blank=True)
    sub_high_comp_officer5_full_na = models.TextField(null=True, blank=True)
    sub_high_comp_officer5_amount = models.DecimalField(max_digits=23, decimal_places=2, null=True, blank=True)

    # Additional Prime Award Fields (from Broker)
    prime_id = models.IntegerField(null=True, blank=True, db_index=True)
    internal_id = models.TextField(null=True, blank=True, db_index=True)
    date_submitted = models.DateTimeField(null=True, blank=True)
    report_type = models.TextField(null=True, blank=True)
    transaction_type = models.TextField(null=True, blank=True)
    program_title = models.TextField(null=True, blank=True)
    contract_agency_code = models.TextField(null=True, blank=True)
    contract_idv_agency_code = models.TextField(null=True, blank=True)
    grant_funding_agency_id = models.TextField(null=True, blank=True)
    grant_funding_agency_name = models.TextField(null=True, blank=True)
    federal_agency_name = models.TextField(null=True, blank=True)
    treasury_symbol = models.TextField(null=True, blank=True)
    dunsplus4 = models.TextField(null=True, blank=True)
    recovery_model_q1 = models.BooleanField(null=True, blank=True)
    recovery_model_q2 = models.BooleanField(null=True, blank=True)
    compensation_q1 = models.BooleanField(null=True, blank=True)
    compensation_q2 = models.BooleanField(null=True, blank=True)
    high_comp_officer1_full_na = models.TextField(null=True, blank=True)
    high_comp_officer1_amount = models.DecimalField(max_digits=23, decimal_places=2, null=True, blank=True)
    high_comp_officer2_full_na = models.TextField(null=True, blank=True)
    high_comp_officer2_amount = models.DecimalField(max_digits=23, decimal_places=2, null=True, blank=True)
    high_comp_officer3_full_na = models.TextField(null=True, blank=True)
    high_comp_officer3_amount = models.DecimalField(max_digits=23, decimal_places=2, null=True, blank=True)
    high_comp_officer4_full_na = models.TextField(null=True, blank=True)
    high_comp_officer4_amount = models.DecimalField(max_digits=23, decimal_places=2, null=True, blank=True)
    high_comp_officer5_full_na = models.TextField(null=True, blank=True)
    high_comp_officer5_amount = models.DecimalField(max_digits=23, decimal_places=2, null=True, blank=True)

    # Additional Subaward Fields (from Broker)
    sub_id = models.IntegerField(null=True, blank=True)
    sub_parent_id = models.IntegerField(null=True, blank=True)
    sub_federal_agency_id = models.TextField(null=True, blank=True)
    sub_federal_agency_name = models.TextField(null=True, blank=True)
    sub_funding_agency_id = models.TextField(null=True, blank=True)
    sub_funding_agency_name = models.TextField(null=True, blank=True)
    sub_funding_office_id = models.TextField(null=True, blank=True)
    sub_funding_office_name = models.TextField(null=True, blank=True)
    sub_naics = models.TextField(null=True, blank=True)
    sub_cfda_numbers = models.TextField(null=True, blank=True)
    sub_dunsplus4 = models.TextField(null=True, blank=True)
    sub_recovery_subcontract_amt = models.TextField(null=True, blank=True)
    sub_recovery_model_q1 = models.BooleanField(null=True, blank=True)
    sub_recovery_model_q2 = models.BooleanField(null=True, blank=True)
    sub_compensation_q1 = models.BooleanField(null=True, blank=True)
    sub_compensation_q2 = models.BooleanField(null=True, blank=True)

    # USAS Links (and associated derivations)
    award = models.ForeignKey("search.AwardSearch", models.DO_NOTHING, related_name="subawardsearch", null=True)
    prime_award_group = models.TextField(null=True, blank=True)
    prime_award_type = models.TextField(null=True, blank=True)
    piid = models.TextField(null=True, blank=True)
    fain = models.TextField(null=True, blank=True)
    latest_transaction = models.ForeignKey(
        "search.TransactionSearch",
        on_delete=models.DO_NOTHING,
        related_name="subawardsearch",
        null=True,
        help_text="The latest transaction for the prime award by action_date and mod",
        db_constraint=False,
    )
    last_modified_date = models.DateField(null=True, blank=True)

    awarding_agency = models.ForeignKey(
        "references.Agency", models.DO_NOTHING, related_name="awarding_subawardsearch", null=True
    )
    awarding_toptier_agency_name = models.TextField(null=True, blank=True)
    awarding_toptier_agency_abbreviation = models.TextField(null=True, blank=True)
    awarding_subtier_agency_name = models.TextField(null=True, blank=True)
    awarding_subtier_agency_abbreviation = models.TextField(null=True, blank=True)

    funding_agency = models.ForeignKey(
        "references.Agency", models.DO_NOTHING, related_name="funding_subawardsearch", null=True
    )
    funding_toptier_agency_name = models.TextField(null=True, blank=True)
    funding_toptier_agency_abbreviation = models.TextField(null=True, blank=True)
    funding_subtier_agency_name = models.TextField(null=True, blank=True)
    funding_subtier_agency_abbreviation = models.TextField(null=True, blank=True)

    cfda = models.ForeignKey("references.Cfda", models.DO_NOTHING, related_name="related_subawardsearch", null=True)
    cfda_number = models.TextField(null=True, blank=True)
    cfda_title = models.TextField(null=True, blank=True)

    # USAS Derived Fields
    sub_fiscal_year = models.IntegerField()
    sub_total_obl_bin = models.TextField()
    sub_awardee_or_recipient_legal = models.TextField(null=True, blank=True)
    sub_ultimate_parent_legal_enti = models.TextField(null=True, blank=True)
    business_type_code = models.TextField(null=True, blank=True)
    business_categories = ArrayField(models.TextField(), default=list, null=True)
    treasury_account_identifiers = ArrayField(models.IntegerField(), default=None, null=True)
    pulled_from = models.TextField(null=True, blank=True)
    type_of_contract_pricing = models.TextField(null=True, blank=True)
    type_set_aside = models.TextField(null=True, blank=True)
    extent_competed = models.TextField(null=True, blank=True)
    product_or_service_code = models.TextField(null=True, blank=True)
    product_or_service_description = models.TextField(null=True, blank=True)

    legal_entity_congressional_current = models.TextField(null=True, blank=True)
    sub_legal_entity_country_code = models.TextField(null=True, blank=True)
    sub_legal_entity_country_name = models.TextField(null=True, blank=True)
    sub_legal_entity_zip5 = models.TextField(null=True, blank=True)
    sub_legal_entity_city_code = models.TextField(null=True, blank=True)
    sub_legal_entity_congressional = models.TextField(null=True, blank=True)
    sub_legal_entity_congressional_current = models.TextField(null=True, blank=True)

    place_of_performance_congressional_current = models.TextField(null=True, blank=True)
    place_of_perform_scope = models.TextField(null=True, blank=True)
    sub_place_of_perform_country_co = models.TextField(null=True, blank=True)
    sub_place_of_perform_country_name = models.TextField(null=True, blank=True)
    sub_place_of_perform_zip5 = models.TextField(null=True, blank=True)
    sub_place_of_perform_city_code = models.TextField(null=True, blank=True)
    sub_place_of_perform_congressio = models.TextField(null=True, blank=True)
    sub_place_of_performance_congressional_current = models.TextField(null=True, blank=True)
    legal_entity_state_fips = models.TextField(null=True, blank=True)
    place_of_perform_state_fips = models.TextField(null=True, blank=True)
    legal_entity_county_fips = models.TextField(null=True, blank=True)
    place_of_perform_county_fips = models.TextField(null=True, blank=True)
    pop_county_name = models.TextField(null=True, blank=True)

    # USAS Vectors
    keyword_ts_vector = SearchVectorField(null=True)
    award_ts_vector = SearchVectorField(null=True)
    recipient_name_ts_vector = SearchVectorField(null=True)

    program_activities = models.JSONField(null=True)
    prime_award_recipient_id = models.TextField(null=True, blank=True)
<<<<<<< HEAD
    sub_award_recipient_id = models.TextField(null=True, blank=True)
=======
    subaward_recipient_hash = models.TextField(null=True, blank=True)
    subaward_recipient_level = models.TextField(null=True, blank=True)
    awarding_toptier_agency_code = models.TextField(null=True, blank=True)
    funding_toptier_agency_code = models.TextField(null=True, blank=True)
>>>>>>> ec1957cf

    class Meta:
        db_table = "subaward_search"
        indexes = [
            models.Index(fields=["award_id"], name="ss_idx_award_id"),
            models.Index(
                fields=["prime_award_type"],
                name="ss_idx_prime_award_type",
                condition=Q(prime_award_type__isnull=False),
            ),
            models.Index(
                F("subaward_number").desc(nulls_last=True),
                name="ss_idx_ordered_subaward_number",
            ),
            models.Index(
                F("prime_award_type").desc(nulls_last=True),
                name="ss_idx_order_prime_award_type",
            ),
            models.Index(
                Upper("fain").desc(nulls_last=True),
                name="ss_idx_ordered_fain",
                condition=Q(fain__isnull=False),
            ),
            models.Index(
                Upper("piid").desc(nulls_last=True),
                name="ss_idx_ordered_piid",
                condition=Q(piid__isnull=False),
            ),
            models.Index(
                fields=["subaward_amount"],
                name="ss_idx_subaward_amount",
                condition=Q(subaward_amount__isnull=False),
            ),
            models.Index(
                F("subaward_amount").desc(nulls_last=True),
                name="ss_idx_ordered_subaward_amount",
            ),
            models.Index(fields=["sub_total_obl_bin"], name="ss_idx_sub_total_obl_bin"),
            GinIndex(
                fields=["sub_awardee_or_recipient_legal"], name="ss_idx_gin_sub_recp_name", opclasses=["gin_trgm_ops"]
            ),
            models.Index(
                fields=["sub_awardee_or_recipient_legal"],
                name="ss_idx_sub_recp_name",
                condition=Q(sub_awardee_or_recipient_legal__isnull=False),
            ),
            models.Index(
                fields=["sub_awardee_or_recipient_uniqu"],
                name="ss_idx_sub_duns",
                condition=Q(sub_awardee_or_recipient_uniqu__isnull=False),
            ),
            models.Index(
                fields=["sub_awardee_or_recipient_uei"],
                name="ss_idx_sub_uei",
                condition=Q(sub_awardee_or_recipient_uei__isnull=False),
            ),
            models.Index(
                fields=["sub_ultimate_parent_unique_ide"],
                name="ss_idx_sub_parent_duns",
                condition=Q(sub_ultimate_parent_unique_ide__isnull=False),
            ),
            models.Index(
                fields=["sub_ultimate_parent_uei"],
                name="ss_idx_sub_parent_uei",
                condition=Q(sub_ultimate_parent_uei__isnull=False),
            ),
            models.Index(
                F("sub_action_date").desc(nulls_last=True),
                name="ss_idx_sub_action_date",
            ),
            models.Index(
                F("last_modified_date").desc(nulls_last=True),
                name="ss_idx_last_modified_date",
            ),
            models.Index(
                F("sub_fiscal_year").desc(nulls_last=True),
                name="ss_idx_sub_fiscal_year",
            ),
            models.Index(
                F("awarding_agency_id").asc(nulls_last=True),
                name="ss_idx_awarding_agency_id",
                condition=Q(awarding_agency_id__isnull=False),
            ),
            models.Index(
                F("funding_agency_id").asc(nulls_last=True),
                name="ss_idx_funding_agency_id",
                condition=Q(funding_agency_id__isnull=False),
            ),
            models.Index(
                F("awarding_toptier_agency_name").desc(nulls_last=True),
                name="ss_idx_order_awarding_top_name",
            ),
            models.Index(
                F("awarding_subtier_agency_name").desc(nulls_last=True),
                name="ss_idx_order_awarding_sub_name",
            ),
            models.Index(
                fields=["awarding_toptier_agency_name"],
                name="ss_idx_awarding_top_agency_nam",
                condition=Q(awarding_toptier_agency_name__isnull=False),
            ),
            models.Index(
                fields=["awarding_subtier_agency_name"],
                name="ss_idx_awarding_sub_agency_nam",
                condition=Q(awarding_subtier_agency_name__isnull=False),
            ),
            models.Index(
                fields=["funding_toptier_agency_name"],
                name="ss_idx_funding_top_agency_name",
                condition=Q(funding_toptier_agency_name__isnull=False),
            ),
            models.Index(
                fields=["funding_subtier_agency_name"],
                name="ss_idx_funding_sub_agency_name",
                condition=Q(funding_subtier_agency_name__isnull=False),
            ),
            models.Index(
                fields=["sub_legal_entity_country_code"],
                name="ss_idx_sub_le_country_code",
                condition=Q(sub_legal_entity_country_code__isnull=False),
            ),
            models.Index(
                fields=["sub_legal_entity_state_code"],
                name="ss_idx_sub_le_state_code",
                condition=Q(sub_legal_entity_state_code__isnull=False),
            ),
            models.Index(
                fields=["sub_legal_entity_county_code"],
                name="ss_idx_sub_le_county_code",
                condition=Q(sub_legal_entity_county_code__isnull=False),
            ),
            models.Index(
                fields=["sub_legal_entity_zip5"],
                name="ss_idx_sub_le_zip5",
                condition=Q(sub_legal_entity_zip5__isnull=False),
            ),
            models.Index(
                fields=["sub_legal_entity_congressional"],
                name="ss_idx_sub_le_congressional",
                condition=Q(sub_legal_entity_congressional__isnull=False),
            ),
            models.Index(
                fields=["sub_legal_entity_city_name"],
                name="ss_idx_sub_le_city_name",
                condition=Q(sub_legal_entity_city_name__isnull=False),
            ),
            models.Index(
                fields=["sub_place_of_perform_country_co"],
                name="ss_idx_sub_ppop_country_co",
                condition=Q(sub_place_of_perform_country_co__isnull=False),
            ),
            models.Index(
                fields=["sub_place_of_perform_state_code"],
                name="ss_idx_sub_ppop_state_code",
                condition=Q(sub_place_of_perform_state_code__isnull=False),
            ),
            models.Index(
                fields=["sub_place_of_perform_county_code"],
                name="ss_idx_sub_ppop_county_code",
                condition=Q(sub_place_of_perform_county_code__isnull=False),
            ),
            models.Index(
                fields=["sub_place_of_perform_zip5"],
                name="ss_idx_sub_ppop_zip5",
                condition=Q(sub_place_of_perform_zip5__isnull=False),
            ),
            models.Index(
                fields=["sub_place_of_perform_congressio"],
                name="ss_idx_sub_ppop_congressio",
                condition=Q(sub_place_of_perform_congressio__isnull=False),
            ),
            models.Index(
                fields=["sub_place_of_perform_city_name"],
                name="ss_idx_sub_ppop_city_name",
                condition=Q(sub_place_of_perform_city_name__isnull=False),
            ),
            models.Index(
                fields=["cfda_number"],
                name="ss_idx_cfda_number",
                condition=Q(cfda_number__isnull=False),
            ),
            models.Index(
                fields=["type_of_contract_pricing"],
                name="ss_idx_type_of_contract_pricin",
                condition=Q(type_of_contract_pricing__isnull=False),
            ),
            models.Index(
                fields=["extent_competed"],
                name="ss_idx_extent_competed",
                condition=Q(extent_competed__isnull=False),
            ),
            models.Index(
                fields=["type_set_aside"],
                name="ss_idx_type_set_aside",
                condition=Q(type_set_aside__isnull=False),
            ),
            models.Index(
                fields=["product_or_service_code"],
                name="ss_idx_product_service_code",
                condition=Q(product_or_service_code__isnull=False),
            ),
            GinIndex(
                fields=["product_or_service_description"],
                name="ss_idx_gin_product_service_des",
                opclasses=["gin_trgm_ops"],
            ),
            GinIndex(
                fields=["business_categories"],
                name="ss_idx_gin_business_categories",
            ),
            GinIndex(
                fields=["keyword_ts_vector"],
                name="ss_idx_gin_keyword_ts_vector",
            ),
            GinIndex(
                fields=["award_ts_vector"],
                name="ss_idx_gin_award_ts_vector",
            ),
            GinIndex(
                fields=["recipient_name_ts_vector"],
                name="ss_idx_gin_recip_name_ts_vecto",
            ),
            GinIndex(
                fields=["treasury_account_identifiers"],
                name="ss_idx_gin_treasury_account_id",
                opclasses=["gin__int_ops"],
            ),
            models.Index(fields=["product_or_service_code", "sub_action_date"], name="ss_idx_comp_psc_sub_action_dat"),
            models.Index(fields=["cfda_number", "sub_action_date"], name="ss_idx_comp_cfda_sub_action_da"),
        ]<|MERGE_RESOLUTION|>--- conflicted
+++ resolved
@@ -241,14 +241,10 @@
 
     program_activities = models.JSONField(null=True)
     prime_award_recipient_id = models.TextField(null=True, blank=True)
-<<<<<<< HEAD
-    sub_award_recipient_id = models.TextField(null=True, blank=True)
-=======
     subaward_recipient_hash = models.TextField(null=True, blank=True)
     subaward_recipient_level = models.TextField(null=True, blank=True)
     awarding_toptier_agency_code = models.TextField(null=True, blank=True)
     funding_toptier_agency_code = models.TextField(null=True, blank=True)
->>>>>>> ec1957cf
 
     class Meta:
         db_table = "subaward_search"
