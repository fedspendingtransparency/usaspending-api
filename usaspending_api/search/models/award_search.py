--- conflicted
+++ resolved
@@ -191,12 +191,10 @@
     transaction_unique_id = models.TextField(null=True)
     raw_recipient_name = models.TextField(null=True)
     data_source = models.TextField(null=True)
-<<<<<<< HEAD
+    generated_pragmatic_obligation = models.DecimalField(max_digits=23, decimal_places=2, blank=True, null=True)
     program_activity_names = ArrayField(models.TextField(), default=list, null=True)
     program_activity_codes = ArrayField(models.TextField(), default=list, null=True)
-=======
-    generated_pragmatic_obligation = models.DecimalField(max_digits=23, decimal_places=2, blank=True, null=True)
->>>>>>> 3301c152
+
     objects = CTEManager()
 
     class Meta:
