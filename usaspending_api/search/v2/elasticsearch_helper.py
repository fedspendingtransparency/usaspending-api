--- conflicted
+++ resolved
@@ -9,17 +9,18 @@
 
 TRANSACTIONS_INDEX_ROOT = settings.TRANSACTIONS_INDEX_ROOT
 DOWNLOAD_QUERY_SIZE = settings.DOWNLOAD_QUERY_SIZE
-<<<<<<< HEAD
-
-=======
-CLIENT = Elasticsearch(settings.ES_HOSTNAME, timeout=settings.ES_TIMEOUT)
->>>>>>> cf03b445
+
 TRANSACTIONS_LOOKUP.update({v: k for k, v in TRANSACTIONS_LOOKUP.items()})
 
 
 def preprocess(keyword):
-    '''Escape characters that error out ES'''
-    return re.sub('[\/:\]\[\^!]', '', keyword)
+    """Remove Lucene special characters instead of escaping for now"""
+    processed_string = re.sub('[\/:\]\[\^!]', '', keyword)
+    if len(processed_string) != len(keyword):
+        msg = 'Stripped characters from ES keyword search string New: \'{}\' Original: \'{}\''
+        logger.info(msg.format(processed_string, keyword))
+        keyword = processed_string
+    return keyword
 
 
 def swap_keys(dictionary_):
@@ -54,8 +55,8 @@
         'size': limit,
         'query': {
             'query_string': {
-                'query': keyword
-                }
+                'query': preprocess(keyword)
+            }
         },
         'sort': [{
             query_sort: {
@@ -64,14 +65,8 @@
     }
 
     for index, award_types in indices_to_award_types.items():
-<<<<<<< HEAD
         if sorted(award_types) == sorted(request_data['award_type_codes']):
-            index_name = '{}-{}-*'.format(TRANSACTIONS_INDEX_ROOT, index)
-=======
-        if sorted(award_types) == sorted(filters['award_type_codes']):
             index_name = '{}-{}*'.format(TRANSACTIONS_INDEX_ROOT, index)
-            transaction_type = index
->>>>>>> cf03b445
             break
     else:
         logger.exception('Bad/Missing Award Types. Did not meet 100% of a category\'s types')
@@ -91,7 +86,7 @@
     query = {
         'query': {
             'query_string': {
-                'query': keyword
+                'query': preprocess(keyword)
             }
         }
     }
@@ -130,7 +125,7 @@
     query = {
         'query': {
             'query_string': {
-                'query': keyword
+                'query': preprocess(keyword)
             }
         },
         'aggs': {
@@ -174,7 +169,7 @@
     for i in range(n_iter):
         query = {
             "_source": [field],
-            "query": {"query_string": {"query": keyword}},
+            "query": {"query_string": {"query": preprocess(keyword)}},
             "aggs": {
                 "results": {
                     "terms": {
@@ -203,7 +198,7 @@
     index_name = '{}-*'.format(TRANSACTIONS_INDEX_ROOT)
     query = {
         "query": {
-            "query_string": {"query": keyword}},
+            "query_string": {"query": preprocess(keyword)}},
         "aggs": {
             "prime_awards_obligation_amount": {
                 "sum": {
