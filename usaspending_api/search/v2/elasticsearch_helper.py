'''
Handling elasticsearch queries
'''
import logging
from django.conf import settings
from elasticsearch import Elasticsearch
from usaspending_api.awards.v2.lookups.elasticsearch_lookups \
        import TRANSACTIONS_LOOKUP, award_type_mapping, award_categories


logger = logging.getLogger('console')
ES_HOSTNAME = settings.ES_HOSTNAME
TRANSACTIONS_INDEX_ROOT = settings.TRANSACTIONS_INDEX_ROOT
DOWNLOAD_QUERY_SIZE = settings.DOWNLOAD_QUERY_SIZE
CLIENT = Elasticsearch(ES_HOSTNAME)

TRANSACTIONS_LOOKUP.update({v: k for k, v in
                            TRANSACTIONS_LOOKUP.items()}
                           )


def swap_keys(dictionary_):
    dictionary_ = dict((TRANSACTIONS_LOOKUP.get(old_key, old_key), new_key)
                       for (old_key, new_key) in dictionary_.items())
    return dictionary_


def format_for_frontend(response):
    '''calls reverse key from TRANSACTIONS_LOOKUP '''
    response = [result['_source'] for result in response]
    return [swap_keys(result) for result in response]


def search_transactions(filters, fields, sort, order, lower_limit, limit):
    '''
    filters: dictionary
    fields: list
    sort: string
    order: string
    lower_limit: integer
    limit: integer

    if transaction_type_code not found, return results for contracts
    '''
    keyword = filters['keyword']
    query_fields = [TRANSACTIONS_LOOKUP[i] for i in fields]
    query_fields.extend(['piid', 'fain'])
    query_sort = TRANSACTIONS_LOOKUP[sort]
    query = {
        '_source': query_fields,
        'from': lower_limit,
        'size': limit,
        'query': {
            'query_string': {
                'query': keyword
                }
            },
        'sort': [{
            query_sort: {
                'order': order}
            }]
        }

    transaction_type = next((award_type_mapping[k] for k in
                             filters['award_type_codes']
                             if k in award_type_mapping), 'contracts')

    index_name = '{}-{}'.format(TRANSACTIONS_INDEX_ROOT,
                                transaction_type.lower().replace(' ', ''))
    index_name = index_name[:-1]+'*'
    try:
        response = CLIENT.search(index=index_name, body=query)
    except Exception:
        logging.exception("There was an error connecting to the ElasticSearch instance.")
        return None
    total = response['hits']['total']
    results = format_for_frontend(response['hits']['hits'])
    return results, total, transaction_type


def get_total_results(keyword, index_name):
    index_name = '{}-{}'.format(TRANSACTIONS_INDEX_ROOT,
                                index_name.replace('_', ''))+'*'
    query = {
        'query': {
            'query_string': {
                'query': keyword
                }
            }
    }
    try:
        response = CLIENT.search(index=index_name, body=query)
        return response['hits']['total']
    except Exception:
        logging.exception("There was an error connecting to the ElasticSearch instance.")
        return None


def spending_by_transaction_count(filters):
    keyword = filters['keyword']
    response = {}
    for category in award_categories:
        response[category] = get_total_results(keyword, category)
    return response


def search_keyword_id_list_all(keyword):
    """
    althought query size has been increased,
    scrolling may still be time consuming.

    Timeout has been implemented in the
    client to prevent the connection
    from timing out.
    """
    index_name = '{}-'.format(TRANSACTIONS_INDEX_ROOT.replace('_', ''))+'*'
    query = {"query": {"query_string": {"query": keyword}},
             "aggs": {
                    "results": {
                     "terms": {"field": "transaction_amount", "size": DOWNLOAD_QUERY_SIZE}
                    }
                }, "size": 0}
    try:
        responses = CLIENT.search(index=index_name, body=query, timeout='3m')
    except Exception:
        logging.exception("There was an error connecting to the ElasticSearch instance.")
        return None
    try:
        responses = responses["aggregations"]['results']
        return [response['key'] for response in responses['buckets']]
    except Exception:
        logging.exception("There was an error parsing the transaction ID's")
        return None


<<<<<<< HEAD
def extract_field_data(response, fieldname):
    '''
    takes in a response body and 
    returns list of given
    '''
    hits = response['hits']['hits']
    g = lambda document: document['_source'][fieldname]
    return [g(i) for i in hits]


def scroll(scroll_id, fieldname):
    '''returns scroll_id and field 
    data for a given
     fieldname'''
    response = CLIENT.scroll(scroll_id, scroll='2m')
    results = extract_field_data(response, fieldname)
    scroll_id = response['_scroll_id']
    return results, scroll_id


def get_transaction_ids(keyword, size=500):
    '''returns a generator that
    yields list of transaction ids in chunksize SIZE'''
    index_name = '{}-'.format(TRANSACTIONS_INDEX_ROOT.replace('_', ''))+'*'
    query = {
        "query": {
            "query_string": {
                "query": keyword
            }
        }, "size": size}

    response = CLIENT.search(index=index_name, body=query, scroll='2m', timeout='3m')
    n_iter = int(DOWNLOAD_QUERY_SIZE/size)
    scroll_id =  response['_scroll_id']
    for i in range(n_iter):
        results, scroll_id = scroll(scroll_id, 'transaction_id')
        yield results
=======
def get_sum_aggregation_results(keyword):
    """
    Size has to be zero here because you only want the aggregations
    """
    index_name = '{}-'.format(TRANSACTIONS_INDEX_ROOT.replace('_', ''))+'*'
    query = {"query": {"query_string": {"query": keyword}},
             "aggs": {"transaction_sum": {"sum": {"field": "transaction_amount"}}}}
    try:
        response = CLIENT.search(index=index_name, body=query)
        return response['aggregations']
    except Exception:
        logging.exception("There was an error connecting to the ElasticSearch instance.")
        return None


def spending_by_transaction_sum(filters):
    keyword = filters['keyword']
    return get_sum_aggregation_results(keyword)
>>>>>>> b06cbe45
<|MERGE_RESOLUTION|>--- conflicted
+++ resolved
@@ -133,7 +133,26 @@
         return None
 
 
-<<<<<<< HEAD
+def get_sum_aggregation_results(keyword):
+    """
+    Size has to be zero here because you only want the aggregations
+    """
+    index_name = '{}-'.format(TRANSACTIONS_INDEX_ROOT.replace('_', ''))+'*'
+    query = {"query": {"query_string": {"query": keyword}},
+             "aggs": {"transaction_sum": {"sum": {"field": "transaction_amount"}}}}
+    try:
+        response = CLIENT.search(index=index_name, body=query)
+        return response['aggregations']
+    except Exception:
+        logging.exception("There was an error connecting to the ElasticSearch instance.")
+        return None
+
+
+def spending_by_transaction_sum(filters):
+    keyword = filters['keyword']
+    return get_sum_aggregation_results(keyword)
+
+
 def extract_field_data(response, fieldname):
     '''
     takes in a response body and 
@@ -170,24 +189,4 @@
     scroll_id =  response['_scroll_id']
     for i in range(n_iter):
         results, scroll_id = scroll(scroll_id, 'transaction_id')
-        yield results
-=======
-def get_sum_aggregation_results(keyword):
-    """
-    Size has to be zero here because you only want the aggregations
-    """
-    index_name = '{}-'.format(TRANSACTIONS_INDEX_ROOT.replace('_', ''))+'*'
-    query = {"query": {"query_string": {"query": keyword}},
-             "aggs": {"transaction_sum": {"sum": {"field": "transaction_amount"}}}}
-    try:
-        response = CLIENT.search(index=index_name, body=query)
-        return response['aggregations']
-    except Exception:
-        logging.exception("There was an error connecting to the ElasticSearch instance.")
-        return None
-
-
-def spending_by_transaction_sum(filters):
-    keyword = filters['keyword']
-    return get_sum_aggregation_results(keyword)
->>>>>>> b06cbe45
+        yield results