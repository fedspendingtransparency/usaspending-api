--- conflicted
+++ resolved
@@ -37,10 +37,7 @@
     FundingSubagencyViewSet,
 )
 from usaspending_api.search.v2.views.spending_by_category_views.spending_by_industry_codes import CfdaViewSet
-<<<<<<< HEAD
-=======
 from usaspending_api.search.v2.views.spending_by_category_views.spending_by_locations import CountyViewSet
->>>>>>> c43e9b2c
 
 logger = logging.getLogger(__name__)
 
@@ -114,11 +111,8 @@
             response = AwardingSubagencyViewSet().perform_search(validated_payload, original_filters)
         elif validated_payload["category"] == "cfda":
             response = CfdaViewSet().perform_search(validated_payload, original_filters)
-<<<<<<< HEAD
-=======
         elif validated_payload["category"] == "county":
             response = CountyViewSet().perform_search(validated_payload, original_filters)
->>>>>>> c43e9b2c
         elif validated_payload["category"] == "funding_agency":
             response = FundingAgencyViewSet().perform_search(validated_payload, original_filters)
         elif validated_payload["category"] == "funding_subagency":
