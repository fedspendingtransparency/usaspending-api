--- conflicted
+++ resolved
@@ -198,46 +198,32 @@
 
         if self.spending_level == SpendingLevel.SUBAWARD:
             self.search_type = SubawardSearch
-            generate_query_func = QueryWithFilters.generate_subawards_elasticsearch_query
             self.obligation_column = "subaward_amount"
             time_period_obj = SubawardSearchTimePeriod(
                 default_end_date=settings.API_MAX_DATE, default_start_date=settings.API_SEARCH_MIN_DATE
             )
+            query_type = QueryType.SUBAWARDS
         else:
             self.obligation_column = "generated_pragmatic_obligation"
             if self.spending_level == SpendingLevel.AWARD:
                 self.search_type = AwardSearch
-                generate_query_func = QueryWithFilters.generate_awards_elasticsearch_query
                 time_period_type = AwardSearchTimePeriod
-                query_type = _QueryType.AWARDS
+                query_type = QueryType.AWARDS
             else:
-                generate_query_func = QueryWithFilters.generate_transactions_elasticsearch_query
                 self.search_type = TransactionSearch
                 time_period_type = TransactionSearchTimePeriod
-                query_type = _QueryType.TRANSACTIONS
+                query_type = QueryType.TRANSACTIONS
             base_time_period_obj = time_period_type(
                 default_end_date=settings.API_MAX_DATE, default_start_date=settings.API_SEARCH_MIN_DATE
             )
-<<<<<<< HEAD
             time_period_obj = NewAwardsOnlyTimePeriod(time_period_obj=base_time_period_obj, query_type=query_type)
 
         filter_options = {}
         filter_options["time_period_obj"] = time_period_obj
-        filter_query = generate_query_func(self.filters, **filter_options)
+
+        query_with_filters = QueryWithFilters(query_type)
+        filter_query = query_with_filters.generate_elasticsearch_query(self.filters, **filter_options)
         result = self.query_elasticsearch(filter_query)
-=======
-            new_awards_only_decorator = NewAwardsOnlyTimePeriod(
-                time_period_obj=time_period_obj, query_type=QueryType.TRANSACTIONS
-            )
-            filter_options["time_period_obj"] = new_awards_only_decorator
-            if self.spending_level == SpendingLevel.TRANSACTION:
-                query_with_filters = QueryWithFilters(QueryType.TRANSACTIONS)
-                filter_query = query_with_filters.generate_elasticsearch_query(self.filters, **filter_options)
-            else:
-                query_with_filters = QueryWithFilters(QueryType.AWARDS)
-                filter_query = query_with_filters.generate_elasticsearch_query(self.filters, **filter_options)
-            result = self.query_elasticsearch(filter_query)
->>>>>>> 3b7515c8
 
         raw_response = {
             "scope": json_request["scope"],
