--- conflicted
+++ resolved
@@ -114,8 +114,7 @@
         if self.if_no_intersection():  # Like an exception, but API response is a HTTP 200 with a JSON payload
             return Response(self.populate_response(results=[], has_next=False, models=models))
 
-<<<<<<< HEAD
-        raise_if_award_types_not_valid_subset(self.filters["award_type_codes"], self.is_subaward)
+        raise_if_award_types_not_valid_subset(self.filters["award_type_codes"], self.spending_level)
 
         # These are the objects returned rather than a single field
         if (
@@ -126,14 +125,8 @@
             and "Assistance Listing" not in self.pagination["sort_key"]
         ):
             raise_if_sort_key_not_valid(
-                self.pagination["sort_key"], self.fields, self.filters["award_type_codes"], self.is_subaward
+                self.pagination["sort_key"], self.fields, self.filters["award_type_codes"], self.spending_level
             )
-=======
-        raise_if_award_types_not_valid_subset(self.filters["award_type_codes"], self.spending_level)
-        raise_if_sort_key_not_valid(
-            self.pagination["sort_key"], self.fields, self.filters["award_type_codes"], self.spending_level
-        )
->>>>>>> c5550961
 
         self.last_record_unique_id = json_request.get("last_record_unique_id")
         self.last_record_sort_value = json_request.get("last_record_sort_value")
@@ -266,7 +259,6 @@
         return records
 
     def get_elastic_sort_by_fields(self):
-<<<<<<< HEAD
         match self.pagination["sort_key"]:
             case "Award ID" | "Sub-Award ID":
                 sort_by_fields = ["display_award_id"]
@@ -321,21 +313,6 @@
                     sort_by_fields = [idv_mapping[self.pagination["sort_key"]]]
                 elif set(self.filters["award_type_codes"]) <= set(non_loan_assistance_type_mapping):
                     sort_by_fields = [non_loan_assist_mapping[self.pagination["sort_key"]]]
-=======
-        if self.pagination["sort_key"] == "Award ID" or self.pagination["sort_key"] == "Sub-Award ID":
-            sort_by_fields = ["display_award_id"]
-        else:
-            if self.spending_level == SpendingLevel.SUBAWARD:
-                sort_by_fields = [subaward_mapping[self.pagination["sort_key"]]]
-            elif set(self.filters["award_type_codes"]) <= set(contract_type_mapping):
-                sort_by_fields = [contracts_mapping[self.pagination["sort_key"]]]
-            elif set(self.filters["award_type_codes"]) <= set(loan_type_mapping):
-                sort_by_fields = [loan_mapping[self.pagination["sort_key"]]]
-            elif set(self.filters["award_type_codes"]) <= set(idv_type_mapping):
-                sort_by_fields = [idv_mapping[self.pagination["sort_key"]]]
-            elif set(self.filters["award_type_codes"]) <= set(non_loan_assistance_type_mapping):
-                sort_by_fields = [non_loan_assist_mapping[self.pagination["sort_key"]]]
->>>>>>> c5550961
 
         sort_by_fields.append("award_id")
 
