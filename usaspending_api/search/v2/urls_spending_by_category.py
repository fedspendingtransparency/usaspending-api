from django.conf.urls import url

from usaspending_api.search.v2.views.spending_by_category_views.spending_by_agency_types import (
    AwardingAgencyViewSet,
    AwardingSubagencyViewSet,
    FundingAgencyViewSet,
    FundingSubagencyViewSet,
)
from usaspending_api.search.v2.views.spending_by_category_views.spending_by_industry_codes import (
    CfdaViewSet,
    PSCViewSet,
    NAICSViewSet,
)
from usaspending_api.search.v2.views.spending_by_category_views.spending_by_locations import CountyViewSet
from usaspending_api.search.v2.views.spending_by_category_views.spending_by_recipient_duns import RecipientDunsViewSet

urlpatterns = [
    url(r"^awarding_agency", AwardingAgencyViewSet.as_view()),
    url(r"^awarding_subagency", AwardingSubagencyViewSet.as_view()),
    url(r"^cfda", CfdaViewSet.as_view()),
    url(r"^county", CountyViewSet.as_view()),
    url(r"^funding_agency", FundingAgencyViewSet.as_view()),
    url(r"^funding_subagency", FundingSubagencyViewSet.as_view()),
<<<<<<< HEAD
    url(r"^recipient_duns", RecipientDunsViewSet.as_view()),
=======
    url(r"^naics", NAICSViewSet.as_view()),
    url(r"^psc", PSCViewSet.as_view()),
>>>>>>> 3d3d99fb
]<|MERGE_RESOLUTION|>--- conflicted
+++ resolved
@@ -21,10 +21,7 @@
     url(r"^county", CountyViewSet.as_view()),
     url(r"^funding_agency", FundingAgencyViewSet.as_view()),
     url(r"^funding_subagency", FundingSubagencyViewSet.as_view()),
-<<<<<<< HEAD
-    url(r"^recipient_duns", RecipientDunsViewSet.as_view()),
-=======
     url(r"^naics", NAICSViewSet.as_view()),
     url(r"^psc", PSCViewSet.as_view()),
->>>>>>> 3d3d99fb
+    url(r"^recipient_duns", RecipientDunsViewSet.as_view()),
 ]