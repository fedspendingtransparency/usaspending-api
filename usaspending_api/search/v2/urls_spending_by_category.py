from django.conf.urls import url

from usaspending_api.search.v2.views.spending_by_category_views.spending_by_agency_types import (
    AwardingAgencyViewSet,
    AwardingSubagencyViewSet,
    FundingAgencyViewSet,
    FundingSubagencyViewSet,
)
from usaspending_api.search.v2.views.spending_by_category_views.spending_by_industry_codes import (
    CfdaViewSet,
    PSCViewSet,
    NAICSViewSet,
)
<<<<<<< HEAD
from usaspending_api.search.v2.views.spending_by_category_views.spending_by_locations import CountyViewSet
from usaspending_api.search.v2.views.spending_by_category_views.spending_by_federal_account import FederalAccountViewSet
=======
from usaspending_api.search.v2.views.spending_by_category_views.spending_by_locations import (
    CountryViewSet,
    CountyViewSet,
    DistrictViewSet,
    StateTerritoryViewSet,
)
>>>>>>> 1147046d
from usaspending_api.search.v2.views.spending_by_category_views.spending_by_recipient_duns import RecipientDunsViewSet

urlpatterns = [
    url(r"^awarding_agency", AwardingAgencyViewSet.as_view()),
    url(r"^awarding_subagency", AwardingSubagencyViewSet.as_view()),
    url(r"^cfda", CfdaViewSet.as_view()),
    url(r"^country", CountryViewSet.as_view()),
    url(r"^county", CountyViewSet.as_view()),
<<<<<<< HEAD
    url(r"^federal_account", FederalAccountViewSet.as_view()),
=======
    url(r"^district", DistrictViewSet.as_view()),
>>>>>>> 1147046d
    url(r"^funding_agency", FundingAgencyViewSet.as_view()),
    url(r"^funding_subagency", FundingSubagencyViewSet.as_view()),
    url(r"^naics", NAICSViewSet.as_view()),
    url(r"^psc", PSCViewSet.as_view()),
    url(r"^recipient_duns", RecipientDunsViewSet.as_view()),
    url(r"^state_territory", StateTerritoryViewSet.as_view()),
]<|MERGE_RESOLUTION|>--- conflicted
+++ resolved
@@ -11,17 +11,13 @@
     PSCViewSet,
     NAICSViewSet,
 )
-<<<<<<< HEAD
-from usaspending_api.search.v2.views.spending_by_category_views.spending_by_locations import CountyViewSet
 from usaspending_api.search.v2.views.spending_by_category_views.spending_by_federal_account import FederalAccountViewSet
-=======
 from usaspending_api.search.v2.views.spending_by_category_views.spending_by_locations import (
     CountryViewSet,
     CountyViewSet,
     DistrictViewSet,
     StateTerritoryViewSet,
 )
->>>>>>> 1147046d
 from usaspending_api.search.v2.views.spending_by_category_views.spending_by_recipient_duns import RecipientDunsViewSet
 
 urlpatterns = [
@@ -30,11 +26,8 @@
     url(r"^cfda", CfdaViewSet.as_view()),
     url(r"^country", CountryViewSet.as_view()),
     url(r"^county", CountyViewSet.as_view()),
-<<<<<<< HEAD
+    url(r"^district", DistrictViewSet.as_view()),
     url(r"^federal_account", FederalAccountViewSet.as_view()),
-=======
-    url(r"^district", DistrictViewSet.as_view()),
->>>>>>> 1147046d
     url(r"^funding_agency", FundingAgencyViewSet.as_view()),
     url(r"^funding_subagency", FundingSubagencyViewSet.as_view()),
     url(r"^naics", NAICSViewSet.as_view()),
