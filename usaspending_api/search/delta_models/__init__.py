from usaspending_api.search.delta_models.award_search import (
    award_search_create_sql_string,
    award_search_incremental_load_sql_string,
<<<<<<< HEAD
    award_search_incremental_delete_temp_schema,
    award_search_load_sql_string,
=======
    award_search_overwrite_load_sql_string,
>>>>>>> 3b90d345
    AWARD_SEARCH_COLUMNS,
    AWARD_SEARCH_POSTGRES_COLUMNS,
    AWARD_SEARCH_DELTA_COLUMNS,
)
from usaspending_api.search.delta_models.subaward_search import (
    subaward_search_create_sql_string,
    subaward_search_load_sql_string,
    SUBAWARD_SEARCH_COLUMNS,
    SUBAWARD_SEARCH_POSTGRES_COLUMNS,
    SUBAWARD_SEARCH_DELTA_COLUMNS,
    SUBAWARD_SEARCH_POSTGRES_VECTORS,
)

__all__ = [
    "award_search_create_sql_string",
    "award_search_incremental_load_sql_string",
<<<<<<< HEAD
    "award_search_incremental_delete_temp_schema",
    "award_search_load_sql_string",
=======
    "award_search_overwrite_load_sql_string",
>>>>>>> 3b90d345
    "AWARD_SEARCH_COLUMNS",
    "AWARD_SEARCH_POSTGRES_COLUMNS",
    "AWARD_SEARCH_DELTA_COLUMNS",
    "subaward_search_create_sql_string",
    "subaward_search_load_sql_string",
    "SUBAWARD_SEARCH_COLUMNS",
    "SUBAWARD_SEARCH_POSTGRES_COLUMNS",
    "SUBAWARD_SEARCH_DELTA_COLUMNS",
    "SUBAWARD_SEARCH_POSTGRES_VECTORS",
]<|MERGE_RESOLUTION|>--- conflicted
+++ resolved
@@ -1,12 +1,7 @@
 from usaspending_api.search.delta_models.award_search import (
     award_search_create_sql_string,
     award_search_incremental_load_sql_string,
-<<<<<<< HEAD
-    award_search_incremental_delete_temp_schema,
-    award_search_load_sql_string,
-=======
     award_search_overwrite_load_sql_string,
->>>>>>> 3b90d345
     AWARD_SEARCH_COLUMNS,
     AWARD_SEARCH_POSTGRES_COLUMNS,
     AWARD_SEARCH_DELTA_COLUMNS,
@@ -23,12 +18,7 @@
 __all__ = [
     "award_search_create_sql_string",
     "award_search_incremental_load_sql_string",
-<<<<<<< HEAD
-    "award_search_incremental_delete_temp_schema",
-    "award_search_load_sql_string",
-=======
     "award_search_overwrite_load_sql_string",
->>>>>>> 3b90d345
     "AWARD_SEARCH_COLUMNS",
     "AWARD_SEARCH_POSTGRES_COLUMNS",
     "AWARD_SEARCH_DELTA_COLUMNS",
