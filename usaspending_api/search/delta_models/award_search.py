AWARD_SEARCH_COLUMNS = {
    "treasury_account_identifiers": {"delta": "ARRAY<INTEGER>", "postgres": "INTEGER[]", "gold": False},
    "award_id": {"delta": "LONG NOT NULL", "postgres": "BIGINT NOT NULL", "gold": False},
    "data_source": {"delta": "STRING", "postgres": "TEXT", "gold": True},
    "transaction_unique_id": {"delta": "STRING", "postgres": "TEXT", "gold": True},
    "latest_transaction_id": {"delta": "LONG", "postgres": "BIGINT", "gold": True},
    "earliest_transaction_id": {"delta": "LONG", "postgres": "BIGINT", "gold": True},
    "latest_transaction_search_id": {"delta": "LONG", "postgres": "BIGINT", "gold": True},
    "earliest_transaction_search_id": {"delta": "LONG", "postgres": "BIGINT", "gold": True},
    "category": {"delta": "STRING", "postgres": "TEXT", "gold": False},
    "type": {"delta": "STRING", "postgres": "TEXT", "gold": False},
    "type_description": {"delta": "STRING", "postgres": "TEXT", "gold": False},
    "is_fpds": {"delta": "boolean", "postgres": "boolean", "gold": True},
    "generated_unique_award_id": {"delta": "STRING", "postgres": "TEXT", "gold": False},
    "display_award_id": {"delta": "STRING", "postgres": "TEXT", "gold": False},
    "update_date": {"delta": "TIMESTAMP", "postgres": "TIMESTAMP", "gold": False},
    "certified_date": {"delta": "DATE", "postgres": "DATE", "gold": True},
    "create_date": {"delta": "TIMESTAMP", "postgres": "TIMESTAMP", "gold": True},
    "piid": {"delta": "STRING", "postgres": "TEXT", "gold": False},
    "fain": {"delta": "STRING", "postgres": "TEXT", "gold": False},
    "uri": {"delta": "STRING", "postgres": "TEXT", "gold": False},
    "parent_award_piid": {"delta": "STRING", "postgres": "TEXT", "gold": True},
    "award_amount": {"delta": "NUMERIC(23, 2)", "postgres": "NUMERIC(23, 2)", "gold": False},
    "total_obligation": {"delta": "NUMERIC(23, 2)", "postgres": "NUMERIC(23, 2)", "gold": False},
    "description": {"delta": "STRING", "postgres": "TEXT", "gold": False},
    "total_obl_bin": {"delta": "STRING", "postgres": "TEXT", "gold": False},
    "total_subsidy_cost": {"delta": "NUMERIC(23, 2)", "postgres": "NUMERIC(23, 2)", "gold": False},
    "total_loan_value": {"delta": "NUMERIC(23, 2)", "postgres": "NUMERIC(23, 2)", "gold": False},
    "total_funding_amount": {"delta": "NUMERIC(23, 2)", "postgres": "NUMERIC(23,2)", "gold": True},
    "total_indirect_federal_sharing": {"delta": "NUMERIC(23, 2)", "postgres": "NUMERIC(23, 2)", "gold": True},
    "base_and_all_options_value": {"delta": "NUMERIC(23, 2)", "postgres": "NUMERIC(23, 2)", "gold": True},
    "base_exercised_options_val": {"delta": "NUMERIC(23, 2)", "postgres": "NUMERIC(23, 2)", "gold": True},
    "non_federal_funding_amount": {"delta": "NUMERIC(23, 2)", "postgres": "NUMERIC(23, 2)", "gold": True},
    "recipient_hash": {"delta": "STRING", "postgres": "TEXT", "gold": False},
    "recipient_levels": {"delta": "ARRAY<STRING>", "postgres": "TEXT[]", "gold": False},
    "recipient_name": {"delta": "STRING", "postgres": "TEXT", "gold": False},
    "raw_recipient_name": {"delta": "STRING", "postgres": "TEXT", "gold": False},
    "recipient_unique_id": {"delta": "STRING", "postgres": "TEXT", "gold": False},
    "parent_recipient_unique_id": {"delta": "STRING", "postgres": "TEXT", "gold": False},
    "recipient_uei": {"delta": "STRING", "postgres": "TEXT", "gold": False},
    "parent_uei": {"delta": "STRING", "postgres": "TEXT", "gold": False},
    "business_categories": {"delta": "ARRAY<STRING>", "postgres": "TEXT[]", "gold": False},
    "total_subaward_amount": {"delta": "NUMERIC(23, 2)", "postgres": "NUMERIC(23, 2)", "gold": True},
    "subaward_count": {"delta": "INTEGER", "postgres": "INTEGER", "gold": True},
    "action_date": {"delta": "DATE", "postgres": "DATE", "gold": False},
    "fiscal_year": {"delta": "INTEGER", "postgres": "INTEGER", "gold": False},
    "last_modified_date": {"delta": "DATE", "postgres": "DATE", "gold": False},
    "period_of_performance_start_date": {"delta": "DATE", "postgres": "DATE", "gold": False},
    "period_of_performance_current_end_date": {"delta": "DATE", "postgres": "DATE", "gold": False},
    "date_signed": {"delta": "DATE", "postgres": "DATE", "gold": False},
    "ordering_period_end_date": {"delta": "DATE", "postgres": "DATE", "gold": False},
    "original_loan_subsidy_cost": {"delta": "NUMERIC(23, 2)", "postgres": "NUMERIC(23, 2)", "gold": False},
    "face_value_loan_guarantee": {"delta": "NUMERIC(23, 2)", "postgres": "NUMERIC(23, 2)", "gold": False},
    "awarding_agency_id": {"delta": "INTEGER", "postgres": "INTEGER", "gold": False},
    "funding_agency_id": {"delta": "INTEGER", "postgres": "INTEGER", "gold": False},
    "awarding_toptier_agency_name": {"delta": "STRING", "postgres": "TEXT", "gold": False},
    "funding_toptier_agency_name": {"delta": "STRING", "postgres": "TEXT", "gold": False},
    "awarding_subtier_agency_name": {"delta": " STRING", "postgres": " STRING", "gold": False},
    "funding_subtier_agency_name": {"delta": "STRING", "postgres": "TEXT", "gold": False},
    "awarding_toptier_agency_name_raw": {"delta": "STRING", "postgres": "TEXT", "gold": False},
    "funding_toptier_agency_name_raw": {"delta": "STRING", "postgres": "TEXT", "gold": False},
    "awarding_subtier_agency_name_raw": {"delta": " STRING", "postgres": " STRING", "gold": False},
    "funding_subtier_agency_name_raw": {"delta": "STRING", "postgres": "TEXT", "gold": False},
    "awarding_toptier_agency_code": {"delta": "STRING", "postgres": "TEXT", "gold": False},
    "funding_toptier_agency_code": {"delta": "STRING", "postgres": "TEXT", "gold": False},
    "awarding_subtier_agency_code": {"delta": "STRING", "postgres": "TEXT", "gold": False},
    "funding_subtier_agency_code": {"delta": "STRING", "postgres": "TEXT", "gold": False},
    "awarding_toptier_agency_code_raw": {"delta": "STRING", "postgres": "TEXT", "gold": False},
    "funding_toptier_agency_code_raw": {"delta": "STRING", "postgres": "TEXT", "gold": False},
    "awarding_subtier_agency_code_raw": {"delta": "STRING", "postgres": "TEXT", "gold": False},
    "funding_subtier_agency_code_raw": {"delta": "STRING", "postgres": "TEXT", "gold": False},
    "funding_toptier_agency_id": {"delta": "INTEGER", "postgres": "INTEGER", "gold": False},
    "funding_subtier_agency_id": {"delta": "INTEGER", "postgres": "INTEGER", "gold": False},
    "fpds_agency_id": {"delta": "STRING", "postgres": "TEXT", "gold": True},
    "fpds_parent_agency_id": {"delta": "STRING", "postgres": "TEXT", "gold": True},
    "recipient_location_country_code": {"delta": "STRING", "postgres": "TEXT", "gold": False},
    "recipient_location_country_name": {"delta": "STRING", "postgres": "TEXT", "gold": False},
    "recipient_location_state_code": {"delta": "STRING", "postgres": "TEXT", "gold": False},
    "recipient_location_county_code": {"delta": "STRING", "postgres": "TEXT", "gold": False},
    "recipient_location_county_name": {"delta": "STRING", "postgres": "TEXT", "gold": False},
    "recipient_location_congressional_code": {"delta": "STRING", "postgres": "TEXT", "gold": False},
    "recipient_location_congressional_code_current": {"delta": "INTEGER", "postgres": "INTEGER", "gold": True},
    "recipient_location_zip5": {"delta": "STRING", "postgres": "TEXT", "gold": False},
    "recipient_location_city_name": {"delta": "STRING", "postgres": "TEXT", "gold": False},
    "recipient_location_state_name": {"delta": "STRING", "postgres": "TEXT", "gold": False},
    "recipient_location_state_fips": {"delta": "STRING", "postgres": "TEXT", "gold": False},
    "recipient_location_state_population": {"delta": "INTEGER", "postgres": "INTEGER", "gold": False},
    "recipient_location_county_population": {"delta": "INTEGER", "postgres": "INTEGER", "gold": False},
    "recipient_location_congressional_population": {"delta": "INTEGER", "postgres": "INTEGER", "gold": False},
    "pop_country_name": {"delta": "STRING", "postgres": "TEXT", "gold": False},
    "pop_country_code": {"delta": "STRING", "postgres": "TEXT", "gold": False},
    "pop_state_code": {"delta": "STRING", "postgres": "TEXT", "gold": False},
    "pop_county_code": {"delta": "STRING", "postgres": "TEXT", "gold": False},
    "pop_county_name": {"delta": "STRING", "postgres": "TEXT", "gold": False},
    "pop_city_code": {"delta": "STRING", "postgres": "TEXT", "gold": False},
    "pop_zip5": {"delta": "STRING", "postgres": "TEXT", "gold": False},
    "pop_congressional_code": {"delta": "STRING", "postgres": "TEXT", "gold": False},
    "pop_congressional_code_current": {"delta": "STRING", "postgres": "TEXT", "gold": True},
    "pop_city_name": {"delta": "STRING", "postgres": "TEXT", "gold": False},
    "pop_state_name": {"delta": "STRING", "postgres": "TEXT", "gold": False},
    "pop_state_fips": {"delta": "STRING", "postgres": "TEXT", "gold": False},
    "pop_state_population": {"delta": "INTEGER", "postgres": "INTEGER", "gold": False},
    "pop_county_population": {"delta": "INTEGER", "postgres": "INTEGER", "gold": False},
    "pop_congressional_population": {"delta": "INTEGER", "postgres": "INTEGER", "gold": False},
    "cfda_program_title": {"delta": "STRING", "postgres": "TEXT", "gold": False},
    "cfda_number": {"delta": "STRING", "postgres": "TEXT", "gold": False},
    "cfdas": {"delta": "ARRAY<STRING>", "postgres": "TEXT[]", "gold": False},
    "sai_number": {"delta": "STRING", "postgres": "TEXT", "gold": False},
    "type_of_contract_pricing": {"delta": "STRING", "postgres": "TEXT", "gold": False},
    "extent_competed": {"delta": "STRING", "postgres": "TEXT", "gold": False},
    "type_set_aside": {"delta": "STRING", "postgres": "TEXT", "gold": False},
    "product_or_service_code": {"delta": "STRING", "postgres": "TEXT", "gold": False},
    "product_or_service_description": {"delta": "STRING", "postgres": "TEXT", "gold": False},
    "naics_code": {"delta": "STRING", "postgres": "TEXT", "gold": False},
    "naics_description": {"delta": "STRING", "postgres": "TEXT", "gold": False},
    "tas_paths": {"delta": "ARRAY<STRING>", "postgres": "TEXT[]", "gold": False},
    "tas_components": {"delta": "ARRAY<STRING>", "postgres": "TEXT[]", "gold": False},
    "disaster_emergency_fund_codes": {"delta": "ARRAY<STRING>", "postgres": "TEXT[]", "gold": False},
    "covid_spending_by_defc": {"delta": "STRING", "postgres": "JSONB", "gold": False},
    "total_covid_outlay": {"delta": "NUMERIC(23, 2)", "postgres": "NUMERIC(23, 2)", "gold": False},
    "total_covid_obligation": {"delta": "NUMERIC(23, 2)", "postgres": "NUMERIC(23, 2)", "gold": False},
    "officer_1_amount": {
        "delta": "NUMERIC(23, 2)",
        "postgres": "NUMERIC(23, 2)",
        "gold": True,
    },
    "officer_1_name": {"delta": "STRING", "postgres": "TEXT", "gold": True},
    "officer_2_amount": {"delta": "NUMERIC(23, 2)", "postgres": "NUMERIC(23, 2)", "gold": True},
    "officer_2_name": {"delta": "STRING", "postgres": "TEXT", "gold": True},
    "officer_3_amount": {"delta": "NUMERIC(23, 2)", "postgres": "NUMERIC(23, 2)", "gold": True},
    "officer_3_name": {"delta": "STRING", "postgres": "TEXT", "gold": True},
    "officer_4_amount": {"delta": "NUMERIC(23, 2)", "postgres": "NUMERIC(23, 2)", "gold": True},
    "officer_4_name": {"delta": "STRING", "postgres": "TEXT", "gold": True},
    "officer_5_amount": {"delta": "NUMERIC(23, 2)", "postgres": "NUMERIC(23, 2)", "gold": True},
    "officer_5_name": {"delta": "STRING", "postgres": "TEXT", "gold": True},
    "iija_spending_by_defc": {"delta": "STRING", "postgres": "JSONB", "gold": True},
    "total_iija_outlay": {"delta": "NUMERIC(23, 2)", "postgres": "NUMERIC(23, 2)", "gold": True},
    "total_iija_obligation": {"delta": "NUMERIC(23, 2)", "postgres": "NUMERIC(23, 2)", "gold": True},
}
AWARD_SEARCH_DELTA_COLUMNS = {k: v["delta"] for k, v in AWARD_SEARCH_COLUMNS.items()}
AWARD_SEARCH_POSTGRES_COLUMNS = {k: v["postgres"] for k, v in AWARD_SEARCH_COLUMNS.items() if not v["gold"]}
AWARD_SEARCH_POSTGRES_GOLD_COLUMNS = {k: v["gold"] for k, v in AWARD_SEARCH_COLUMNS.items()}

award_search_create_sql_string = rf"""
    CREATE OR REPLACE TABLE {{DESTINATION_TABLE}} (
        {", ".join([f'{key} {val}' for key, val in AWARD_SEARCH_DELTA_COLUMNS.items()])}
    )
    USING DELTA
    LOCATION 's3a://{{SPARK_S3_BUCKET}}/{{DELTA_LAKE_S3_PATH}}/{{DESTINATION_DATABASE}}/{{DESTINATION_TABLE}}'
"""

<<<<<<< HEAD
# TODO: include derivations for recipient_location_congressional_code_current and pop_congressional_code_current
award_search_load_sql_string = fr"""
=======
award_search_load_sql_string = rf"""
>>>>>>> d2df4657
    INSERT OVERWRITE {{DESTINATION_DATABASE}}.{{DESTINATION_TABLE}}
        (
            {",".join([col for col in AWARD_SEARCH_DELTA_COLUMNS])}
        )
    SELECT
  TREASURY_ACCT.treasury_account_identifiers,
  awards.id AS award_id,
  awards.data_source AS data_source,
  awards.transaction_unique_id,
  awards.latest_transaction_id,
  awards.earliest_transaction_id,
  awards.latest_transaction_id AS latest_transaction_search_id,
  awards.earliest_transaction_id AS earliest_transaction_search_id,
  awards.category,
  awards.type,
  awards.type_description,
  awards.is_fpds,
  awards.generated_unique_award_id,
  CASE
    WHEN awards.type IN ('02', '03', '04', '05', '06', '10', '07', '08', '09', '11') AND awards.fain IS NOT NULL THEN awards.fain
    WHEN awards.piid IS NOT NULL THEN awards.piid  -- contracts. Did it this way to easily handle IDV contracts
    ELSE awards.uri
  END AS display_award_id,
  awards.update_date,
  awards.certified_date,
  awards.create_date,
  awards.piid,
  awards.fain AS fain,
  awards.uri AS uri,
  awards.parent_award_piid,
  CAST(
    COALESCE(
        CASE WHEN awards.type IN('07', '08') THEN awards.total_subsidy_cost
            ELSE awards.total_obligation END, 0) AS NUMERIC(23, 2) ) AS award_amount,
  CAST(
    COALESCE(
        CASE WHEN awards.type IN('07', '08') THEN 0
            ELSE awards.total_obligation END, 0) AS NUMERIC(23, 2) ) AS total_obligation,
  awards.description,
  CASE WHEN COALESCE(
        CASE WHEN awards.type IN('07', '08') THEN awards.total_subsidy_cost
            ELSE awards.total_obligation END, 0) = 500000000.0 THEN '500M'
    WHEN COALESCE(
        CASE WHEN awards.type IN('07', '08') THEN awards.total_subsidy_cost
            ELSE awards.total_obligation END, 0) = 100000000.0 THEN '100M'
    WHEN COALESCE(
        CASE WHEN awards.type IN('07', '08') THEN awards.total_subsidy_cost
            ELSE awards.total_obligation END, 0) = 1000000.0 THEN '1M'
    WHEN COALESCE(
        CASE WHEN awards.type IN('07', '08') THEN awards.total_subsidy_cost
            ELSE awards.total_obligation END, 0) = 25000000.0 THEN '25M'
    WHEN COALESCE(
        CASE WHEN awards.type IN('07', '08') THEN awards.total_subsidy_cost
            ELSE awards.total_obligation END, 0) > 500000000.0 THEN '>500M'
    WHEN COALESCE(
        CASE WHEN awards.type IN('07', '08') THEN awards.total_subsidy_cost
            ELSE awards.total_obligation END, 0) < 1000000.0 THEN '<1M'
    WHEN COALESCE(
        CASE WHEN awards.type IN('07', '08') THEN awards.total_subsidy_cost
            ELSE awards.total_obligation END, 0) < 25000000.0 THEN '1M..25M'
    WHEN COALESCE(
        CASE WHEN awards.type IN('07', '08') THEN awards.total_subsidy_cost
            ELSE awards.total_obligation END, 0) < 100000000.0 THEN '25M..100M'
    WHEN COALESCE(
        CASE WHEN awards.type IN('07', '08') THEN awards.total_subsidy_cost
            ELSE awards.total_obligation END, 0) < 500000000.0 THEN '100M..500M'
    ELSE NULL END AS total_obl_bin,
  CAST(
    COALESCE(
        CASE WHEN awards.type IN('07', '08') THEN awards.total_subsidy_cost
            ELSE 0 END, 0 ) AS NUMERIC(23, 2) ) AS total_subsidy_cost,
  CAST(
    COALESCE(
        CASE WHEN awards.type IN('07', '08') THEN awards.total_loan_value
            ELSE 0 END, 0 ) AS NUMERIC(23, 2) ) AS total_loan_value,
  awards.total_funding_amount,
  awards.total_indirect_federal_sharing,
  awards.base_and_all_options_value,
  awards.base_exercised_options_val,
  awards.non_federal_funding_amount,
  CAST(REGEXP_REPLACE(MD5(UPPER(
     CASE
       WHEN COALESCE(transaction_fpds.awardee_or_recipient_uei, transaction_fabs.uei) IS NOT NULL THEN CONCAT('uei-', COALESCE(transaction_fpds.awardee_or_recipient_uei, transaction_fabs.uei))
       WHEN COALESCE(transaction_fpds.awardee_or_recipient_uniqu, transaction_fabs.awardee_or_recipient_uniqu) IS NOT NULL THEN CONCAT('duns-', COALESCE(transaction_fpds.awardee_or_recipient_uniqu, transaction_fabs.awardee_or_recipient_uniqu))
       ELSE CONCAT('name-', COALESCE(transaction_fpds.awardee_or_recipient_legal, transaction_fabs.awardee_or_recipient_legal, ''))
    END)), '^(\.{{{{8}}}})(\.{{{{4}}}})(\.{{{{4}}}})(\.{{{{4}}}})(\.{{{{12}}}})$', '\$1-\$2-\$3-\$4-\$5') AS STRING) AS recipient_hash,
  RECIPIENT_HASH_AND_LEVELS.recipient_levels,
  UPPER(COALESCE(recipient_lookup.legal_business_name, transaction_fpds.awardee_or_recipient_legal, transaction_fabs.awardee_or_recipient_legal)) AS recipient_name,
  UPPER(COALESCE(transaction_fpds.awardee_or_recipient_legal, transaction_fabs.awardee_or_recipient_legal)) as raw_recipient_name,
  COALESCE(transaction_fpds.awardee_or_recipient_uniqu, transaction_fabs.awardee_or_recipient_uniqu) AS recipient_unique_id,
  COALESCE(transaction_fpds.ultimate_parent_unique_ide, transaction_fabs.ultimate_parent_unique_ide) AS parent_recipient_unique_id,
  COALESCE(transaction_fpds.awardee_or_recipient_uei, transaction_fabs.uei) AS recipient_uei,
  COALESCE(transaction_fpds.ultimate_parent_uei, transaction_fabs.ultimate_parent_uei) AS parent_uei,
  latest_transaction.business_categories,

  awards.total_subaward_amount,
  awards.subaward_count,

  latest_transaction.action_date,
  latest_transaction.fiscal_year,
  latest_transaction.last_modified_date,
  awards.period_of_performance_start_date,
  awards.period_of_performance_current_end_date,
  awards.date_signed,
  transaction_fpds.ordering_period_end_date,

  COALESCE(transaction_fabs.original_loan_subsidy_cost, 0) AS original_loan_subsidy_cost,
  COALESCE(transaction_fabs.face_value_loan_guarantee, 0) AS face_value_loan_guarantee,

  latest_transaction.awarding_agency_id,
  latest_transaction.funding_agency_id,
  TAA.name AS awarding_toptier_agency_name,
  TFA.name AS funding_toptier_agency_name,
  SAA.name AS awarding_subtier_agency_name,
  SFA.name AS funding_subtier_agency_name,
  COALESCE(transaction_fabs.awarding_agency_name, transaction_fpds.awarding_agency_name) AS awarding_toptier_agency_name_raw,
  COALESCE(transaction_fabs.funding_agency_name, transaction_fpds.funding_agency_name) funding_toptier_agency_name_raw,
  COALESCE(transaction_fabs.awarding_sub_tier_agency_n, transaction_fpds.awarding_sub_tier_agency_n) awarding_subtier_agency_name_raw,
  COALESCE(transaction_fabs.funding_sub_tier_agency_na, transaction_fpds.funding_sub_tier_agency_na) funding_subtier_agency_name_raw,
  TAA.toptier_code AS awarding_toptier_agency_code,
  TFA.toptier_code AS funding_toptier_agency_code,
  SAA.subtier_code AS awarding_subtier_agency_code,
  SFA.subtier_code AS funding_subtier_agency_code,
  COALESCE(transaction_fabs.awarding_agency_code, transaction_fpds.awarding_agency_code) AS awarding_toptier_agency_code_raw,
  COALESCE(transaction_fabs.funding_agency_code, transaction_fpds.funding_agency_code) AS funding_toptier_agency_code_raw,
  COALESCE(transaction_fabs.awarding_sub_tier_agency_c, transaction_fpds.awarding_sub_tier_agency_c) AS awarding_subtier_agency_code_raw,
  COALESCE(transaction_fabs.funding_sub_tier_agency_co, transaction_fpds.funding_sub_tier_agency_co) AS funding_subtier_agency_code_raw,
  FA_ID.id AS funding_toptier_agency_id,
  latest_transaction.funding_agency_id AS funding_subtier_agency_id,
  awards.fpds_agency_id,
  awards.fpds_parent_agency_id,

  COALESCE(transaction_fpds.legal_entity_country_code, transaction_fabs.legal_entity_country_code, 'USA') AS recipient_location_country_code,
  COALESCE(transaction_fpds.legal_entity_country_name, transaction_fabs.legal_entity_country_name) AS recipient_location_country_name,
  COALESCE(transaction_fpds.legal_entity_state_code, transaction_fabs.legal_entity_state_code) AS recipient_location_state_code,
  LPAD(CAST(CAST(REGEXP_EXTRACT(COALESCE(transaction_fpds.legal_entity_county_code, transaction_fabs.legal_entity_county_code), '^[A-Z]*(\\d+)(?:\\.\\d+)?$', 1) AS SHORT) AS STRING), 3, '0')
            AS recipient_location_county_code,
  COALESCE(transaction_fpds.legal_entity_county_name, transaction_fabs.legal_entity_county_name) AS recipient_location_county_name,
  LPAD(CAST(CAST(REGEXP_EXTRACT(COALESCE(transaction_fpds.legal_entity_congressional, transaction_fabs.legal_entity_congressional), '^[A-Z]*(\\d+)(?:\\.\\d+)?$', 1) AS SHORT) AS STRING), 2, '0')
            AS recipient_location_congressional_code,
  -- TODO: include recipient_location_congressional_code_current derivation
  NULL AS recipient_location_congressional_code_current,
  COALESCE(transaction_fpds.legal_entity_zip5, transaction_fabs.legal_entity_zip5) AS recipient_location_zip5,
  TRIM(TRAILING FROM COALESCE(transaction_fpds.legal_entity_city_name, transaction_fabs.legal_entity_city_name)) AS recipient_location_city_name,
  COALESCE(transaction_fpds.legal_entity_state_descrip, transaction_fabs.legal_entity_state_name) AS recipient_location_state_name,
  RL_STATE_LOOKUP.fips AS recipient_location_state_fips,
  RL_STATE_POPULATION.latest_population AS recipient_location_state_population,
  RL_COUNTY_POPULATION.latest_population AS recipient_location_county_population,
  RL_DISTRICT_POPULATION.latest_population AS recipient_location_congressional_population,

  COALESCE(transaction_fpds.place_of_perf_country_desc, transaction_fabs.place_of_perform_country_n) AS pop_country_name,
  COALESCE(transaction_fpds.place_of_perform_country_c, transaction_fabs.place_of_perform_country_c, 'USA') AS pop_country_code,
  COALESCE(transaction_fpds.place_of_performance_state, transaction_fabs.place_of_perfor_state_code) AS pop_state_code,
  LPAD(CAST(CAST(REGEXP_EXTRACT(COALESCE(transaction_fpds.place_of_perform_county_co, transaction_fabs.place_of_perform_county_co), '^[A-Z]*(\\d+)(?:\\.\\d+)?$', 1) AS SHORT) AS STRING), 3, '0')
            AS pop_county_code,
  COALESCE(transaction_fpds.place_of_perform_county_na, transaction_fabs.place_of_perform_county_na) AS pop_county_name,
  transaction_fabs.place_of_performance_code AS pop_city_code,
  COALESCE(transaction_fpds.place_of_performance_zip5, transaction_fabs.place_of_performance_zip5) AS pop_zip5,
  LPAD(CAST(CAST(REGEXP_EXTRACT(COALESCE(transaction_fpds.place_of_performance_congr, transaction_fabs.place_of_performance_congr), '^[A-Z]*(\\d+)(?:\\.\\d+)?$', 1) AS SHORT) AS STRING), 2, '0')
            AS pop_congressional_code,
  -- TODO: include pop_congressional_code_current derivation
  NULL AS pop_congressional_code_current,
  TRIM(TRAILING FROM COALESCE(transaction_fpds.place_of_perform_city_name, transaction_fabs.place_of_performance_city)) AS pop_city_name,
  COALESCE(transaction_fpds.place_of_perfor_state_desc, transaction_fabs.place_of_perform_state_nam) AS pop_state_name,
  POP_STATE_LOOKUP.fips AS pop_state_fips,
  POP_STATE_POPULATION.latest_population AS pop_state_population,
  POP_COUNTY_POPULATION.latest_population AS pop_county_population,
  POP_DISTRICT_POPULATION.latest_population AS pop_congressional_population,

  transaction_fabs.cfda_title AS cfda_program_title,
  transaction_fabs.cfda_number AS cfda_number,
  CASE WHEN awards.is_fpds = FALSE THEN transaction_cfdas.cfdas ELSE NULL END AS cfdas,


  transaction_fabs.sai_number AS sai_number,
  transaction_fpds.type_of_contract_pricing,
  transaction_fpds.extent_competed,
  transaction_fpds.type_set_aside,

  transaction_fpds.product_or_service_code,
  psc.description AS product_or_service_description,
  transaction_fpds.naics AS naics_code,
  transaction_fpds.naics_description,

  TREASURY_ACCT.tas_paths,
  TREASURY_ACCT.tas_components,
  TREASURY_ACCT.disaster_emergency_fund_codes,
  COVID_DEFC.covid_spending_by_defc,
  COVID_DEFC.total_covid_outlay,
  COVID_DEFC.total_covid_obligation,
  awards.officer_1_amount,
  awards.officer_1_name,
  awards.officer_2_amount,
  awards.officer_2_name,
  awards.officer_3_amount,
  awards.officer_3_name,
  awards.officer_4_amount,
  awards.officer_4_name,
  awards.officer_5_amount,
  awards.officer_5_name,

  IIJA_DEFC.iija_spending_by_defc,
  IIJA_DEFC.total_iija_outlay,
  IIJA_DEFC.total_iija_obligation
FROM
  int.awards
INNER JOIN
  int.transaction_normalized AS latest_transaction
    ON (awards.latest_transaction_id = latest_transaction.id)
LEFT OUTER JOIN
  int.transaction_fpds
    ON (awards.latest_transaction_id = transaction_fpds.transaction_id AND latest_transaction.is_fpds = true)
LEFT OUTER JOIN
  int.transaction_fabs
    ON (awards.latest_transaction_id = transaction_fabs.transaction_id AND latest_transaction.is_fpds = false)
LEFT OUTER JOIN
  rpt.recipient_lookup ON recipient_lookup.recipient_hash = REGEXP_REPLACE(MD5(UPPER(
     CASE
       WHEN COALESCE(transaction_fpds.awardee_or_recipient_uei, transaction_fabs.uei) IS NOT NULL THEN CONCAT('uei-', COALESCE(transaction_fpds.awardee_or_recipient_uei, transaction_fabs.uei))
       WHEN COALESCE(transaction_fpds.awardee_or_recipient_uniqu, transaction_fabs.awardee_or_recipient_uniqu) IS NOT NULL THEN CONCAT('duns-', COALESCE(transaction_fpds.awardee_or_recipient_uniqu, transaction_fabs.awardee_or_recipient_uniqu))
       ELSE CONCAT('name-', COALESCE(transaction_fpds.awardee_or_recipient_legal, transaction_fabs.awardee_or_recipient_legal, ''))
    END)), '^(\.{{{{8}}}})(\.{{{{4}}}})(\.{{{{4}}}})(\.{{{{4}}}})(\.{{{{12}}}})$', '\$1-\$2-\$3-\$4-\$5')
LEFT OUTER JOIN
  global_temp.psc ON (transaction_fpds.product_or_service_code = psc.code)
  LEFT OUTER JOIN
    (SELECT
      award_id, COLLECT_SET(DISTINCT TO_JSON(NAMED_STRUCT('cfda_number', cfda_number, 'cfda_program_title', cfda_title))) as cfdas
      FROM
         int.transaction_fabs tf
       INNER JOIN int.transaction_normalized tn ON
         tf.transaction_id = tn.id
       GROUP BY
         award_id
    ) AS transaction_cfdas ON awards.id = transaction_cfdas.award_id
LEFT OUTER JOIN
  global_temp.agency AS AA
    ON (awards.awarding_agency_id = AA.id)
LEFT OUTER JOIN
  global_temp.toptier_agency AS TAA
    ON (AA.toptier_agency_id = TAA.toptier_agency_id)
LEFT OUTER JOIN
  global_temp.subtier_agency AS SAA
    ON (AA.subtier_agency_id = SAA.subtier_agency_id)
LEFT OUTER JOIN
  global_temp.agency AS FA ON (awards.funding_agency_id = FA.id)
LEFT OUTER JOIN
  global_temp.toptier_agency AS TFA
    ON (FA.toptier_agency_id = TFA.toptier_agency_id)
LEFT OUTER JOIN
  global_temp.subtier_agency AS SFA
    ON (FA.subtier_agency_id = SFA.subtier_agency_id)
LEFT OUTER JOIN
  (SELECT id, toptier_agency_id, ROW_NUMBER() OVER (PARTITION BY toptier_agency_id ORDER BY toptier_flag DESC, id ASC) AS row_num FROM global_temp.agency) AS FA_ID
    ON (FA_ID.toptier_agency_id = TFA.toptier_agency_id AND row_num = 1)
LEFT OUTER JOIN
 (SELECT code, name, fips, MAX(id) FROM global_temp.state_data GROUP BY code, name, fips) AS POP_STATE_LOOKUP
 ON (POP_STATE_LOOKUP.code = COALESCE(transaction_fpds.place_of_performance_state, transaction_fabs.place_of_perfor_state_code))
LEFT OUTER JOIN
 (SELECT code, name, fips, MAX(id) FROM global_temp.state_data GROUP BY code, name, fips) AS RL_STATE_LOOKUP
 ON (RL_STATE_LOOKUP.code = COALESCE(transaction_fpds.legal_entity_state_code, transaction_fabs.legal_entity_state_code))
LEFT OUTER JOIN global_temp.ref_population_county AS POP_STATE_POPULATION ON (
    POP_STATE_POPULATION.state_code = POP_STATE_LOOKUP.fips
    AND POP_STATE_POPULATION.county_number = '000'
)
LEFT OUTER JOIN global_temp.ref_population_county AS POP_COUNTY_POPULATION ON (
    POP_COUNTY_POPULATION.state_code = POP_STATE_LOOKUP.fips AND
    POP_COUNTY_POPULATION.county_number = LPAD(CAST(CAST(REGEXP_EXTRACT(COALESCE(transaction_fpds.place_of_perform_county_co, transaction_fabs.place_of_perform_county_co), '^[A-Z]*(\\d+)(?:\\.\\d+)?$', 1) AS SHORT) AS STRING), 3, '0')
)
LEFT OUTER JOIN global_temp.ref_population_county AS RL_STATE_POPULATION ON (
    RL_STATE_POPULATION.state_code = RL_STATE_LOOKUP.fips
    AND RL_STATE_POPULATION.county_number = '000'
)
LEFT OUTER JOIN
    global_temp.ref_population_county RL_COUNTY_POPULATION ON (
        RL_COUNTY_POPULATION.state_code = RL_STATE_LOOKUP.fips
        AND RL_COUNTY_POPULATION.county_number = LPAD(CAST(CAST(REGEXP_EXTRACT(COALESCE(transaction_fpds.legal_entity_county_code, transaction_fabs.legal_entity_county_code), '^[A-Z]*(\\d+)(?:\\.\\d+)?$', 1) AS SHORT) AS STRING), 3, '0')
)
LEFT OUTER JOIN
    global_temp.ref_population_cong_district POP_DISTRICT_POPULATION ON (
        POP_DISTRICT_POPULATION.state_code = POP_STATE_LOOKUP.fips
        AND POP_DISTRICT_POPULATION.congressional_district = LPAD(CAST(CAST(REGEXP_EXTRACT(COALESCE(transaction_fpds.place_of_performance_congr, transaction_fabs.place_of_performance_congr), '^[A-Z]*(\\d+)(?:\\.\\d+)?$', 1) AS SHORT) AS STRING), 2, '0')
)
LEFT OUTER JOIN
    global_temp.ref_population_cong_district RL_DISTRICT_POPULATION ON (
         RL_DISTRICT_POPULATION.state_code = RL_STATE_LOOKUP.fips
        AND RL_DISTRICT_POPULATION.congressional_district = LPAD(CAST(CAST(REGEXP_EXTRACT(COALESCE(transaction_fpds.legal_entity_congressional, transaction_fabs.legal_entity_congressional), '^[A-Z]*(\\d+)(?:\\.\\d+)?$', 1) AS SHORT) AS STRING), 2, '0')
)
LEFT OUTER JOIN (
        SELECT recipient_hash, uei, SORT_ARRAY(COLLECT_SET(recipient_level)) AS recipient_levels
        FROM rpt.recipient_profile
        WHERE recipient_level != 'P'
        GROUP BY recipient_hash, uei
    ) RECIPIENT_HASH_AND_LEVELS ON (
        recipient_lookup.recipient_hash = RECIPIENT_HASH_AND_LEVELS.recipient_hash
        AND recipient_lookup.legal_business_name NOT IN (
            'MULTIPLE RECIPIENTS',
            'REDACTED DUE TO PII',
            'MULTIPLE FOREIGN RECIPIENTS',
            'PRIVATE INDIVIDUAL',
            'INDIVIDUAL RECIPIENT',
            'MISCELLANEOUS FOREIGN AWARDEES'
        )
        AND recipient_lookup.legal_business_name IS NOT NULL
    )
-- COVID spending
LEFT OUTER JOIN (
  SELECT
        GROUPED_BY_DEFC.award_id,
        COLLECT_SET(
            TO_JSON(NAMED_STRUCT('defc', GROUPED_BY_DEFC.def_code, 'outlay', GROUPED_BY_DEFC.outlay, 'obligation', GROUPED_BY_DEFC.obligation))
        ) AS covid_spending_by_defc,
        sum(GROUPED_BY_DEFC.outlay) AS total_covid_outlay,
        sum(GROUPED_BY_DEFC.obligation) AS total_covid_obligation
    FROM (
        SELECT
            faba.award_id,
            faba.disaster_emergency_fund_code AS def_code,
            COALESCE(sum(
                CASE
                    WHEN sa.is_final_balances_for_fy = true
                    THEN
                        COALESCE(faba.gross_outlay_amount_by_award_cpe, 0)
                        + COALESCE(faba.ussgl487200_down_adj_pri_ppaid_undel_orders_oblig_refund_cpe, 0)
                        + COALESCE(faba.ussgl497200_down_adj_pri_paid_deliv_orders_oblig_refund_cpe, 0)
                    ELSE NULL
                END), 0) AS outlay,
            COALESCE(sum(faba.transaction_obligated_amount), 0) AS obligation
        FROM
            int.financial_accounts_by_awards AS faba
        INNER JOIN
            global_temp.disaster_emergency_fund_code AS defc ON (faba.disaster_emergency_fund_code = defc.code AND defc.group_name = 'covid_19')
        INNER JOIN
            global_temp.submission_attributes AS sa ON (faba.submission_id = sa.submission_id AND sa.reporting_period_start >= '2020-04-01')
        INNER JOIN
            global_temp.dabs_submission_window_schedule AS dsws ON (sa.submission_window_id = dsws.id AND dsws.submission_reveal_date <= now())
        GROUP BY
            faba.award_id, faba.disaster_emergency_fund_code
    ) AS GROUPED_BY_DEFC
    WHERE
        GROUPED_BY_DEFC.award_id IS NOT NULL
    GROUP BY
        GROUPED_BY_DEFC.award_id
) COVID_DEFC on COVID_DEFC.award_id = awards.id
-- Infrastructure Investment and Jobs Act (IIJA) spending
LEFT OUTER JOIN (
    SELECT
        GROUPED_BY_DEFC.award_id,
        COLLECT_SET(
            TO_JSON(NAMED_STRUCT('defc', GROUPED_BY_DEFC.def_code, 'outlay', GROUPED_BY_DEFC.outlay, 'obligation', GROUPED_BY_DEFC.obligation))
        ) AS iija_spending_by_defc,
        sum(GROUPED_BY_DEFC.outlay) AS total_iija_outlay,
        sum(GROUPED_BY_DEFC.obligation) AS total_iija_obligation
    FROM (
        SELECT
            faba.award_id,
            faba.disaster_emergency_fund_code AS def_code,
            COALESCE(sum(
                CASE
                    WHEN sa.is_final_balances_for_fy = true THEN COALESCE(faba.gross_outlay_amount_by_award_cpe, 0) + COALESCE(
                        faba.ussgl487200_down_adj_pri_ppaid_undel_orders_oblig_refund_cpe,
                        0
                        ) + COALESCE(faba.ussgl497200_down_adj_pri_paid_deliv_orders_oblig_refund_cpe, 0)
                    ELSE NULL
                END), 0) AS outlay,
            COALESCE(sum(faba.transaction_obligated_amount), 0) AS obligation
        FROM
            int.financial_accounts_by_awards AS faba
        INNER JOIN
            global_temp.disaster_emergency_fund_code AS defc ON (faba.disaster_emergency_fund_code = defc.code AND defc.group_name = 'infrastructure')
        INNER JOIN
            global_temp.submission_attributes AS sa ON (faba.submission_id = sa.submission_id AND sa.reporting_period_start >= '2020-04-01')
        INNER JOIN
            global_temp.dabs_submission_window_schedule AS dsws ON (sa.submission_window_id = dsws.id AND dsws.submission_reveal_date <= now())
        GROUP BY
            faba.award_id, faba.disaster_emergency_fund_code
    ) AS GROUPED_BY_DEFC
    WHERE
        GROUPED_BY_DEFC.award_id IS NOT NULL
    GROUP BY
        GROUPED_BY_DEFC.award_id
) IIJA_DEFC on IIJA_DEFC.award_id = awards.id
LEFT OUTER JOIN (
  SELECT
    faba.award_id,
    COLLECT_SET(
      DISTINCT CONCAT(
        'agency=', COALESCE(agency.toptier_code, ''),
        'faaid=', COALESCE(fa.agency_identifier, ''),
        'famain=', COALESCE(fa.main_account_code, ''),
        'aid=', COALESCE(taa.agency_id, ''),
        'main=', COALESCE(taa.main_account_code, ''),
        'ata=', COALESCE(taa.allocation_transfer_agency_id, ''),
        'sub=', COALESCE(taa.sub_account_code, ''),
        'bpoa=', COALESCE(taa.beginning_period_of_availability, ''),
        'epoa=', COALESCE(taa.ending_period_of_availability, ''),
        'a=', COALESCE(taa.availability_type_code, '')
      )
    ) AS tas_paths,
    COLLECT_SET(
      CONCAT(
        'aid=', COALESCE(taa.agency_id, ''),
        'main=', COALESCE(taa.main_account_code, ''),
        'ata=', COALESCE(taa.allocation_transfer_agency_id, ''),
        'sub=', COALESCE(taa.sub_account_code, ''),
        'bpoa=', COALESCE(taa.beginning_period_of_availability, ''),
        'epoa=', COALESCE(taa.ending_period_of_availability, ''),
        'a=', COALESCE(taa.availability_type_code, '')
      )
    ) AS tas_components,
    -- "CASE" put in place so that Spark value matches Postgres; can most likely be refactored out in the future
    CASE
        WHEN SIZE(COLLECT_SET(faba.disaster_emergency_fund_code)) > 0
            THEN SORT_ARRAY(COLLECT_SET(faba.disaster_emergency_fund_code))
        ELSE NULL
    END AS disaster_emergency_fund_codes,
    COLLECT_SET(taa.treasury_account_identifier) AS treasury_account_identifiers
  FROM
    global_temp.treasury_appropriation_account taa
  INNER JOIN int.financial_accounts_by_awards faba ON (taa.treasury_account_identifier = faba.treasury_account_id)
  INNER JOIN global_temp.federal_account fa ON (taa.federal_account_id = fa.id)
  INNER JOIN global_temp.toptier_agency agency ON (fa.parent_toptier_agency_id = agency.toptier_agency_id)
  WHERE
    faba.award_id IS NOT NULL
  GROUP BY
    faba.award_id
) TREASURY_ACCT ON (TREASURY_ACCT.award_id = awards.id)
"""<|MERGE_RESOLUTION|>--- conflicted
+++ resolved
@@ -149,12 +149,8 @@
     LOCATION 's3a://{{SPARK_S3_BUCKET}}/{{DELTA_LAKE_S3_PATH}}/{{DESTINATION_DATABASE}}/{{DESTINATION_TABLE}}'
 """
 
-<<<<<<< HEAD
 # TODO: include derivations for recipient_location_congressional_code_current and pop_congressional_code_current
-award_search_load_sql_string = fr"""
-=======
 award_search_load_sql_string = rf"""
->>>>>>> d2df4657
     INSERT OVERWRITE {{DESTINATION_DATABASE}}.{{DESTINATION_TABLE}}
         (
             {",".join([col for col in AWARD_SEARCH_DELTA_COLUMNS])}
