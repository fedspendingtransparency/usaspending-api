--- conflicted
+++ resolved
@@ -56,24 +56,18 @@
     "funding_toptier_agency_name": {"delta": "STRING", "postgres": "TEXT", "gold": False},
     "awarding_subtier_agency_name": {"delta": " STRING", "postgres": " STRING", "gold": False},
     "funding_subtier_agency_name": {"delta": "STRING", "postgres": "TEXT", "gold": False},
-<<<<<<< HEAD
-=======
     "awarding_toptier_agency_name_raw": {"delta": "STRING", "postgres": "TEXT", "gold": False},
     "funding_toptier_agency_name_raw": {"delta": "STRING", "postgres": "TEXT", "gold": False},
     "awarding_subtier_agency_name_raw": {"delta": " STRING", "postgres": " STRING", "gold": False},
     "funding_subtier_agency_name_raw": {"delta": "STRING", "postgres": "TEXT", "gold": False},
->>>>>>> 638f6b16
     "awarding_toptier_agency_code": {"delta": "STRING", "postgres": "TEXT", "gold": False},
     "funding_toptier_agency_code": {"delta": "STRING", "postgres": "TEXT", "gold": False},
     "awarding_subtier_agency_code": {"delta": "STRING", "postgres": "TEXT", "gold": False},
     "funding_subtier_agency_code": {"delta": "STRING", "postgres": "TEXT", "gold": False},
-<<<<<<< HEAD
-=======
     "awarding_toptier_agency_code_raw": {"delta": "STRING", "postgres": "TEXT", "gold": False},
     "funding_toptier_agency_code_raw": {"delta": "STRING", "postgres": "TEXT", "gold": False},
     "awarding_subtier_agency_code_raw": {"delta": "STRING", "postgres": "TEXT", "gold": False},
     "funding_subtier_agency_code_raw": {"delta": "STRING", "postgres": "TEXT", "gold": False},
->>>>>>> 638f6b16
     "funding_toptier_agency_id": {"delta": "INTEGER", "postgres": "INTEGER", "gold": False},
     "funding_subtier_agency_id": {"delta": "INTEGER", "postgres": "INTEGER", "gold": False},
     "fpds_agency_id": {"delta": "STRING", "postgres": "TEXT", "gold": True},
@@ -227,16 +221,12 @@
   awards.base_and_all_options_value,
   awards.base_exercised_options_val,
   awards.non_federal_funding_amount,
-<<<<<<< HEAD
-  RECIPIENT_HASH_AND_LEVELS.recipient_hash,
-=======
   CAST(REGEXP_REPLACE(MD5(UPPER(
      CASE
        WHEN COALESCE(transaction_fpds.awardee_or_recipient_uei, transaction_fabs.uei) IS NOT NULL THEN CONCAT('uei-', COALESCE(transaction_fpds.awardee_or_recipient_uei, transaction_fabs.uei))
        WHEN COALESCE(transaction_fpds.awardee_or_recipient_uniqu, transaction_fabs.awardee_or_recipient_uniqu) IS NOT NULL THEN CONCAT('duns-', COALESCE(transaction_fpds.awardee_or_recipient_uniqu, transaction_fabs.awardee_or_recipient_uniqu))
        ELSE CONCAT('name-', COALESCE(transaction_fpds.awardee_or_recipient_legal, transaction_fabs.awardee_or_recipient_legal, ''))
     END)), '^(\.{{{{8}}}})(\.{{{{4}}}})(\.{{{{4}}}})(\.{{{{4}}}})(\.{{{{12}}}})$', '\$1-\$2-\$3-\$4-\$5') AS STRING) AS recipient_hash,
->>>>>>> 638f6b16
   RECIPIENT_HASH_AND_LEVELS.recipient_levels,
   UPPER(COALESCE(recipient_lookup.legal_business_name, transaction_fpds.awardee_or_recipient_legal, transaction_fabs.awardee_or_recipient_legal)) AS recipient_name,
   UPPER(COALESCE(transaction_fpds.awardee_or_recipient_legal, transaction_fabs.awardee_or_recipient_legal)) as raw_recipient_name,
