from usaspending_api.awards.v2.lookups.lookups import award_type_mapping

AWARD_SEARCH_COLUMNS = {
    "treasury_account_identifiers": {"delta": "ARRAY<INTEGER>", "postgres": "INTEGER[]", "gold": False},
    "award_id": {"delta": "LONG NOT NULL", "postgres": "BIGINT NOT NULL", "gold": False},
    "data_source": {"delta": "STRING", "postgres": "TEXT", "gold": True},
    "transaction_unique_id": {"delta": "STRING", "postgres": "TEXT", "gold": True},
    "latest_transaction_id": {"delta": "LONG", "postgres": "BIGINT", "gold": True},
    "earliest_transaction_id": {"delta": "LONG", "postgres": "BIGINT", "gold": True},
    "latest_transaction_search_id": {"delta": "LONG", "postgres": "BIGINT", "gold": True},
    "earliest_transaction_search_id": {"delta": "LONG", "postgres": "BIGINT", "gold": True},
    "category": {"delta": "STRING", "postgres": "TEXT", "gold": False},
    "type_raw": {"delta": "STRING", "postgres": "TEXT", "gold": False},
    "type_description_raw": {"delta": "STRING", "postgres": "TEXT", "gold": False},
    "type": {"delta": "STRING", "postgres": "TEXT", "gold": False},
    "type_description": {"delta": "STRING", "postgres": "TEXT", "gold": False},
    "is_fpds": {"delta": "boolean", "postgres": "boolean", "gold": True},
    "generated_unique_award_id": {"delta": "STRING", "postgres": "TEXT", "gold": False},
    "generated_unique_award_id_legacy": {"delta": "STRING", "postgres": "TEXT", "gold": False},
    "display_award_id": {"delta": "STRING", "postgres": "TEXT", "gold": False},
    "update_date": {"delta": "TIMESTAMP", "postgres": "TIMESTAMP", "gold": False},
    "certified_date": {"delta": "DATE", "postgres": "DATE", "gold": True},
    "create_date": {"delta": "TIMESTAMP", "postgres": "TIMESTAMP", "gold": True},
    "piid": {"delta": "STRING", "postgres": "TEXT", "gold": False},
    "fain": {"delta": "STRING", "postgres": "TEXT", "gold": False},
    "uri": {"delta": "STRING", "postgres": "TEXT", "gold": False},
    "parent_award_piid": {"delta": "STRING", "postgres": "TEXT", "gold": True},
    "award_amount": {"delta": "NUMERIC(23, 2)", "postgres": "NUMERIC(23, 2)", "gold": False},
    "total_obligation": {"delta": "NUMERIC(23, 2)", "postgres": "NUMERIC(23, 2)", "gold": False},
    "description": {"delta": "STRING", "postgres": "TEXT", "gold": False},
    "total_obl_bin": {"delta": "STRING", "postgres": "TEXT", "gold": False},
    "total_subsidy_cost": {"delta": "NUMERIC(23, 2)", "postgres": "NUMERIC(23, 2)", "gold": False},
    "total_loan_value": {"delta": "NUMERIC(23, 2)", "postgres": "NUMERIC(23, 2)", "gold": False},
    "total_funding_amount": {"delta": "NUMERIC(23, 2)", "postgres": "NUMERIC(23,2)", "gold": True},
    "total_indirect_federal_sharing": {"delta": "NUMERIC(23, 2)", "postgres": "NUMERIC(23, 2)", "gold": True},
    "base_and_all_options_value": {"delta": "NUMERIC(23, 2)", "postgres": "NUMERIC(23, 2)", "gold": True},
    "base_exercised_options_val": {"delta": "NUMERIC(23, 2)", "postgres": "NUMERIC(23, 2)", "gold": True},
    "non_federal_funding_amount": {"delta": "NUMERIC(23, 2)", "postgres": "NUMERIC(23, 2)", "gold": True},
    "recipient_hash": {"delta": "STRING", "postgres": "TEXT", "gold": False},
    "recipient_levels": {"delta": "ARRAY<STRING>", "postgres": "TEXT[]", "gold": False},
    "recipient_name": {"delta": "STRING", "postgres": "TEXT", "gold": False},
    "raw_recipient_name": {"delta": "STRING", "postgres": "TEXT", "gold": False},
    "recipient_unique_id": {"delta": "STRING", "postgres": "TEXT", "gold": False},
    "parent_recipient_unique_id": {"delta": "STRING", "postgres": "TEXT", "gold": False},
    "recipient_uei": {"delta": "STRING", "postgres": "TEXT", "gold": False},
    "parent_uei": {"delta": "STRING", "postgres": "TEXT", "gold": False},
    "parent_recipient_name": {"delta": "STRING", "postgres": "TEXT", "gold": False},
    "business_categories": {"delta": "ARRAY<STRING>", "postgres": "TEXT[]", "gold": False},
    "total_subaward_amount": {"delta": "NUMERIC(23, 2)", "postgres": "NUMERIC(23, 2)", "gold": True},
    "subaward_count": {"delta": "INTEGER", "postgres": "INTEGER", "gold": True},
    "action_date": {"delta": "DATE", "postgres": "DATE", "gold": False},
    "fiscal_year": {"delta": "INTEGER", "postgres": "INTEGER", "gold": False},
    "last_modified_date": {"delta": "DATE", "postgres": "DATE", "gold": False},
    "period_of_performance_start_date": {"delta": "DATE", "postgres": "DATE", "gold": False},
    "period_of_performance_current_end_date": {"delta": "DATE", "postgres": "DATE", "gold": False},
    "date_signed": {"delta": "DATE", "postgres": "DATE", "gold": False},
    "ordering_period_end_date": {"delta": "DATE", "postgres": "DATE", "gold": False},
    "original_loan_subsidy_cost": {"delta": "NUMERIC(23, 2)", "postgres": "NUMERIC(23, 2)", "gold": False},
    "face_value_loan_guarantee": {"delta": "NUMERIC(23, 2)", "postgres": "NUMERIC(23, 2)", "gold": False},
    "awarding_agency_id": {"delta": "INTEGER", "postgres": "INTEGER", "gold": False},
    "funding_agency_id": {"delta": "INTEGER", "postgres": "INTEGER", "gold": False},
    "awarding_toptier_agency_name": {"delta": "STRING", "postgres": "TEXT", "gold": False},
    "funding_toptier_agency_name": {"delta": "STRING", "postgres": "TEXT", "gold": False},
    "awarding_subtier_agency_name": {"delta": " STRING", "postgres": " STRING", "gold": False},
    "funding_subtier_agency_name": {"delta": "STRING", "postgres": "TEXT", "gold": False},
    "awarding_toptier_agency_name_raw": {"delta": "STRING", "postgres": "TEXT", "gold": False},
    "funding_toptier_agency_name_raw": {"delta": "STRING", "postgres": "TEXT", "gold": False},
    "awarding_subtier_agency_name_raw": {"delta": " STRING", "postgres": " STRING", "gold": False},
    "funding_subtier_agency_name_raw": {"delta": "STRING", "postgres": "TEXT", "gold": False},
    "awarding_toptier_agency_code": {"delta": "STRING", "postgres": "TEXT", "gold": False},
    "funding_toptier_agency_code": {"delta": "STRING", "postgres": "TEXT", "gold": False},
    "awarding_subtier_agency_code": {"delta": "STRING", "postgres": "TEXT", "gold": False},
    "funding_subtier_agency_code": {"delta": "STRING", "postgres": "TEXT", "gold": False},
    "awarding_toptier_agency_code_raw": {"delta": "STRING", "postgres": "TEXT", "gold": False},
    "funding_toptier_agency_code_raw": {"delta": "STRING", "postgres": "TEXT", "gold": False},
    "awarding_subtier_agency_code_raw": {"delta": "STRING", "postgres": "TEXT", "gold": False},
    "funding_subtier_agency_code_raw": {"delta": "STRING", "postgres": "TEXT", "gold": False},
    "funding_toptier_agency_id": {"delta": "INTEGER", "postgres": "INTEGER", "gold": False},
    "funding_subtier_agency_id": {"delta": "INTEGER", "postgres": "INTEGER", "gold": False},
    "fpds_agency_id": {"delta": "STRING", "postgres": "TEXT", "gold": True},
    "fpds_parent_agency_id": {"delta": "STRING", "postgres": "TEXT", "gold": True},
    "recipient_location_country_code": {"delta": "STRING", "postgres": "TEXT", "gold": False},
    "recipient_location_country_name": {"delta": "STRING", "postgres": "TEXT", "gold": False},
    "recipient_location_state_code": {"delta": "STRING", "postgres": "TEXT", "gold": False},
    "recipient_location_county_code": {"delta": "STRING", "postgres": "TEXT", "gold": False},
    "recipient_location_county_name": {"delta": "STRING", "postgres": "TEXT", "gold": False},
    "recipient_location_congressional_code": {"delta": "STRING", "postgres": "TEXT", "gold": False},
    "recipient_location_congressional_code_current": {"delta": "STRING", "postgres": "TEXT", "gold": True},
    "recipient_location_zip5": {"delta": "STRING", "postgres": "TEXT", "gold": False},
    "recipient_location_city_name": {"delta": "STRING", "postgres": "TEXT", "gold": False},
    "recipient_location_state_name": {"delta": "STRING", "postgres": "TEXT", "gold": False},
    "recipient_location_state_fips": {"delta": "STRING", "postgres": "TEXT", "gold": False},
    "recipient_location_state_population": {"delta": "INTEGER", "postgres": "INTEGER", "gold": False},
    "recipient_location_county_population": {"delta": "INTEGER", "postgres": "INTEGER", "gold": False},
    "recipient_location_congressional_population": {"delta": "INTEGER", "postgres": "INTEGER", "gold": False},
    "recipient_location_county_fips": {"delta": "STRING", "postgres": "TEXT", "gold": False},
    "recipient_location_address_line1": {"delta": "STRING", "postgres": "TEXT", "gold": False},
    "recipient_location_address_line2": {"delta": "STRING", "postgres": "TEXT", "gold": False},
    "recipient_location_address_line3": {"delta": "STRING", "postgres": "TEXT", "gold": False},
    "recipient_location_zip4": {"delta": "STRING", "postgres": "TEXT", "gold": False},
    "recipient_location_foreign_postal_code": {"delta": "STRING", "postgres": "TEXT", "gold": False},
    "recipient_location_foreign_province": {"delta": "STRING", "postgres": "TEXT", "gold": False},
    "pop_country_name": {"delta": "STRING", "postgres": "TEXT", "gold": False},
    "pop_country_code": {"delta": "STRING", "postgres": "TEXT", "gold": False},
    "pop_state_code": {"delta": "STRING", "postgres": "TEXT", "gold": False},
    "pop_county_code": {"delta": "STRING", "postgres": "TEXT", "gold": False},
    "pop_county_name": {"delta": "STRING", "postgres": "TEXT", "gold": False},
    "pop_city_code": {"delta": "STRING", "postgres": "TEXT", "gold": False},
    "pop_zip5": {"delta": "STRING", "postgres": "TEXT", "gold": False},
    "pop_congressional_code": {"delta": "STRING", "postgres": "TEXT", "gold": False},
    "pop_congressional_code_current": {"delta": "STRING", "postgres": "TEXT", "gold": True},
    "pop_city_name": {"delta": "STRING", "postgres": "TEXT", "gold": False},
    "pop_state_name": {"delta": "STRING", "postgres": "TEXT", "gold": False},
    "pop_state_fips": {"delta": "STRING", "postgres": "TEXT", "gold": False},
    "pop_state_population": {"delta": "INTEGER", "postgres": "INTEGER", "gold": False},
    "pop_county_population": {"delta": "INTEGER", "postgres": "INTEGER", "gold": False},
    "pop_congressional_population": {"delta": "INTEGER", "postgres": "INTEGER", "gold": False},
    "pop_county_fips": {"delta": "STRING", "postgres": "TEXT", "gold": False},
    "pop_zip4": {"delta": "STRING", "postgres": "TEXT", "gold": False},
    "cfda_program_title": {"delta": "STRING", "postgres": "TEXT", "gold": False},
    "cfda_number": {"delta": "STRING", "postgres": "TEXT", "gold": False},
    "cfdas": {"delta": "ARRAY<STRING>", "postgres": "TEXT[]", "gold": False},
    "sai_number": {"delta": "STRING", "postgres": "TEXT", "gold": False},
    "type_of_contract_pricing": {"delta": "STRING", "postgres": "TEXT", "gold": False},
    "extent_competed": {"delta": "STRING", "postgres": "TEXT", "gold": False},
    "type_set_aside": {"delta": "STRING", "postgres": "TEXT", "gold": False},
    "product_or_service_code": {"delta": "STRING", "postgres": "TEXT", "gold": False},
    "product_or_service_description": {"delta": "STRING", "postgres": "TEXT", "gold": False},
    "naics_code": {"delta": "STRING", "postgres": "TEXT", "gold": False},
    "naics_description": {"delta": "STRING", "postgres": "TEXT", "gold": False},
    "tas_paths": {"delta": "ARRAY<STRING>", "postgres": "TEXT[]", "gold": False},
    "tas_components": {"delta": "ARRAY<STRING>", "postgres": "TEXT[]", "gold": False},
    "federal_accounts": {"delta": "STRING", "postgres": "JSONB", "gold": False},
    "disaster_emergency_fund_codes": {"delta": "ARRAY<STRING>", "postgres": "TEXT[]", "gold": False},
    "spending_by_defc": {"delta": "STRING", "postgres": "JSONB", "gold": False},
    "total_covid_outlay": {"delta": "NUMERIC(23, 2)", "postgres": "NUMERIC(23, 2)", "gold": False},
    "total_covid_obligation": {"delta": "NUMERIC(23, 2)", "postgres": "NUMERIC(23, 2)", "gold": False},
    "officer_1_amount": {
        "delta": "NUMERIC(23, 2)",
        "postgres": "NUMERIC(23, 2)",
        "gold": True,
    },
    "officer_1_name": {"delta": "STRING", "postgres": "TEXT", "gold": True},
    "officer_2_amount": {"delta": "NUMERIC(23, 2)", "postgres": "NUMERIC(23, 2)", "gold": True},
    "officer_2_name": {"delta": "STRING", "postgres": "TEXT", "gold": True},
    "officer_3_amount": {"delta": "NUMERIC(23, 2)", "postgres": "NUMERIC(23, 2)", "gold": True},
    "officer_3_name": {"delta": "STRING", "postgres": "TEXT", "gold": True},
    "officer_4_amount": {"delta": "NUMERIC(23, 2)", "postgres": "NUMERIC(23, 2)", "gold": True},
    "officer_4_name": {"delta": "STRING", "postgres": "TEXT", "gold": True},
    "officer_5_amount": {"delta": "NUMERIC(23, 2)", "postgres": "NUMERIC(23, 2)", "gold": True},
    "officer_5_name": {"delta": "STRING", "postgres": "TEXT", "gold": True},
    "total_iija_outlay": {"delta": "NUMERIC(23, 2)", "postgres": "NUMERIC(23, 2)", "gold": True},
    "total_iija_obligation": {"delta": "NUMERIC(23, 2)", "postgres": "NUMERIC(23, 2)", "gold": True},
    "total_outlays": {"delta": "NUMERIC(23, 2)", "postgres": "NUMERIC(23, 2)", "gold": False},
    "generated_pragmatic_obligation": {"delta": "NUMERIC(23,2)", "postgres": "NUMERIC(23,2)", "gold": False},
    "program_activities": {"delta": "STRING", "postgres": "JSONB", "gold": False},
}
AWARD_SEARCH_DELTA_COLUMNS = {k: v["delta"] for k, v in AWARD_SEARCH_COLUMNS.items()}
AWARD_SEARCH_POSTGRES_COLUMNS = {k: v["postgres"] for k, v in AWARD_SEARCH_COLUMNS.items() if not v["gold"]}
AWARD_SEARCH_POSTGRES_GOLD_COLUMNS = {k: v["gold"] for k, v in AWARD_SEARCH_COLUMNS.items()}

ALL_AWARD_TYPES = list(award_type_mapping.keys())

award_search_create_sql_string = rf"""
    CREATE OR REPLACE TABLE {{DESTINATION_TABLE}} (
        {", ".join([f'{key} {val}' for key, val in AWARD_SEARCH_DELTA_COLUMNS.items()])}
    )
    USING DELTA
    LOCATION 's3a://{{SPARK_S3_BUCKET}}/{{DELTA_LAKE_S3_PATH}}/{{DESTINATION_DATABASE}}/{{DESTINATION_TABLE}}'
    TBLPROPERTIES (delta.enableChangeDataFeed = true)
"""

_base_load_sql_string = rf"""
  SELECT
  TREASURY_ACCT.treasury_account_identifiers,
  awards.id AS award_id,
  awards.data_source AS data_source,
  awards.transaction_unique_id,
  awards.latest_transaction_id,
  awards.earliest_transaction_id,
  awards.latest_transaction_id AS latest_transaction_search_id,
  awards.earliest_transaction_id AS earliest_transaction_search_id,
  awards.category,
  awards.type AS type_raw,
  awards.type_description AS type_description_raw,
  CASE
    WHEN (
        awards.type NOT IN ({", ".join([f"'{award_type}'" for award_type in ALL_AWARD_TYPES])})
        OR
        awards.type IS NULL
    ) THEN '-1'
    ELSE awards.type
  END AS type,
  CASE
    WHEN (
        awards.type NOT IN ({", ".join([f"'{award_type}'" for award_type in ALL_AWARD_TYPES])})
        OR
        awards.type IS NULL
    ) THEN 'NOT SPECIFIED'
    ELSE awards.type_description
  END AS type_description,
  awards.is_fpds,
  awards.generated_unique_award_id,
  CASE
    WHEN awards.is_fpds = FALSE AND transaction_fabs.record_type = 1
        THEN UPPER(CONCAT(
            'ASST_AGG',
            '_',
            COALESCE(transaction_fabs.uri, '-none-'),
            '_',
            COALESCE(SAA.subtier_code, '-none-')
        ))
    WHEN awards.is_fpds = FALSE
        THEN UPPER(CONCAT(
            'ASST_NON',
            '_',
            COALESCE(transaction_fabs.fain, '-none-'),
            '_',
            COALESCE(SAA.subtier_code, '-none-')
        ))
    ELSE NULL
  END AS generated_unique_award_id_legacy,
  CASE
    WHEN awards.type IN ('02', '03', '04', '05', '06', '10', '07', '08', '09', '11') AND awards.fain IS NOT NULL THEN awards.fain
    WHEN awards.piid IS NOT NULL THEN awards.piid  -- contracts. Did it this way to easily handle IDV contracts
    ELSE awards.uri
  END AS display_award_id,
  awards.update_date,
  awards.certified_date,
  awards.create_date,
  awards.piid,
  awards.fain AS fain,
  awards.uri AS uri,
  awards.parent_award_piid,
  CAST(
    COALESCE(
        CASE WHEN awards.type IN('07', '08') THEN awards.total_subsidy_cost
            ELSE awards.total_obligation END, 0) AS NUMERIC(23, 2) ) AS award_amount,
  CAST(
    COALESCE(
        CASE WHEN awards.type IN('07', '08') THEN 0
            ELSE awards.total_obligation END, 0) AS NUMERIC(23, 2) ) AS total_obligation,
  awards.description,
  CASE WHEN COALESCE(
        CASE WHEN awards.type IN('07', '08') THEN awards.total_subsidy_cost
            ELSE awards.total_obligation END, 0) = 500000000.0 THEN '500M'
    WHEN COALESCE(
        CASE WHEN awards.type IN('07', '08') THEN awards.total_subsidy_cost
            ELSE awards.total_obligation END, 0) = 100000000.0 THEN '100M'
    WHEN COALESCE(
        CASE WHEN awards.type IN('07', '08') THEN awards.total_subsidy_cost
            ELSE awards.total_obligation END, 0) = 1000000.0 THEN '1M'
    WHEN COALESCE(
        CASE WHEN awards.type IN('07', '08') THEN awards.total_subsidy_cost
            ELSE awards.total_obligation END, 0) = 25000000.0 THEN '25M'
    WHEN COALESCE(
        CASE WHEN awards.type IN('07', '08') THEN awards.total_subsidy_cost
            ELSE awards.total_obligation END, 0) > 500000000.0 THEN '>500M'
    WHEN COALESCE(
        CASE WHEN awards.type IN('07', '08') THEN awards.total_subsidy_cost
            ELSE awards.total_obligation END, 0) < 1000000.0 THEN '<1M'
    WHEN COALESCE(
        CASE WHEN awards.type IN('07', '08') THEN awards.total_subsidy_cost
            ELSE awards.total_obligation END, 0) < 25000000.0 THEN '1M..25M'
    WHEN COALESCE(
        CASE WHEN awards.type IN('07', '08') THEN awards.total_subsidy_cost
            ELSE awards.total_obligation END, 0) < 100000000.0 THEN '25M..100M'
    WHEN COALESCE(
        CASE WHEN awards.type IN('07', '08') THEN awards.total_subsidy_cost
            ELSE awards.total_obligation END, 0) < 500000000.0 THEN '100M..500M'
    ELSE NULL END AS total_obl_bin,
  CAST(
    COALESCE(
        CASE WHEN awards.type IN('07', '08') THEN awards.total_subsidy_cost
            ELSE 0 END, 0 ) AS NUMERIC(23, 2) ) AS total_subsidy_cost,
  CAST(
    COALESCE(
        CASE WHEN awards.type IN('07', '08') THEN awards.total_loan_value
            ELSE 0 END, 0 ) AS NUMERIC(23, 2) ) AS total_loan_value,
  awards.total_funding_amount,
  awards.total_indirect_federal_sharing,
  awards.base_and_all_options_value,
  awards.base_exercised_options_val,
  awards.non_federal_funding_amount,
  CAST(REGEXP_REPLACE(MD5(UPPER(
     CASE
       WHEN COALESCE(transaction_fpds.awardee_or_recipient_uei, transaction_fabs.uei) IS NOT NULL THEN CONCAT('uei-', COALESCE(transaction_fpds.awardee_or_recipient_uei, transaction_fabs.uei))
       WHEN COALESCE(transaction_fpds.awardee_or_recipient_uniqu, transaction_fabs.awardee_or_recipient_uniqu) IS NOT NULL THEN CONCAT('duns-', COALESCE(transaction_fpds.awardee_or_recipient_uniqu, transaction_fabs.awardee_or_recipient_uniqu))
       ELSE CONCAT('name-', COALESCE(transaction_fpds.awardee_or_recipient_legal, transaction_fabs.awardee_or_recipient_legal, ''))
    END)), '^(\.{{{{8}}}})(\.{{{{4}}}})(\.{{{{4}}}})(\.{{{{4}}}})(\.{{{{12}}}})$', '\$1-\$2-\$3-\$4-\$5') AS STRING) AS recipient_hash,
  RECIPIENT_HASH_AND_LEVELS.recipient_levels,
  UPPER(COALESCE(recipient_lookup.legal_business_name, transaction_fpds.awardee_or_recipient_legal, transaction_fabs.awardee_or_recipient_legal)) AS recipient_name,
  UPPER(COALESCE(transaction_fpds.awardee_or_recipient_legal, transaction_fabs.awardee_or_recipient_legal)) as raw_recipient_name,
  COALESCE(transaction_fpds.awardee_or_recipient_uniqu, transaction_fabs.awardee_or_recipient_uniqu) AS recipient_unique_id,
  COALESCE(transaction_fpds.ultimate_parent_unique_ide, transaction_fabs.ultimate_parent_unique_ide) AS parent_recipient_unique_id,
  COALESCE(transaction_fpds.awardee_or_recipient_uei, transaction_fabs.uei) AS recipient_uei,
  COALESCE(transaction_fpds.ultimate_parent_uei, transaction_fabs.ultimate_parent_uei) AS parent_uei,
  COALESCE(transaction_fpds.ultimate_parent_legal_enti, transaction_fabs.ultimate_parent_legal_enti) AS parent_recipient_name,
  latest_transaction.business_categories,

  awards.total_subaward_amount,
  awards.subaward_count,

  latest_transaction.action_date,
  latest_transaction.fiscal_year,
  latest_transaction.last_modified_date,
  awards.period_of_performance_start_date,
  awards.period_of_performance_current_end_date,
  awards.date_signed,
  transaction_fpds.ordering_period_end_date,

  COALESCE(transaction_fabs.original_loan_subsidy_cost, 0) AS original_loan_subsidy_cost,
  COALESCE(transaction_fabs.face_value_loan_guarantee, 0) AS face_value_loan_guarantee,

  latest_transaction.awarding_agency_id,
  latest_transaction.funding_agency_id,
  TAA.name AS awarding_toptier_agency_name,
  TFA.name AS funding_toptier_agency_name,
  SAA.name AS awarding_subtier_agency_name,
  SFA.name AS funding_subtier_agency_name,
  COALESCE(transaction_fabs.awarding_agency_name, transaction_fpds.awarding_agency_name) AS awarding_toptier_agency_name_raw,
  COALESCE(transaction_fabs.funding_agency_name, transaction_fpds.funding_agency_name) funding_toptier_agency_name_raw,
  COALESCE(transaction_fabs.awarding_sub_tier_agency_n, transaction_fpds.awarding_sub_tier_agency_n) awarding_subtier_agency_name_raw,
  COALESCE(transaction_fabs.funding_sub_tier_agency_na, transaction_fpds.funding_sub_tier_agency_na) funding_subtier_agency_name_raw,
  TAA.toptier_code AS awarding_toptier_agency_code,
  TFA.toptier_code AS funding_toptier_agency_code,
  SAA.subtier_code AS awarding_subtier_agency_code,
  SFA.subtier_code AS funding_subtier_agency_code,
  COALESCE(transaction_fabs.awarding_agency_code, transaction_fpds.awarding_agency_code) AS awarding_toptier_agency_code_raw,
  COALESCE(transaction_fabs.funding_agency_code, transaction_fpds.funding_agency_code) AS funding_toptier_agency_code_raw,
  COALESCE(transaction_fabs.awarding_sub_tier_agency_c, transaction_fpds.awarding_sub_tier_agency_c) AS awarding_subtier_agency_code_raw,
  COALESCE(transaction_fabs.funding_sub_tier_agency_co, transaction_fpds.funding_sub_tier_agency_co) AS funding_subtier_agency_code_raw,
  FA_ID.id AS funding_toptier_agency_id,
  latest_transaction.funding_agency_id AS funding_subtier_agency_id,
  awards.fpds_agency_id,
  awards.fpds_parent_agency_id,

  COALESCE(transaction_fpds.legal_entity_country_code, transaction_fabs.legal_entity_country_code, 'USA') AS recipient_location_country_code,
  COALESCE(transaction_fpds.legal_entity_country_name, transaction_fabs.legal_entity_country_name) AS recipient_location_country_name,
  COALESCE(transaction_fpds.legal_entity_state_code, transaction_fabs.legal_entity_state_code) AS recipient_location_state_code,
  LPAD(CAST(CAST(REGEXP_EXTRACT(COALESCE(transaction_fpds.legal_entity_county_code, transaction_fabs.legal_entity_county_code), '^[A-Z]*(\\d+)(?:\\.\\d+)?$', 1) AS SHORT) AS STRING), 3, '0')
            AS recipient_location_county_code,
  COALESCE(transaction_fpds.legal_entity_county_name, transaction_fabs.legal_entity_county_name) AS recipient_location_county_name,
  LPAD(CAST(CAST(REGEXP_EXTRACT(COALESCE(transaction_fpds.legal_entity_congressional, transaction_fabs.legal_entity_congressional), '^[A-Z]*(\\d+)(?:\\.\\d+)?$', 1) AS SHORT) AS STRING), 2, '0')
            AS recipient_location_congressional_code,
  LATEST_CURRENT_CD.recipient_location_congressional_code_current AS recipient_location_congressional_code_current,
  COALESCE(transaction_fpds.legal_entity_zip5, transaction_fabs.legal_entity_zip5) AS recipient_location_zip5,
  TRIM(TRAILING FROM COALESCE(transaction_fpds.legal_entity_city_name, transaction_fabs.legal_entity_city_name)) AS recipient_location_city_name,
  COALESCE(transaction_fpds.legal_entity_state_descrip, transaction_fabs.legal_entity_state_name) AS recipient_location_state_name,
  RL_STATE_LOOKUP.fips AS recipient_location_state_fips,
  RL_STATE_POPULATION.latest_population AS recipient_location_state_population,
  RL_COUNTY_POPULATION.latest_population AS recipient_location_county_population,
  RL_DISTRICT_POPULATION.latest_population AS recipient_location_congressional_population,
  CONCAT(
    RL_STATE_LOOKUP.fips,
    COALESCE(transaction_fpds.legal_entity_county_code, transaction_fabs.legal_entity_county_code)
  ) AS recipient_location_county_fips,
  COALESCE(transaction_fpds.legal_entity_address_line1, transaction_fabs.legal_entity_address_line1) AS recipient_location_address_line1,
  COALESCE(transaction_fpds.legal_entity_address_line2, transaction_fabs.legal_entity_address_line2) AS recipient_location_address_line2,
  COALESCE(transaction_fpds.legal_entity_address_line3, transaction_fabs.legal_entity_address_line3) AS recipient_location_address_line3,
  COALESCE(transaction_fpds.legal_entity_zip_last4, transaction_fabs.legal_entity_zip_last4) AS recipient_location_zip4,
  transaction_fabs.legal_entity_foreign_posta AS recipient_location_foreign_postal_code,
  transaction_fabs.legal_entity_foreign_provi AS recipient_location_foreign_province,

  COALESCE(transaction_fpds.place_of_perf_country_desc, transaction_fabs.place_of_perform_country_n) AS pop_country_name,
  COALESCE(transaction_fpds.place_of_perform_country_c, transaction_fabs.place_of_perform_country_c, 'USA') AS pop_country_code,
  COALESCE(transaction_fpds.place_of_performance_state, transaction_fabs.place_of_perfor_state_code) AS pop_state_code,
  LPAD(CAST(CAST(REGEXP_EXTRACT(COALESCE(transaction_fpds.place_of_perform_county_co, transaction_fabs.place_of_perform_county_co), '^[A-Z]*(\\d+)(?:\\.\\d+)?$', 1) AS SHORT) AS STRING), 3, '0')
            AS pop_county_code,
  COALESCE(transaction_fpds.place_of_perform_county_na, transaction_fabs.place_of_perform_county_na) AS pop_county_name,
  transaction_fabs.place_of_performance_code AS pop_city_code,
  COALESCE(transaction_fpds.place_of_performance_zip5, transaction_fabs.place_of_performance_zip5) AS pop_zip5,
  LPAD(CAST(CAST(REGEXP_EXTRACT(COALESCE(transaction_fpds.place_of_performance_congr, transaction_fabs.place_of_performance_congr), '^[A-Z]*(\\d+)(?:\\.\\d+)?$', 1) AS SHORT) AS STRING), 2, '0')
            AS pop_congressional_code,
  LATEST_CURRENT_CD.pop_congressional_code_current AS pop_congressional_code_current,
  TRIM(TRAILING FROM COALESCE(transaction_fpds.place_of_perform_city_name, transaction_fabs.place_of_performance_city)) AS pop_city_name,
  COALESCE(transaction_fpds.place_of_perfor_state_desc, transaction_fabs.place_of_perform_state_nam) AS pop_state_name,
  POP_STATE_LOOKUP.fips AS pop_state_fips,
  POP_STATE_POPULATION.latest_population AS pop_state_population,
  POP_COUNTY_POPULATION.latest_population AS pop_county_population,
  POP_DISTRICT_POPULATION.latest_population AS pop_congressional_population,
  CONCAT(
    POP_STATE_LOOKUP.fips,
    COALESCE(transaction_fpds.place_of_perform_county_co, transaction_fabs.place_of_perform_county_co)
  ) AS pop_county_fips,
  COALESCE(transaction_fpds.place_of_performance_zip4a, transaction_fabs.place_of_performance_zip4a) AS pop_zip4,

  transaction_fabs.cfda_title AS cfda_program_title,
  transaction_fabs.cfda_number AS cfda_number,
  CASE WHEN awards.is_fpds = FALSE THEN transaction_cfdas.cfdas ELSE NULL END AS cfdas,


  transaction_fabs.sai_number AS sai_number,
  transaction_fpds.type_of_contract_pricing,
  transaction_fpds.extent_competed,
  transaction_fpds.type_set_aside,

  transaction_fpds.product_or_service_code,
  psc.description AS product_or_service_description,
  transaction_fpds.naics AS naics_code,
  transaction_fpds.naics_description,

  TREASURY_ACCT.tas_paths,
  TREASURY_ACCT.tas_components,
  TREASURY_ACCT.federal_accounts,
  TREASURY_ACCT.disaster_emergency_fund_codes,
  OUTLAYS_AND_OBLIGATIONS.spending_by_defc,
  OUTLAYS_AND_OBLIGATIONS.total_covid_outlay,
  OUTLAYS_AND_OBLIGATIONS.total_covid_obligation,
  awards.officer_1_amount,
  awards.officer_1_name,
  awards.officer_2_amount,
  awards.officer_2_name,
  awards.officer_3_amount,
  awards.officer_3_name,
  awards.officer_4_amount,
  awards.officer_4_name,
  awards.officer_5_amount,
  awards.officer_5_name,

  OUTLAYS_AND_OBLIGATIONS.total_iija_outlay,
  OUTLAYS_AND_OBLIGATIONS.total_iija_obligation,
  CAST(OUTLAYS_AND_OBLIGATIONS.total_outlays AS NUMERIC(23, 2)) AS total_outlays,
  CAST(COALESCE(
        CASE
            WHEN awards.type IN('07', '08') THEN awards.total_subsidy_cost
            ELSE awards.total_obligation
        END,
        0
  ) AS NUMERIC(23, 2)) AS generated_pragmatic_obligation,
  TREASURY_ACCT.program_activities
FROM
  int.awards
INNER JOIN
  int.transaction_normalized AS latest_transaction
    ON (awards.latest_transaction_id = latest_transaction.id)
LEFT OUTER JOIN
  int.transaction_fpds
    ON (awards.latest_transaction_id = transaction_fpds.transaction_id AND latest_transaction.is_fpds = true)
LEFT OUTER JOIN
  int.transaction_fabs
    ON (awards.latest_transaction_id = transaction_fabs.transaction_id AND latest_transaction.is_fpds = false)
LEFT OUTER JOIN
  rpt.recipient_lookup ON recipient_lookup.recipient_hash = REGEXP_REPLACE(MD5(UPPER(
     CASE
       WHEN COALESCE(transaction_fpds.awardee_or_recipient_uei, transaction_fabs.uei) IS NOT NULL THEN CONCAT('uei-', COALESCE(transaction_fpds.awardee_or_recipient_uei, transaction_fabs.uei))
       WHEN COALESCE(transaction_fpds.awardee_or_recipient_uniqu, transaction_fabs.awardee_or_recipient_uniqu) IS NOT NULL THEN CONCAT('duns-', COALESCE(transaction_fpds.awardee_or_recipient_uniqu, transaction_fabs.awardee_or_recipient_uniqu))
       ELSE CONCAT('name-', COALESCE(transaction_fpds.awardee_or_recipient_legal, transaction_fabs.awardee_or_recipient_legal, ''))
    END)), '^(\.{{{{8}}}})(\.{{{{4}}}})(\.{{{{4}}}})(\.{{{{4}}}})(\.{{{{12}}}})$', '\$1-\$2-\$3-\$4-\$5')
LEFT OUTER JOIN
  global_temp.psc ON (transaction_fpds.product_or_service_code = psc.code)
  LEFT OUTER JOIN
    (SELECT
      award_id, SORT_ARRAY(COLLECT_SET(DISTINCT TO_JSON(NAMED_STRUCT('cfda_number', cfda_number, 'cfda_program_title', cfda_title)))) as cfdas
      FROM
         int.transaction_fabs tf
       INNER JOIN int.transaction_normalized tn ON
         tf.transaction_id = tn.id
       GROUP BY
         award_id
    ) AS transaction_cfdas ON awards.id = transaction_cfdas.award_id
LEFT OUTER JOIN
  global_temp.agency AS AA
    ON (awards.awarding_agency_id = AA.id)
LEFT OUTER JOIN
  global_temp.toptier_agency AS TAA
    ON (AA.toptier_agency_id = TAA.toptier_agency_id)
LEFT OUTER JOIN
  global_temp.subtier_agency AS SAA
    ON (AA.subtier_agency_id = SAA.subtier_agency_id)
LEFT OUTER JOIN
  global_temp.agency AS FA ON (awards.funding_agency_id = FA.id)
LEFT OUTER JOIN
  global_temp.toptier_agency AS TFA
    ON (FA.toptier_agency_id = TFA.toptier_agency_id)
LEFT OUTER JOIN
  global_temp.subtier_agency AS SFA
    ON (FA.subtier_agency_id = SFA.subtier_agency_id)
LEFT OUTER JOIN
  (SELECT id, toptier_agency_id, ROW_NUMBER() OVER (PARTITION BY toptier_agency_id ORDER BY toptier_flag DESC, id ASC) AS row_num FROM global_temp.agency) AS FA_ID
    ON (FA_ID.toptier_agency_id = TFA.toptier_agency_id AND row_num = 1)
LEFT OUTER JOIN
 (SELECT code, name, fips, MAX(id) FROM global_temp.state_data GROUP BY code, name, fips) AS POP_STATE_LOOKUP
 ON (POP_STATE_LOOKUP.code = COALESCE(transaction_fpds.place_of_performance_state, transaction_fabs.place_of_perfor_state_code))
LEFT OUTER JOIN
 (SELECT code, name, fips, MAX(id) FROM global_temp.state_data GROUP BY code, name, fips) AS RL_STATE_LOOKUP
 ON (RL_STATE_LOOKUP.code = COALESCE(transaction_fpds.legal_entity_state_code, transaction_fabs.legal_entity_state_code))
LEFT OUTER JOIN global_temp.ref_population_county AS POP_STATE_POPULATION ON (
    POP_STATE_POPULATION.state_code = POP_STATE_LOOKUP.fips
    AND POP_STATE_POPULATION.county_number = '000'
)
LEFT OUTER JOIN global_temp.ref_population_county AS POP_COUNTY_POPULATION ON (
    POP_COUNTY_POPULATION.state_code = POP_STATE_LOOKUP.fips AND
    POP_COUNTY_POPULATION.county_number = LPAD(CAST(CAST(REGEXP_EXTRACT(COALESCE(transaction_fpds.place_of_perform_county_co, transaction_fabs.place_of_perform_county_co), '^[A-Z]*(\\d+)(?:\\.\\d+)?$', 1) AS SHORT) AS STRING), 3, '0')
)
LEFT OUTER JOIN global_temp.ref_population_county AS RL_STATE_POPULATION ON (
    RL_STATE_POPULATION.state_code = RL_STATE_LOOKUP.fips
    AND RL_STATE_POPULATION.county_number = '000'
)
LEFT OUTER JOIN
    global_temp.ref_population_county RL_COUNTY_POPULATION ON (
        RL_COUNTY_POPULATION.state_code = RL_STATE_LOOKUP.fips
        AND RL_COUNTY_POPULATION.county_number = LPAD(CAST(CAST(REGEXP_EXTRACT(COALESCE(transaction_fpds.legal_entity_county_code, transaction_fabs.legal_entity_county_code), '^[A-Z]*(\\d+)(?:\\.\\d+)?$', 1) AS SHORT) AS STRING), 3, '0')
)
LEFT OUTER JOIN
    global_temp.ref_population_cong_district POP_DISTRICT_POPULATION ON (
        POP_DISTRICT_POPULATION.state_code = POP_STATE_LOOKUP.fips
        AND POP_DISTRICT_POPULATION.congressional_district = LPAD(CAST(CAST(REGEXP_EXTRACT(COALESCE(transaction_fpds.place_of_performance_congr, transaction_fabs.place_of_performance_congr), '^[A-Z]*(\\d+)(?:\\.\\d+)?$', 1) AS SHORT) AS STRING), 2, '0')
)
LEFT OUTER JOIN
    global_temp.ref_population_cong_district RL_DISTRICT_POPULATION ON (
         RL_DISTRICT_POPULATION.state_code = RL_STATE_LOOKUP.fips
        AND RL_DISTRICT_POPULATION.congressional_district = LPAD(CAST(CAST(REGEXP_EXTRACT(COALESCE(transaction_fpds.legal_entity_congressional, transaction_fabs.legal_entity_congressional), '^[A-Z]*(\\d+)(?:\\.\\d+)?$', 1) AS SHORT) AS STRING), 2, '0')
)
LEFT OUTER JOIN
    int.transaction_current_cd_lookup AS LATEST_CURRENT_CD ON (
        awards.latest_transaction_id = LATEST_CURRENT_CD.transaction_id
    )
LEFT OUTER JOIN (
        SELECT recipient_hash, uei, SORT_ARRAY(COLLECT_SET(recipient_level)) AS recipient_levels
        FROM rpt.recipient_profile
        WHERE recipient_level != 'P'
        GROUP BY recipient_hash, uei
    ) RECIPIENT_HASH_AND_LEVELS ON (
        recipient_lookup.recipient_hash = RECIPIENT_HASH_AND_LEVELS.recipient_hash
        AND recipient_lookup.legal_business_name NOT IN (
            'MULTIPLE RECIPIENTS',
            'REDACTED DUE TO PII',
            'MULTIPLE FOREIGN RECIPIENTS',
            'PRIVATE INDIVIDUAL',
            'INDIVIDUAL RECIPIENT',
            'MISCELLANEOUS FOREIGN AWARDEES'
        )
        AND recipient_lookup.legal_business_name IS NOT NULL
    )
LEFT OUTER JOIN (
  SELECT
        GROUPED_BY_DEFC.award_id,
        CAST(SORT_ARRAY(COLLECT_SET(
            TO_JSON(NAMED_STRUCT('defc', GROUPED_BY_DEFC.def_code, 'outlay', GROUPED_BY_DEFC.outlay, 'obligation', GROUPED_BY_DEFC.obligation))
<<<<<<< HEAD
        ) FILTER (WHERE GROUPED_BY_DEFC.def_code IS NOT NULL) AS spending_by_defc,
        sum(GROUPED_BY_DEFC.outlay) AS total_outlays,
        sum(GROUPED_BY_DEFC.outlay) FILTER (WHERE GROUPED_BY_DEFC.group_name = 'covid_19') AS total_covid_outlay,
        sum(GROUPED_BY_DEFC.obligation) FILTER (WHERE GROUPED_BY_DEFC.group_name = 'covid_19') AS total_covid_obligation,
        sum(GROUPED_BY_DEFC.outlay) FILTER (WHERE GROUPED_BY_DEFC.group_name = 'infrastructure') AS total_iija_outlay,
        sum(GROUPED_BY_DEFC.obligation) FILTER (WHERE GROUPED_BY_DEFC.group_name = 'infrastructure') AS total_iija_obligation
=======
        )) AS STRING) AS covid_spending_by_defc,
        sum(GROUPED_BY_DEFC.outlay) AS total_covid_outlay,
        sum(GROUPED_BY_DEFC.obligation) AS total_covid_obligation
>>>>>>> dcceb851
    FROM (
        SELECT
            faba.award_id,
            faba.disaster_emergency_fund_code AS def_code,
            defc.group_name,
            COALESCE(sum(
                CASE
                    WHEN sa.is_final_balances_for_fy = true
                    THEN
                        COALESCE(faba.gross_outlay_amount_by_award_cpe, 0)
                        + COALESCE(faba.ussgl487200_down_adj_pri_ppaid_undel_orders_oblig_refund_cpe, 0)
                        + COALESCE(faba.ussgl497200_down_adj_pri_paid_deliv_orders_oblig_refund_cpe, 0)
                    ELSE NULL
                END), 0) AS outlay,
            COALESCE(sum(faba.transaction_obligated_amount), 0) AS obligation
        FROM
            int.financial_accounts_by_awards AS faba
        INNER JOIN
<<<<<<< HEAD
=======
            global_temp.disaster_emergency_fund_code AS defc ON (faba.disaster_emergency_fund_code = defc.code AND defc.group_name = 'covid_19')
        INNER JOIN
            global_temp.submission_attributes AS sa ON (faba.submission_id = sa.submission_id)
        INNER JOIN
            global_temp.dabs_submission_window_schedule AS dsws ON (sa.submission_window_id = dsws.id AND dsws.submission_reveal_date <= now())
        GROUP BY
            faba.award_id, faba.disaster_emergency_fund_code
    ) AS GROUPED_BY_DEFC
    WHERE
        GROUPED_BY_DEFC.award_id IS NOT NULL
    GROUP BY
        GROUPED_BY_DEFC.award_id
) COVID_DEFC on COVID_DEFC.award_id = awards.id
-- Infrastructure Investment and Jobs Act (IIJA) spending
LEFT OUTER JOIN (
    SELECT
        GROUPED_BY_DEFC.award_id,
        CAST(SORT_ARRAY(COLLECT_SET(
            TO_JSON(NAMED_STRUCT('defc', GROUPED_BY_DEFC.def_code, 'outlay', GROUPED_BY_DEFC.outlay, 'obligation', GROUPED_BY_DEFC.obligation))
        )) AS STRING) AS iija_spending_by_defc,
        sum(GROUPED_BY_DEFC.outlay) AS total_iija_outlay,
        sum(GROUPED_BY_DEFC.obligation) AS total_iija_obligation
    FROM (
        SELECT
            faba.award_id,
            faba.disaster_emergency_fund_code AS def_code,
            COALESCE(sum(
                CASE
                    WHEN sa.is_final_balances_for_fy = true THEN COALESCE(faba.gross_outlay_amount_by_award_cpe, 0) + COALESCE(
                        faba.ussgl487200_down_adj_pri_ppaid_undel_orders_oblig_refund_cpe,
                        0
                        ) + COALESCE(faba.ussgl497200_down_adj_pri_paid_deliv_orders_oblig_refund_cpe, 0)
                    ELSE NULL
                END), 0) AS outlay,
            COALESCE(sum(faba.transaction_obligated_amount), 0) AS obligation
        FROM
            int.financial_accounts_by_awards AS faba
        INNER JOIN
            global_temp.disaster_emergency_fund_code AS defc ON (faba.disaster_emergency_fund_code = defc.code AND defc.group_name = 'infrastructure')
        INNER JOIN
>>>>>>> dcceb851
            global_temp.submission_attributes AS sa ON (faba.submission_id = sa.submission_id)
        INNER JOIN
            global_temp.dabs_submission_window_schedule AS dsws ON (sa.submission_window_id = dsws.id AND dsws.submission_reveal_date <= now())
        LEFT OUTER JOIN
            global_temp.disaster_emergency_fund_code AS defc ON (faba.disaster_emergency_fund_code = defc.code)
        WHERE
            faba.gross_outlay_amount_by_award_cpe IS NOT NULL
            OR faba.ussgl487200_down_adj_pri_ppaid_undel_orders_oblig_refund_cpe IS NOT NULL
            OR faba.ussgl497200_down_adj_pri_paid_deliv_orders_oblig_refund_cpe IS NOT NULL
            OR faba.transaction_obligated_amount IS NOT NULL
        GROUP BY
            faba.award_id, faba.disaster_emergency_fund_code, defc.group_name
    ) AS GROUPED_BY_DEFC
    WHERE
        GROUPED_BY_DEFC.award_id IS NOT NULL
    GROUP BY
        GROUPED_BY_DEFC.award_id
) OUTLAYS_AND_OBLIGATIONS on (OUTLAYS_AND_OBLIGATIONS.award_id = awards.id)
LEFT OUTER JOIN (
  SELECT
    faba.award_id,
    TO_JSON(
        SORT_ARRAY(
            COLLECT_SET(
                NAMED_STRUCT(
                    'id', fa.id,
                    'account_title', fa.account_title,
                    'federal_account_code', fa.federal_account_code
                )
            )
        )
    ) AS federal_accounts,
    SORT_ARRAY(COLLECT_SET(
      DISTINCT CONCAT(
        'agency=', COALESCE(agency.toptier_code, ''),
        'faaid=', COALESCE(fa.agency_identifier, ''),
        'famain=', COALESCE(fa.main_account_code, ''),
        'aid=', COALESCE(taa.agency_id, ''),
        'main=', COALESCE(taa.main_account_code, ''),
        'ata=', COALESCE(taa.allocation_transfer_agency_id, ''),
        'sub=', COALESCE(taa.sub_account_code, ''),
        'bpoa=', COALESCE(taa.beginning_period_of_availability, ''),
        'epoa=', COALESCE(taa.ending_period_of_availability, ''),
        'a=', COALESCE(taa.availability_type_code, '')
      )
    )) AS tas_paths,
    SORT_ARRAY(COLLECT_SET(
      CONCAT(
        'aid=', COALESCE(taa.agency_id, ''),
        'main=', COALESCE(taa.main_account_code, ''),
        'ata=', COALESCE(taa.allocation_transfer_agency_id, ''),
        'sub=', COALESCE(taa.sub_account_code, ''),
        'bpoa=', COALESCE(taa.beginning_period_of_availability, ''),
        'epoa=', COALESCE(taa.ending_period_of_availability, ''),
        'a=', COALESCE(taa.availability_type_code, '')
      )
    )) AS tas_components,
    -- "CASE" put in place so that Spark value matches Postgres; can most likely be refactored out in the future
    CASE
        WHEN SIZE(COLLECT_SET(faba.disaster_emergency_fund_code)) > 0
            THEN SORT_ARRAY(COLLECT_SET(faba.disaster_emergency_fund_code))
        ELSE NULL
    END AS disaster_emergency_fund_codes,
    SORT_ARRAY(COLLECT_SET(taa.treasury_account_identifier)) AS treasury_account_identifiers,
    CAST(SORT_ARRAY(COLLECT_SET(
        TO_JSON(
            NAMED_STRUCT(
                'name', UPPER(rpa.program_activity_name),
                'code', LPAD(rpa.program_activity_code, 4, "0")
            )
        )
    )) AS STRING) AS program_activities
  FROM
    global_temp.treasury_appropriation_account taa
  INNER JOIN int.financial_accounts_by_awards faba ON (taa.treasury_account_identifier = faba.treasury_account_id)
  INNER JOIN global_temp.federal_account fa ON (taa.federal_account_id = fa.id)
  INNER JOIN global_temp.toptier_agency agency ON (fa.parent_toptier_agency_id = agency.toptier_agency_id)
  LEFT JOIN global_temp.ref_program_activity rpa ON (faba.program_activity_id = rpa.id)
  WHERE
    faba.award_id IS NOT NULL
  GROUP BY
    faba.award_id
) TREASURY_ACCT ON (TREASURY_ACCT.award_id = awards.id)
"""

award_search_incremental_load_sql_string = [
    f"""
    CREATE OR REPLACE TEMPORARY VIEW temp_award_search_view AS (
        {_base_load_sql_string}
    )
    """,
    f"""
    MERGE INTO {{DESTINATION_DATABASE}}.{{DESTINATION_TABLE}} AS t
    USING (SELECT * FROM temp_award_search_view) AS s
    ON t.award_id = s.award_id
    WHEN MATCHED AND
      ({" OR ".join([f"NOT (s.{col} <=> t.{col})" for col in AWARD_SEARCH_DELTA_COLUMNS])})
      THEN UPDATE SET *
    WHEN NOT MATCHED THEN INSERT *
    WHEN NOT MATCHED BY SOURCE THEN DELETE
    """,
]

award_search_overwrite_load_sql_string = f"""
INSERT OVERWRITE {{DESTINATION_DATABASE}}.{{DESTINATION_TABLE}}
    (
        {",".join([col for col in AWARD_SEARCH_DELTA_COLUMNS])}
    )
    {_base_load_sql_string}
"""<|MERGE_RESOLUTION|>--- conflicted
+++ resolved
@@ -538,18 +538,12 @@
         GROUPED_BY_DEFC.award_id,
         CAST(SORT_ARRAY(COLLECT_SET(
             TO_JSON(NAMED_STRUCT('defc', GROUPED_BY_DEFC.def_code, 'outlay', GROUPED_BY_DEFC.outlay, 'obligation', GROUPED_BY_DEFC.obligation))
-<<<<<<< HEAD
-        ) FILTER (WHERE GROUPED_BY_DEFC.def_code IS NOT NULL) AS spending_by_defc,
+        )) AS STRING) FILTER (WHERE GROUPED_BY_DEFC.def_code IS NOT NULL) AS spending_by_defc,
         sum(GROUPED_BY_DEFC.outlay) AS total_outlays,
         sum(GROUPED_BY_DEFC.outlay) FILTER (WHERE GROUPED_BY_DEFC.group_name = 'covid_19') AS total_covid_outlay,
         sum(GROUPED_BY_DEFC.obligation) FILTER (WHERE GROUPED_BY_DEFC.group_name = 'covid_19') AS total_covid_obligation,
         sum(GROUPED_BY_DEFC.outlay) FILTER (WHERE GROUPED_BY_DEFC.group_name = 'infrastructure') AS total_iija_outlay,
         sum(GROUPED_BY_DEFC.obligation) FILTER (WHERE GROUPED_BY_DEFC.group_name = 'infrastructure') AS total_iija_obligation
-=======
-        )) AS STRING) AS covid_spending_by_defc,
-        sum(GROUPED_BY_DEFC.outlay) AS total_covid_outlay,
-        sum(GROUPED_BY_DEFC.obligation) AS total_covid_obligation
->>>>>>> dcceb851
     FROM (
         SELECT
             faba.award_id,
@@ -568,49 +562,6 @@
         FROM
             int.financial_accounts_by_awards AS faba
         INNER JOIN
-<<<<<<< HEAD
-=======
-            global_temp.disaster_emergency_fund_code AS defc ON (faba.disaster_emergency_fund_code = defc.code AND defc.group_name = 'covid_19')
-        INNER JOIN
-            global_temp.submission_attributes AS sa ON (faba.submission_id = sa.submission_id)
-        INNER JOIN
-            global_temp.dabs_submission_window_schedule AS dsws ON (sa.submission_window_id = dsws.id AND dsws.submission_reveal_date <= now())
-        GROUP BY
-            faba.award_id, faba.disaster_emergency_fund_code
-    ) AS GROUPED_BY_DEFC
-    WHERE
-        GROUPED_BY_DEFC.award_id IS NOT NULL
-    GROUP BY
-        GROUPED_BY_DEFC.award_id
-) COVID_DEFC on COVID_DEFC.award_id = awards.id
--- Infrastructure Investment and Jobs Act (IIJA) spending
-LEFT OUTER JOIN (
-    SELECT
-        GROUPED_BY_DEFC.award_id,
-        CAST(SORT_ARRAY(COLLECT_SET(
-            TO_JSON(NAMED_STRUCT('defc', GROUPED_BY_DEFC.def_code, 'outlay', GROUPED_BY_DEFC.outlay, 'obligation', GROUPED_BY_DEFC.obligation))
-        )) AS STRING) AS iija_spending_by_defc,
-        sum(GROUPED_BY_DEFC.outlay) AS total_iija_outlay,
-        sum(GROUPED_BY_DEFC.obligation) AS total_iija_obligation
-    FROM (
-        SELECT
-            faba.award_id,
-            faba.disaster_emergency_fund_code AS def_code,
-            COALESCE(sum(
-                CASE
-                    WHEN sa.is_final_balances_for_fy = true THEN COALESCE(faba.gross_outlay_amount_by_award_cpe, 0) + COALESCE(
-                        faba.ussgl487200_down_adj_pri_ppaid_undel_orders_oblig_refund_cpe,
-                        0
-                        ) + COALESCE(faba.ussgl497200_down_adj_pri_paid_deliv_orders_oblig_refund_cpe, 0)
-                    ELSE NULL
-                END), 0) AS outlay,
-            COALESCE(sum(faba.transaction_obligated_amount), 0) AS obligation
-        FROM
-            int.financial_accounts_by_awards AS faba
-        INNER JOIN
-            global_temp.disaster_emergency_fund_code AS defc ON (faba.disaster_emergency_fund_code = defc.code AND defc.group_name = 'infrastructure')
-        INNER JOIN
->>>>>>> dcceb851
             global_temp.submission_attributes AS sa ON (faba.submission_id = sa.submission_id)
         INNER JOIN
             global_temp.dabs_submission_window_schedule AS dsws ON (sa.submission_window_id = dsws.id AND dsws.submission_reveal_date <= now())
