SUBAWARD_SEARCH_COLUMNS = {
    "created_at": {"delta": "TIMESTAMP", "postgres": "TIMESTAMP"},
    "updated_at": {"delta": "TIMESTAMP", "postgres": "TIMESTAMP"},
    # Broker Subaward Table Meta
    "broker_created_at": {"delta": "TIMESTAMP", "postgres": "TIMESTAMP"},
    "broker_updated_at": {"delta": "TIMESTAMP", "postgres": "TIMESTAMP"},
    "broker_subaward_id": {"delta": "LONG NOT NULL", "postgres": "BIGINT NOT NULL"},
    # Prime Award Fields (from Broker)
    "unique_award_key": {"delta": "STRING", "postgres": "TEXT"},
    "award_piid_fain": {"delta": "STRING", "postgres": "TEXT"},
    "parent_award_id": {"delta": "STRING", "postgres": "TEXT"},
    "award_amount": {"delta": "NUMERIC(23,2)", "postgres": "NUMERIC(23,2)"},
    "action_date": {"delta": "DATE", "postgres": "DATE"},
    "fy": {"delta": "STRING", "postgres": "TEXT"},
    "awarding_agency_code": {"delta": "STRING", "postgres": "TEXT"},
    "awarding_agency_name": {"delta": "STRING", "postgres": "TEXT"},
    "awarding_sub_tier_agency_c": {"delta": "STRING", "postgres": "TEXT"},
    "awarding_sub_tier_agency_n": {"delta": "STRING", "postgres": "TEXT"},
    "awarding_office_code": {"delta": "STRING", "postgres": "TEXT"},
    "awarding_office_name": {"delta": "STRING", "postgres": "TEXT"},
    "funding_agency_code": {"delta": "STRING", "postgres": "TEXT"},
    "funding_agency_name": {"delta": "STRING", "postgres": "TEXT"},
    "funding_sub_tier_agency_co": {"delta": "STRING", "postgres": "TEXT"},
    "funding_sub_tier_agency_na": {"delta": "STRING", "postgres": "TEXT"},
    "funding_office_code": {"delta": "STRING", "postgres": "TEXT"},
    "funding_office_name": {"delta": "STRING", "postgres": "TEXT"},
    "awardee_or_recipient_uniqu": {"delta": "STRING", "postgres": "TEXT"},
    "awardee_or_recipient_uei": {"delta": "STRING", "postgres": "TEXT"},
    "awardee_or_recipient_legal": {"delta": "STRING", "postgres": "TEXT"},
    "dba_name": {"delta": "STRING", "postgres": "TEXT"},
    "ultimate_parent_unique_ide": {"delta": "STRING", "postgres": "TEXT"},
    "ultimate_parent_uei": {"delta": "STRING", "postgres": "TEXT"},
    "ultimate_parent_legal_enti": {"delta": "STRING", "postgres": "TEXT"},
    "legal_entity_country_code": {"delta": "STRING", "postgres": "TEXT"},
    "legal_entity_country_name": {"delta": "STRING", "postgres": "TEXT"},
    "legal_entity_state_code": {"delta": "STRING", "postgres": "TEXT"},
    "legal_entity_state_name": {"delta": "STRING", "postgres": "TEXT"},
    "legal_entity_zip": {"delta": "STRING", "postgres": "TEXT"},
    "legal_entity_congressional": {"delta": "STRING", "postgres": "TEXT"},
    "legal_entity_foreign_posta": {"delta": "STRING", "postgres": "TEXT"},
    "legal_entity_city_name": {"delta": "STRING", "postgres": "TEXT"},
    "legal_entity_address_line1": {"delta": "STRING", "postgres": "TEXT"},
    "business_types": {"delta": "STRING", "postgres": "TEXT"},
    "place_of_perform_country_co": {"delta": "STRING", "postgres": "TEXT"},
    "place_of_perform_country_na": {"delta": "STRING", "postgres": "TEXT"},
    "place_of_perform_state_code": {"delta": "STRING", "postgres": "TEXT"},
    "place_of_perform_state_name": {"delta": "STRING", "postgres": "TEXT"},
    "place_of_performance_zip": {"delta": "STRING", "postgres": "TEXT"},
    "place_of_perform_congressio": {"delta": "STRING", "postgres": "TEXT"},
    "place_of_perform_city_name": {"delta": "STRING", "postgres": "TEXT"},
    "place_of_perform_street": {"delta": "STRING", "postgres": "TEXT"},
    "award_description": {"delta": "STRING", "postgres": "TEXT"},
    "naics": {"delta": "STRING", "postgres": "TEXT"},
    "naics_description": {"delta": "STRING", "postgres": "TEXT"},
    "cfda_numbers": {"delta": "STRING", "postgres": "TEXT"},
    "cfda_titles": {"delta": "STRING", "postgres": "TEXT"},
    # Subaward Fields (from Broker)
    "subaward_type": {"delta": "STRING", "postgres": "TEXT"},
    "subaward_report_year": {"delta": "SHORT", "postgres": "SMALLINT"},
    "subaward_report_month": {"delta": "SHORT", "postgres": "SMALLINT"},
    "subaward_number": {"delta": "STRING", "postgres": "TEXT"},
    "subaward_amount": {"delta": "NUMERIC(23,2)", "postgres": "NUMERIC(23,2)"},
    "sub_action_date": {"delta": "DATE", "postgres": "DATE"},
    "sub_awardee_or_recipient_uniqu": {"delta": "STRING", "postgres": "TEXT"},
    "sub_awardee_or_recipient_uei": {"delta": "STRING", "postgres": "TEXT"},
    "sub_awardee_or_recipient_legal_raw": {"delta": "STRING", "postgres": "TEXT"},
    "sub_dba_name": {"delta": "STRING", "postgres": "TEXT"},
    "sub_ultimate_parent_unique_ide": {"delta": "STRING", "postgres": "TEXT"},
    "sub_ultimate_parent_uei": {"delta": "STRING", "postgres": "TEXT"},
    "sub_ultimate_parent_legal_enti_raw": {"delta": "STRING", "postgres": "TEXT"},
    "sub_legal_entity_country_code_raw": {"delta": "STRING", "postgres": "TEXT"},
    "sub_legal_entity_country_name_raw": {"delta": "STRING", "postgres": "TEXT"},
    "sub_legal_entity_state_code": {"delta": "STRING", "postgres": "TEXT"},
    "sub_legal_entity_state_name": {"delta": "STRING", "postgres": "TEXT"},
    "sub_legal_entity_zip": {"delta": "STRING", "postgres": "TEXT"},
    "sub_legal_entity_congressional_raw": {"delta": "STRING", "postgres": "TEXT"},
    "sub_legal_entity_foreign_posta": {"delta": "STRING", "postgres": "TEXT"},
    "sub_legal_entity_city_name": {"delta": "STRING", "postgres": "TEXT"},
    "sub_legal_entity_address_line1": {"delta": "STRING", "postgres": "TEXT"},
    "sub_business_types": {"delta": "STRING", "postgres": "TEXT"},
    "sub_place_of_perform_country_co_raw": {"delta": "STRING", "postgres": "TEXT"},
    "sub_place_of_perform_country_na": {"delta": "STRING", "postgres": "TEXT"},
    "sub_place_of_perform_state_code": {"delta": "STRING", "postgres": "TEXT"},
    "sub_place_of_perform_state_name": {"delta": "STRING", "postgres": "TEXT"},
    "sub_place_of_performance_zip": {"delta": "STRING", "postgres": "TEXT"},
    "sub_place_of_perform_congressio_raw": {"delta": "STRING", "postgres": "TEXT"},
    "sub_place_of_perform_city_name": {"delta": "STRING", "postgres": "TEXT"},
    "sub_place_of_perform_street": {"delta": "STRING", "postgres": "TEXT"},
    "subaward_description": {"delta": "STRING", "postgres": "TEXT"},
    "sub_high_comp_officer1_full_na": {"delta": "STRING", "postgres": "TEXT"},
    "sub_high_comp_officer1_amount": {"delta": "NUMERIC(23,2)", "postgres": "NUMERIC(23,2)"},
    "sub_high_comp_officer2_full_na": {"delta": "STRING", "postgres": "TEXT"},
    "sub_high_comp_officer2_amount": {"delta": "NUMERIC(23,2)", "postgres": "NUMERIC(23,2)"},
    "sub_high_comp_officer3_full_na": {"delta": "STRING", "postgres": "TEXT"},
    "sub_high_comp_officer3_amount": {"delta": "NUMERIC(23,2)", "postgres": "NUMERIC(23,2)"},
    "sub_high_comp_officer4_full_na": {"delta": "STRING", "postgres": "TEXT"},
    "sub_high_comp_officer4_amount": {"delta": "NUMERIC(23,2)", "postgres": "NUMERIC(23,2)"},
    "sub_high_comp_officer5_full_na": {"delta": "STRING", "postgres": "TEXT"},
    "sub_high_comp_officer5_amount": {"delta": "NUMERIC(23,2)", "postgres": "NUMERIC(23,2)"},
    # Additional Prime Award Fields (from Broker)
    "prime_id": {"delta": "INTEGER", "postgres": "INTEGER"},
    "internal_id": {"delta": "STRING", "postgres": "TEXT"},
    "date_submitted": {"delta": "TIMESTAMP", "postgres": "TIMESTAMP"},
    "report_type": {"delta": "STRING", "postgres": "TEXT"},
    "transaction_type": {"delta": "STRING", "postgres": "TEXT"},
    "program_title": {"delta": "STRING", "postgres": "TEXT"},
    "contract_agency_code": {"delta": "STRING", "postgres": "TEXT"},
    "contract_idv_agency_code": {"delta": "STRING", "postgres": "TEXT"},
    "grant_funding_agency_id": {"delta": "STRING", "postgres": "TEXT"},
    "grant_funding_agency_name": {"delta": "STRING", "postgres": "TEXT"},
    "federal_agency_name": {"delta": "STRING", "postgres": "TEXT"},
    "treasury_symbol": {"delta": "STRING", "postgres": "TEXT"},
    "dunsplus4": {"delta": "STRING", "postgres": "TEXT"},
    "recovery_model_q1": {"delta": "BOOLEAN", "postgres": "BOOLEAN"},
    "recovery_model_q2": {"delta": "BOOLEAN", "postgres": "BOOLEAN"},
    "compensation_q1": {"delta": "BOOLEAN", "postgres": "BOOLEAN"},
    "compensation_q2": {"delta": "BOOLEAN", "postgres": "BOOLEAN"},
    "high_comp_officer1_full_na": {"delta": "STRING", "postgres": "TEXT"},
    "high_comp_officer1_amount": {"delta": "NUMERIC(23,2)", "postgres": "NUMERIC(23,2)"},
    "high_comp_officer2_full_na": {"delta": "STRING", "postgres": "TEXT"},
    "high_comp_officer2_amount": {"delta": "NUMERIC(23,2)", "postgres": "NUMERIC(23,2)"},
    "high_comp_officer3_full_na": {"delta": "STRING", "postgres": "TEXT"},
    "high_comp_officer3_amount": {"delta": "NUMERIC(23,2)", "postgres": "NUMERIC(23,2)"},
    "high_comp_officer4_full_na": {"delta": "STRING", "postgres": "TEXT"},
    "high_comp_officer4_amount": {"delta": "NUMERIC(23,2)", "postgres": "NUMERIC(23,2)"},
    "high_comp_officer5_full_na": {"delta": "STRING", "postgres": "TEXT"},
    "high_comp_officer5_amount": {"delta": "NUMERIC(23,2)", "postgres": "NUMERIC(23,2)"},
    # Additional Subaward Fields (from Broker)
    "sub_id": {"delta": "INTEGER", "postgres": "INTEGER"},
    "sub_parent_id": {"delta": "INTEGER", "postgres": "INTEGER"},
    "sub_federal_agency_id": {"delta": "STRING", "postgres": "TEXT"},
    "sub_federal_agency_name": {"delta": "STRING", "postgres": "TEXT"},
    "sub_funding_agency_id": {"delta": "STRING", "postgres": "TEXT"},
    "sub_funding_agency_name": {"delta": "STRING", "postgres": "TEXT"},
    "sub_funding_office_id": {"delta": "STRING", "postgres": "TEXT"},
    "sub_funding_office_name": {"delta": "STRING", "postgres": "TEXT"},
    "sub_naics": {"delta": "STRING", "postgres": "TEXT"},
    "sub_cfda_numbers": {"delta": "STRING", "postgres": "TEXT"},
    "sub_dunsplus4": {"delta": "STRING", "postgres": "TEXT"},
    "sub_recovery_subcontract_amt": {"delta": "STRING", "postgres": "TEXT"},
    "sub_recovery_model_q1": {"delta": "BOOLEAN", "postgres": "BOOLEAN"},
    "sub_recovery_model_q2": {"delta": "BOOLEAN", "postgres": "BOOLEAN"},
    "sub_compensation_q1": {"delta": "BOOLEAN", "postgres": "BOOLEAN"},
    "sub_compensation_q2": {"delta": "BOOLEAN", "postgres": "BOOLEAN"},
    # USAS Links (and associated derivations)
    "award_id": {"delta": "LONG", "postgres": "BIGINT"},
    "prime_award_group": {"delta": "STRING", "postgres": "TEXT"},
    "prime_award_type": {"delta": "STRING", "postgres": "TEXT"},
    "piid": {"delta": "STRING", "postgres": "TEXT"},
    "fain": {"delta": "STRING", "postgres": "TEXT"},
    "latest_transaction_id": {"delta": "LONG", "postgres": "BIGINT"},
    "last_modified_date": {"delta": "DATE", "postgres": "DATE"},
    "awarding_agency_id": {"delta": "INTEGER", "postgres": "INTEGER"},
    "awarding_toptier_agency_name": {"delta": "STRING", "postgres": "TEXT"},
    "awarding_toptier_agency_abbreviation": {"delta": "STRING", "postgres": "TEXT"},
    "awarding_subtier_agency_name": {"delta": "STRING", "postgres": "TEXT"},
    "awarding_subtier_agency_abbreviation": {"delta": "STRING", "postgres": "TEXT"},
    "funding_agency_id": {"delta": "INTEGER", "postgres": "INTEGER"},
    "funding_subtier_agency_abbreviation": {"delta": "STRING", "postgres": "TEXT"},
    "funding_subtier_agency_name": {"delta": "STRING", "postgres": "TEXT"},
    "funding_toptier_agency_abbreviation": {"delta": "STRING", "postgres": "TEXT"},
    "funding_toptier_agency_name": {"delta": "STRING", "postgres": "TEXT"},
    "cfda_id": {"delta": "INTEGER", "postgres": "INTEGER"},
    "cfda_number": {"delta": "STRING", "postgres": "TEXT"},
    "cfda_title": {"delta": "STRING", "postgres": "TEXT"},
    # USAS Derived Fields
    "sub_fiscal_year": {"delta": "INTEGER", "postgres": "INTEGER"},
    "sub_total_obl_bin": {"delta": "STRING", "postgres": "TEXT"},
    "sub_awardee_or_recipient_legal": {"delta": "STRING", "postgres": "TEXT"},
    "sub_ultimate_parent_legal_enti": {"delta": "STRING", "postgres": "TEXT"},
    "business_type_code": {"delta": "STRING", "postgres": "TEXT"},
    "business_categories": {"delta": "ARRAY<STRING>", "postgres": "TEXT[]"},
<<<<<<< HEAD
    "treasury_account_identifiers": {"delta": "ARRAY<STRING>", "postgres": "TEXT[]"},
=======
    "treasury_account_identifiers": {"delta": "ARRAY<INTEGER>", "postgres": "INTEGER[]"},
>>>>>>> 66338bef
    "pulled_from": {"delta": "STRING", "postgres": "TEXT"},
    "type_of_contract_pricing": {"delta": "STRING", "postgres": "TEXT"},
    "type_set_aside": {"delta": "STRING", "postgres": "TEXT"},
    "extent_competed": {"delta": "STRING", "postgres": "TEXT"},
    "product_or_service_code": {"delta": "STRING", "postgres": "TEXT"},
    "product_or_service_description": {"delta": "STRING", "postgres": "TEXT"},
    "sub_legal_entity_country_code": {"delta": "STRING", "postgres": "TEXT"},
    "sub_legal_entity_country_name": {"delta": "STRING", "postgres": "TEXT"},
    "sub_legal_entity_county_code": {"delta": "STRING", "postgres": "TEXT"},
    "sub_legal_entity_county_name": {"delta": "STRING", "postgres": "TEXT"},
    "sub_legal_entity_zip5": {"delta": "STRING", "postgres": "TEXT"},
    "sub_legal_entity_city_code": {"delta": "STRING", "postgres": "TEXT"},
    "sub_legal_entity_congressional": {"delta": "STRING", "postgres": "TEXT"},
    "place_of_perform_scope": {"delta": "STRING", "postgres": "TEXT"},
    "sub_place_of_perform_country_co": {"delta": "STRING", "postgres": "TEXT"},
    "sub_place_of_perform_country_name": {"delta": "STRING", "postgres": "TEXT"},
    "sub_place_of_perform_county_code": {"delta": "STRING", "postgres": "TEXT"},
    "sub_place_of_perform_county_name": {"delta": "STRING", "postgres": "TEXT"},
    "sub_place_of_perform_zip5": {"delta": "STRING", "postgres": "TEXT"},
    "sub_place_of_perform_city_code": {"delta": "STRING", "postgres": "TEXT"},
    "sub_place_of_perform_congressio": {"delta": "STRING", "postgres": "TEXT"},
    # Vectors
    "keyword_ts_vector": {"delta": "STRING", "postgres": "TSVECTOR"},
    "award_ts_vector": {"delta": "STRING", "postgres": "TSVECTOR"},
    "recipient_name_ts_vector": {"delta": "STRING", "postgres": "TSVECTOR"},
}
SUBAWARD_SEARCH_DELTA_COLUMNS = {k: v["delta"] for k, v in SUBAWARD_SEARCH_COLUMNS.items()}
SUBAWARD_SEARCH_POSTGRES_COLUMNS = {k: v["postgres"] for k, v in SUBAWARD_SEARCH_COLUMNS.items()}

subaward_search_create_sql_string = rf"""
    CREATE OR REPLACE TABLE {{DESTINATION_TABLE}} (
        {", ".join([f'{key} {val}' for key, val in SUBAWARD_SEARCH_DELTA_COLUMNS.items()])}
    )
    USING DELTA
    LOCATION 's3a://{{SPARK_S3_BUCKET}}/{{DELTA_LAKE_S3_PATH}}/{{DESTINATION_DATABASE}}/{{DESTINATION_TABLE}}'
"""

subaward_search_load_sql_string = fr"""
    WITH location_summary AS (
        SELECT
            -- DISTINCT ON (UPPER(feature_name), state_alpha)
            UPPER(feature_name) as feature_name,
            state_alpha,
            county_numeric,
            UPPER(county_name) as county_name,
            census_code,
            ROW_NUMBER() OVER (PARTITION BY UPPER(feature_name), state_alpha ORDER BY feature_name DESC, state_alpha DESC) as row_num
        FROM
            global_temp.ref_city_county_state_code
        WHERE
            feature_class = 'Populated Place'
            AND COALESCE(feature_name, '') <>  ''
            AND COALESCE(state_alpha, '') <> ''
        ORDER BY
            UPPER(feature_name),
            state_alpha,
            county_sequence,
            coalesce(date_edited, date_created) DESC,
            id DESC
    ),
    recipient_summary AS (
        SELECT
          legal_business_name AS recipient_name,
          duns,
          ROW_NUMBER() OVER(PARTITION BY duns ORDER BY id) AS row
        FROM
            raw.recipient_lookup AS rlv
    )
    INSERT OVERWRITE {{DESTINATION_DATABASE}}.{{DESTINATION_TABLE}}
    (
        {", ".join([key for key in SUBAWARD_SEARCH_DELTA_COLUMNS])}
    )
    SELECT
        NOW() AS created_at,
        NOW() AS updated_at,

        -- Broker Subaward Table Meta
        bs.created_at AS broker_created_at,
        bs.updated_at AS broker_updated_at,
        CAST(bs.id AS LONG) AS broker_subaward_id,

        -- Prime Award Fields (from Broker)
        bs.unique_award_key,
        bs.award_id AS award_piid_fain,
        bs.parent_award_id,
        CAST(bs.award_amount AS NUMERIC(23,2)),
        CAST(bs.action_date AS DATE),
        bs.fy,
        bs.awarding_agency_code,
        bs.awarding_agency_name,
        bs.awarding_sub_tier_agency_c,
        bs.awarding_sub_tier_agency_n,
        bs.awarding_office_code,
        bs.awarding_office_name,
        bs.funding_agency_code,
        bs.funding_agency_name,
        bs.funding_sub_tier_agency_co,
        bs.funding_sub_tier_agency_na,
        bs.funding_office_code,
        bs.funding_office_name,
        bs.awardee_or_recipient_uniqu,
        bs.awardee_or_recipient_uei,
        UPPER(bs.awardee_or_recipient_legal) AS awardee_or_recipient_legal,
        bs.dba_name,
        bs.ultimate_parent_unique_ide,
        bs.ultimate_parent_uei,
        bs.ultimate_parent_legal_enti,
        bs.legal_entity_country_code,
        bs.legal_entity_country_name,
        bs.legal_entity_state_code,
        bs.legal_entity_state_name,
        bs.legal_entity_zip,
        bs.legal_entity_congressional,
        bs.legal_entity_foreign_posta,
        bs.legal_entity_city_name,
        bs.legal_entity_address_line1,
        bs.business_types,
        bs.place_of_perform_country_co,
        bs.place_of_perform_country_na,
        bs.place_of_perform_state_code,
        bs.place_of_perform_state_name,
        bs.place_of_performance_zip,
        bs.place_of_perform_congressio,
        bs.place_of_perform_city_name,
        bs.place_of_perform_street,
        bs.award_description,
        bs.naics,
        bs.naics_description,
        bs.cfda_numbers,
        bs.cfda_titles,

        -- Subaward Fields (from Broker)
        bs.subaward_type,
        CAST(bs.subaward_report_year AS SHORT),
        CAST(bs.subaward_report_month AS SHORT),
        UPPER(bs.subaward_number) AS subaward_number,
        COALESCE(CAST(bs.subaward_amount AS NUMERIC(23,2)), 0.00),
        CAST(bs.sub_action_date AS DATE),
        UPPER(bs.sub_awardee_or_recipient_uniqu) AS sub_awardee_or_recipient_uniqu,
        UPPER(bs.sub_awardee_or_recipient_uei) AS sub_awardee_or_recipient_uei,
        UPPER(bs.sub_awardee_or_recipient_legal) AS sub_awardee_or_recipient_legal_raw,
        UPPER(bs.sub_dba_name) AS sub_dba_name,
        UPPER(bs.sub_ultimate_parent_unique_ide) AS sub_ultimate_parent_unique_ide,
        UPPER(bs.sub_ultimate_parent_uei) AS sub_ultimate_parent_uei,
        UPPER(bs.sub_ultimate_parent_legal_enti) AS sub_ultimate_parent_legal_enti_raw,
        UPPER(bs.sub_legal_entity_country_code) AS sub_legal_entity_country_code_raw,
        bs.sub_legal_entity_country_name AS sub_legal_entity_country_name_raw,
        UPPER(bs.sub_legal_entity_state_code) AS sub_legal_entity_state_code,
        UPPER(bs.sub_legal_entity_state_name) AS sub_legal_entity_state_name,
        bs.sub_legal_entity_zip,
        UPPER(bs.sub_legal_entity_congressional) AS sub_legal_entity_congressional_raw,
        bs.sub_legal_entity_foreign_posta,
        UPPER(bs.sub_legal_entity_city_name) AS sub_legal_entity_city_name,
        UPPER(bs.sub_legal_entity_address_line1) AS sub_legal_entity_address_line1,
        UPPER(bs.sub_business_types) AS sub_business_types,
        UPPER(bs.sub_place_of_perform_country_co) AS sub_place_of_perform_country_co_raw,
        bs.sub_place_of_perform_country_na,
        UPPER(bs.sub_place_of_perform_state_code) AS sub_place_of_perform_state_code,
        UPPER(bs.sub_place_of_perform_state_name) AS sub_place_of_perform_state_name,
        bs.sub_place_of_performance_zip,
        UPPER(bs.sub_place_of_perform_congressio) AS sub_place_of_perform_congressio_raw,
        UPPER(bs.sub_place_of_perform_city_name) AS sub_place_of_perform_city_name,
        UPPER(bs.sub_place_of_perform_street) AS sub_place_of_perform_street,
        UPPER(bs.subaward_description) AS subaward_description,
        bs.sub_high_comp_officer1_full_na,
        CAST(bs.sub_high_comp_officer1_amount AS NUMERIC(23,2)),
        bs.sub_high_comp_officer2_full_na,
        CAST(bs.sub_high_comp_officer2_amount AS NUMERIC(23,2)),
        bs.sub_high_comp_officer3_full_na,
        CAST(bs.sub_high_comp_officer3_amount AS NUMERIC(23,2)),
        bs.sub_high_comp_officer4_full_na,
        CAST(bs.sub_high_comp_officer4_amount AS NUMERIC(23,2)),
        bs.sub_high_comp_officer5_full_na,
        CAST(bs.sub_high_comp_officer5_amount AS NUMERIC(23,2)),

        -- Additional Prime Award Fields (from Broker)
        bs.prime_id,
        UPPER(bs.internal_id) AS internal_id,
        CAST(bs.date_submitted AS TIMESTAMP),
        bs.report_type,
        bs.transaction_type,
        bs.program_title,
        bs.contract_agency_code,
        bs.contract_idv_agency_code,
        bs.grant_funding_agency_id,
        bs.grant_funding_agency_name,
        bs.federal_agency_name,
        bs.treasury_symbol,
        bs.dunsplus4,
        CAST(bs.recovery_model_q1 AS BOOLEAN),
        CAST(bs.recovery_model_q2 AS BOOLEAN),
        CAST(bs.compensation_q1 AS BOOLEAN),
        CAST(bs.compensation_q2 AS BOOLEAN),
        bs.high_comp_officer1_full_na,
        CAST(bs.high_comp_officer1_amount AS NUMERIC(23,2)),
        bs.high_comp_officer2_full_na,
        CAST(bs.high_comp_officer2_amount AS NUMERIC(23,2)),
        bs.high_comp_officer3_full_na,
        CAST(bs.high_comp_officer3_amount AS NUMERIC(23,2)),
        bs.high_comp_officer4_full_na,
        CAST(bs.high_comp_officer4_amount AS NUMERIC(23,2)),
        bs.high_comp_officer5_full_na,
        CAST(bs.high_comp_officer5_amount AS NUMERIC(23,2)),

        -- Additional Subaward Fields (from Broker)
        bs.sub_id,
        bs.sub_parent_id,
        bs.sub_federal_agency_id,
        bs.sub_federal_agency_name,
        bs.sub_funding_agency_id,
        bs.sub_funding_agency_name,
        bs.sub_funding_office_id,
        bs.sub_funding_office_name,
        bs.sub_naics,
        bs.sub_cfda_numbers,
        bs.sub_dunsplus4,
        bs.sub_recovery_subcontract_amt,
        CAST(bs.sub_recovery_model_q1 AS BOOLEAN),
        CAST(bs.sub_recovery_model_q2 AS BOOLEAN),
        CAST(bs.sub_compensation_q1 AS BOOLEAN),
        CAST(bs.sub_compensation_q2 AS BOOLEAN),

        -- USAS Links (and associated derivations)
        a.id AS award_id,
        CASE
          WHEN bs.subaward_type = 'sub-grant' THEN 'grant'
          WHEN bs.subaward_type = 'sub-contract' THEN 'procurement'
          ELSE NULL
        END AS prime_award_group,
        a.type AS prime_award_type,
        CASE
            WHEN bs.subaward_type = 'sub-contract' THEN bs.award_id
            ELSE NULL
        END AS piid,
        CASE
          WHEN bs.subaward_type = 'sub-grant' THEN bs.award_id
          ELSE NULL
        END AS fain,
        a.latest_transaction_id,
        a.last_modified_date,

        a.awarding_agency_id,
        taa.name AS awarding_toptier_agency_name,
        taa.abbreviation AS awarding_toptier_agency_abbreviation,
        saa.name AS awarding_subtier_agency_name,
        saa.abbreviation AS awarding_subtier_agency_abbreviation,
        a.funding_agency_id,
        sfa.abbreviation AS funding_subtier_agency_abbreviation,
        sfa.name AS funding_subtier_agency_name,
        tfa.abbreviation AS funding_toptier_agency_abbreviation,
        tfa.name AS funding_toptier_agency_name,

        cfda.id AS cfda_id,
        cfda.program_number AS cfda_number,
        cfda.program_title AS cfda_title,

        -- USAS Derived Fields
        YEAR(CAST(bs.sub_action_date AS DATE) + interval '3 months') AS sub_fiscal_year,
        CASE
              WHEN COALESCE(CAST(bs.subaward_amount AS NUMERIC(23,2)), 0.00) IS NULL THEN NULL
              WHEN COALESCE(CAST(bs.subaward_amount AS NUMERIC(23,2)), 0.00) < 1000000.0 THEN '<1M'         -- under $1 million
              WHEN COALESCE(CAST(bs.subaward_amount AS NUMERIC(23,2)), 0.00) = 1000000.0 THEN '1M'          -- $1 million
              WHEN COALESCE(CAST(bs.subaward_amount AS NUMERIC(23,2)), 0.00) < 25000000.0 THEN '1M..25M'     -- under $25 million
              WHEN COALESCE(CAST(bs.subaward_amount AS NUMERIC(23,2)), 0.00) = 25000000.0 THEN '25M'         -- $25 million
              WHEN COALESCE(CAST(bs.subaward_amount AS NUMERIC(23,2)), 0.00) < 100000000.0 THEN '25M..100M'   -- under $100 million
              WHEN COALESCE(CAST(bs.subaward_amount AS NUMERIC(23,2)), 0.00) = 100000000.0 THEN '100M'        -- $100 million
              WHEN COALESCE(CAST(bs.subaward_amount AS NUMERIC(23,2)), 0.00) < 500000000.0 THEN '100M..500M'  -- under $500 million
              WHEN COALESCE(CAST(bs.subaward_amount AS NUMERIC(23,2)), 0.00) = 500000000.0 THEN '500M'        -- $500 million
              ELSE '>500M'                               --  over $500 million
        END AS sub_total_obl_bin,
        UPPER(COALESCE(recipient_lookup.recipient_name, bs.sub_awardee_or_recipient_legal)) AS sub_awardee_or_recipient_legal,
        UPPER(COALESCE(parent_recipient_lookup.recipient_name, bs.sub_ultimate_parent_legal_enti)) AS sub_ultimate_parent_legal_enti,
        NULL AS business_type_code,
        COALESCE(tn.business_categories, array()) AS business_categories,
        tas.treasury_account_identifiers,
        fpds.pulled_from,
        fpds.type_of_contract_pricing,
        fpds.type_set_aside,
        fpds.extent_competed,
        fpds.product_or_service_code,
        psc.description AS product_or_service_description,

        COALESCE(UPPER(bs.sub_legal_entity_country_code), 'USA') AS sub_legal_entity_country_code,
        rcc.country_name AS sub_legal_entity_country_name,
        LPAD(CAST(CAST(REGEXP_EXTRACT(rec.county_numeric, '^[A-Z]*(\\d+)(?:\\.\\d+)?$', 1) AS SHORT) AS STRING), 3, '0') AS sub_legal_entity_county_code,
        rec.county_name AS sub_legal_entity_county_name,
        LEFT(COALESCE(bs.sub_legal_entity_zip, ''), 5) AS sub_legal_entity_zip5,
        rec.census_code AS sub_legal_entity_city_code,
        LPAD(CAST(CAST(REGEXP_EXTRACT(UPPER(bs.sub_legal_entity_congressional), '^[A-Z]*(\\d+)(?:\\.\\d+)?$', 1) AS SHORT) AS STRING), 2, '0') AS sub_legal_entity_congressional,

        fabs.place_of_performance_scope AS place_of_perform_scope,
        COALESCE(UPPER(bs.sub_place_of_perform_country_co), 'USA') AS sub_place_of_perform_country_co,
        pcc.country_name AS sub_place_of_perform_country_name,
        LPAD(CAST(CAST(REGEXP_EXTRACT(pop.county_numeric, '^[A-Z]*(\\d+)(?:\\.\\d+)?$', 1) AS SHORT) AS STRING), 3, '0') AS sub_place_of_perform_county_code,
        pop.county_name AS sub_place_of_perform_county_name,
        LEFT(COALESCE(sub_place_of_performance_zip, ''), 5) AS sub_place_of_perform_zip5,
        pop.census_code AS sub_place_of_perform_city_code,
        LPAD(CAST(CAST(REGEXP_EXTRACT(UPPER(bs.sub_place_of_perform_congressio), '^[A-Z]*(\\d+)(?:\\.\\d+)?$', 1) AS SHORT) AS STRING), 2, '0') AS sub_place_of_perform_congressio,

        -- USAS Vectors
        CONCAT_WS(' ', TRANSFORM(SPLIT(LOWER(CONCAT_WS(' ',
            COALESCE(recipient_lookup.recipient_name, bs.sub_awardee_or_recipient_legal),
            psc.description,
            bs.subaward_description
        )), r'\W'), (x, i) -> CONCAT(x, ':', (i+1)::STRING))) AS keyword_ts_vector,
        
        CONCAT_WS(' ', TRANSFORM(SPLIT(LOWER(CONCAT_WS(' ',
            bs.award_id,
            subaward_number
        )), r'\W'), (x, i) -> CONCAT(x, ':', (i+1)::STRING))) AS award_ts_vector,
        
        CONCAT_WS(' ', TRANSFORM(SPLIT(LOWER(CONCAT_WS(' ',
            COALESCE(recipient_lookup.recipient_name, bs.sub_awardee_or_recipient_legal, '')
        )), r'\W'), (x, i) -> CONCAT(x, ':', (i+1)::STRING))) AS recipient_name_ts_vector

    FROM
        raw.broker_subaward AS bs
    LEFT OUTER JOIN
        raw.awards AS a
            ON a.generated_unique_award_id = bs.unique_award_key
    LEFT OUTER JOIN
        raw.transaction_normalized AS tn
            ON tn.id = a.latest_transaction_id
    LEFT OUTER JOIN
        raw.transaction_fpds AS fpds
            ON fpds.transaction_id = a.latest_transaction_id
    LEFT OUTER JOIN
        raw.transaction_fabs AS fabs
            ON fabs.transaction_id = a.latest_transaction_id
    LEFT OUTER JOIN
        global_temp.agency AS aa
            ON aa.id = a.awarding_agency_id
    LEFT OUTER JOIN
        global_temp.toptier_agency AS taa
            ON taa.toptier_agency_id = aa.toptier_agency_id
    LEFT OUTER JOIN
        global_temp.subtier_agency AS saa
            ON saa.subtier_agency_id = aa.subtier_agency_id
    LEFT OUTER JOIN
        global_temp.agency AS fa
            ON fa.id = a.funding_agency_id
    LEFT OUTER JOIN
        global_temp.toptier_agency AS tfa
            ON tfa.toptier_agency_id = fa.toptier_agency_id
    LEFT OUTER JOIN
        global_temp.subtier_agency AS sfa
            ON sfa.subtier_agency_id = fa.subtier_agency_id
    LEFT OUTER JOIN
        (
            SELECT
                faba.award_id,
                COLLECT_SET(DISTINCT taa.treasury_account_identifier::INTEGER) AS treasury_account_identifiers
            FROM
                global_temp.treasury_appropriation_account AS taa
            INNER JOIN
                raw.financial_accounts_by_awards AS faba
                    ON taa.treasury_account_identifier = faba.treasury_account_id
            WHERE
                faba.award_id IS NOT NULL
            GROUP BY
                faba.award_id
        ) AS tas
            ON (tas.award_id = bs.award_id)
    LEFT OUTER JOIN
        recipient_summary AS recipient_lookup
            ON (recipient_lookup.duns = UPPER(bs.sub_awardee_or_recipient_uniqu)
                AND bs.sub_awardee_or_recipient_uniqu IS NOT NULL AND recipient_lookup.row = 1)
    LEFT OUTER JOIN
        recipient_summary AS parent_recipient_lookup
            ON (parent_recipient_lookup.duns = UPPER(bs.sub_ultimate_parent_unique_ide)
                AND bs.sub_ultimate_parent_unique_ide IS NOT NULL AND parent_recipient_lookup.row = 1)
    LEFT OUTER JOIN
        location_summary AS pop
            ON (pop.feature_name = UPPER(bs.sub_place_of_perform_city_name)
                AND pop.state_alpha = UPPER(bs.sub_place_of_perform_state_code)
                AND pop.row_num = 1)
    LEFT OUTER JOIN
        location_summary AS rec
            ON (rec.feature_name = UPPER(bs.sub_legal_entity_city_name)
                AND rec.state_alpha = UPPER(bs.sub_legal_entity_state_code)
                AND rec.row_num = 1)
    LEFT OUTER JOIN
        global_temp.ref_country_code AS pcc
            ON pcc.country_code = UPPER(bs.sub_place_of_perform_country_co)
    LEFT OUTER JOIN
        global_temp.ref_country_code AS rcc
            ON rcc.country_code = UPPER(bs.sub_legal_entity_country_code)
    LEFT OUTER JOIN
        global_temp.psc
            ON fpds.product_or_service_code = psc.code
    LEFT OUTER JOIN
        global_temp.references_cfda AS cfda
            ON cfda.program_number = split(bs.cfda_numbers, ',')[1]
"""<|MERGE_RESOLUTION|>--- conflicted
+++ resolved
@@ -170,11 +170,7 @@
     "sub_ultimate_parent_legal_enti": {"delta": "STRING", "postgres": "TEXT"},
     "business_type_code": {"delta": "STRING", "postgres": "TEXT"},
     "business_categories": {"delta": "ARRAY<STRING>", "postgres": "TEXT[]"},
-<<<<<<< HEAD
-    "treasury_account_identifiers": {"delta": "ARRAY<STRING>", "postgres": "TEXT[]"},
-=======
     "treasury_account_identifiers": {"delta": "ARRAY<INTEGER>", "postgres": "INTEGER[]"},
->>>>>>> 66338bef
     "pulled_from": {"delta": "STRING", "postgres": "TEXT"},
     "type_of_contract_pricing": {"delta": "STRING", "postgres": "TEXT"},
     "type_set_aside": {"delta": "STRING", "postgres": "TEXT"},
