from usaspending_api.recipient.v2.lookups import SPECIAL_CASES

SUBAWARD_SEARCH_COLUMNS = {
    # Broker Subaward Table Meta
    "broker_created_at": {"delta": "TIMESTAMP", "postgres": "TIMESTAMP"},
    "broker_updated_at": {"delta": "TIMESTAMP", "postgres": "TIMESTAMP"},
    "broker_subaward_id": {"delta": "LONG NOT NULL", "postgres": "BIGINT NOT NULL"},
    # Prime Award Fields (from Broker)
    "unique_award_key": {"delta": "STRING", "postgres": "TEXT"},
    "award_piid_fain": {"delta": "STRING", "postgres": "TEXT"},
    "parent_award_id": {"delta": "STRING", "postgres": "TEXT"},
    "award_amount": {"delta": "NUMERIC(23,2)", "postgres": "NUMERIC(23,2)"},
    "action_date": {"delta": "DATE", "postgres": "DATE"},
    "fy": {"delta": "STRING", "postgres": "TEXT"},
    "awarding_agency_code": {"delta": "STRING", "postgres": "TEXT"},
    "awarding_agency_name": {"delta": "STRING", "postgres": "TEXT"},
    "awarding_sub_tier_agency_c": {"delta": "STRING", "postgres": "TEXT"},
    "awarding_sub_tier_agency_n": {"delta": "STRING", "postgres": "TEXT"},
    "awarding_office_code": {"delta": "STRING", "postgres": "TEXT"},
    "awarding_office_name": {"delta": "STRING", "postgres": "TEXT"},
    "funding_agency_code": {"delta": "STRING", "postgres": "TEXT"},
    "funding_agency_name": {"delta": "STRING", "postgres": "TEXT"},
    "funding_sub_tier_agency_co": {"delta": "STRING", "postgres": "TEXT"},
    "funding_sub_tier_agency_na": {"delta": "STRING", "postgres": "TEXT"},
    "funding_office_code": {"delta": "STRING", "postgres": "TEXT"},
    "funding_office_name": {"delta": "STRING", "postgres": "TEXT"},
    "awardee_or_recipient_uniqu": {"delta": "STRING", "postgres": "TEXT"},
    "awardee_or_recipient_uei": {"delta": "STRING", "postgres": "TEXT"},
    "awardee_or_recipient_legal": {"delta": "STRING", "postgres": "TEXT"},
    "dba_name": {"delta": "STRING", "postgres": "TEXT"},
    "ultimate_parent_unique_ide": {"delta": "STRING", "postgres": "TEXT"},
    "ultimate_parent_uei": {"delta": "STRING", "postgres": "TEXT"},
    "ultimate_parent_legal_enti": {"delta": "STRING", "postgres": "TEXT"},
    "legal_entity_country_code": {"delta": "STRING", "postgres": "TEXT"},
    "legal_entity_country_name": {"delta": "STRING", "postgres": "TEXT"},
    "legal_entity_state_code": {"delta": "STRING", "postgres": "TEXT"},
    "legal_entity_state_name": {"delta": "STRING", "postgres": "TEXT"},
    "legal_entity_zip": {"delta": "STRING", "postgres": "TEXT"},
    "legal_entity_county_code": {"delta": "STRING", "postgres": "TEXT"},
    "legal_entity_county_name": {"delta": "STRING", "postgres": "TEXT"},
    "legal_entity_congressional": {"delta": "STRING", "postgres": "TEXT"},
    "legal_entity_foreign_posta": {"delta": "STRING", "postgres": "TEXT"},
    "legal_entity_city_name": {"delta": "STRING", "postgres": "TEXT"},
    "legal_entity_address_line1": {"delta": "STRING", "postgres": "TEXT"},
    "business_types": {"delta": "STRING", "postgres": "TEXT"},
    "place_of_perform_country_co": {"delta": "STRING", "postgres": "TEXT"},
    "place_of_perform_country_na": {"delta": "STRING", "postgres": "TEXT"},
    "place_of_perform_state_code": {"delta": "STRING", "postgres": "TEXT"},
    "place_of_perform_state_name": {"delta": "STRING", "postgres": "TEXT"},
    "place_of_performance_zip": {"delta": "STRING", "postgres": "TEXT"},
    "place_of_perform_county_code": {"delta": "STRING", "postgres": "TEXT"},
    "place_of_perform_county_name": {"delta": "STRING", "postgres": "TEXT"},
    "place_of_perform_congressio": {"delta": "STRING", "postgres": "TEXT"},
    "place_of_perform_city_name": {"delta": "STRING", "postgres": "TEXT"},
    "place_of_perform_street": {"delta": "STRING", "postgres": "TEXT"},
    "award_description": {"delta": "STRING", "postgres": "TEXT"},
    "naics": {"delta": "STRING", "postgres": "TEXT"},
    "naics_description": {"delta": "STRING", "postgres": "TEXT"},
    "cfda_numbers": {"delta": "STRING", "postgres": "TEXT"},
    "cfda_titles": {"delta": "STRING", "postgres": "TEXT"},
    # Subaward Fields (from Broker)
    "subaward_type": {"delta": "STRING", "postgres": "TEXT"},
    "subaward_report_year": {"delta": "SHORT", "postgres": "SMALLINT"},
    "subaward_report_month": {"delta": "SHORT", "postgres": "SMALLINT"},
    "subaward_number": {"delta": "STRING", "postgres": "TEXT"},
    "subaward_amount": {"delta": "NUMERIC(23,2)", "postgres": "NUMERIC(23,2)"},
    "sub_action_date": {"delta": "DATE", "postgres": "DATE"},
    "sub_awardee_or_recipient_uniqu": {"delta": "STRING", "postgres": "TEXT"},
    "sub_awardee_or_recipient_uei": {"delta": "STRING", "postgres": "TEXT"},
    "sub_awardee_or_recipient_legal_raw": {"delta": "STRING", "postgres": "TEXT"},
    "sub_dba_name": {"delta": "STRING", "postgres": "TEXT"},
    "sub_ultimate_parent_unique_ide": {"delta": "STRING", "postgres": "TEXT"},
    "sub_ultimate_parent_uei": {"delta": "STRING", "postgres": "TEXT"},
    "sub_ultimate_parent_legal_enti_raw": {"delta": "STRING", "postgres": "TEXT"},
    "sub_legal_entity_country_code_raw": {"delta": "STRING", "postgres": "TEXT"},
    "sub_legal_entity_country_name_raw": {"delta": "STRING", "postgres": "TEXT"},
    "sub_legal_entity_state_code": {"delta": "STRING", "postgres": "TEXT"},
    "sub_legal_entity_state_name": {"delta": "STRING", "postgres": "TEXT"},
    "sub_legal_entity_zip": {"delta": "STRING", "postgres": "TEXT"},
    "sub_legal_entity_county_code": {"delta": "STRING", "postgres": "TEXT"},
    "sub_legal_entity_county_name": {"delta": "STRING", "postgres": "TEXT"},
    "sub_legal_entity_congressional_raw": {"delta": "STRING", "postgres": "TEXT"},
    "sub_legal_entity_foreign_posta": {"delta": "STRING", "postgres": "TEXT"},
    "sub_legal_entity_city_name": {"delta": "STRING", "postgres": "TEXT"},
    "sub_legal_entity_address_line1": {"delta": "STRING", "postgres": "TEXT"},
    "sub_business_types": {"delta": "STRING", "postgres": "TEXT"},
    "sub_place_of_perform_country_co_raw": {"delta": "STRING", "postgres": "TEXT"},
    "sub_place_of_perform_country_na": {"delta": "STRING", "postgres": "TEXT"},
    "sub_place_of_perform_state_code": {"delta": "STRING", "postgres": "TEXT"},
    "sub_place_of_perform_state_name": {"delta": "STRING", "postgres": "TEXT"},
    "sub_place_of_performance_zip": {"delta": "STRING", "postgres": "TEXT"},
    "sub_place_of_perform_county_code": {"delta": "STRING", "postgres": "TEXT"},
    "sub_place_of_perform_county_name": {"delta": "STRING", "postgres": "TEXT"},
    "sub_place_of_perform_congressio_raw": {"delta": "STRING", "postgres": "TEXT"},
    "sub_place_of_perform_city_name": {"delta": "STRING", "postgres": "TEXT"},
    "sub_place_of_perform_street": {"delta": "STRING", "postgres": "TEXT"},
    "subaward_description": {"delta": "STRING", "postgres": "TEXT"},
    "sub_high_comp_officer1_full_na": {"delta": "STRING", "postgres": "TEXT"},
    "sub_high_comp_officer1_amount": {"delta": "NUMERIC(23,2)", "postgres": "NUMERIC(23,2)"},
    "sub_high_comp_officer2_full_na": {"delta": "STRING", "postgres": "TEXT"},
    "sub_high_comp_officer2_amount": {"delta": "NUMERIC(23,2)", "postgres": "NUMERIC(23,2)"},
    "sub_high_comp_officer3_full_na": {"delta": "STRING", "postgres": "TEXT"},
    "sub_high_comp_officer3_amount": {"delta": "NUMERIC(23,2)", "postgres": "NUMERIC(23,2)"},
    "sub_high_comp_officer4_full_na": {"delta": "STRING", "postgres": "TEXT"},
    "sub_high_comp_officer4_amount": {"delta": "NUMERIC(23,2)", "postgres": "NUMERIC(23,2)"},
    "sub_high_comp_officer5_full_na": {"delta": "STRING", "postgres": "TEXT"},
    "sub_high_comp_officer5_amount": {"delta": "NUMERIC(23,2)", "postgres": "NUMERIC(23,2)"},
    # Additional Prime Award Fields (from Broker)
    "prime_id": {"delta": "INTEGER", "postgres": "INTEGER"},
    "internal_id": {"delta": "STRING", "postgres": "TEXT"},
    "date_submitted": {"delta": "TIMESTAMP", "postgres": "TIMESTAMP"},
    "report_type": {"delta": "STRING", "postgres": "TEXT"},
    "transaction_type": {"delta": "STRING", "postgres": "TEXT"},
    "program_title": {"delta": "STRING", "postgres": "TEXT"},
    "contract_agency_code": {"delta": "STRING", "postgres": "TEXT"},
    "contract_idv_agency_code": {"delta": "STRING", "postgres": "TEXT"},
    "grant_funding_agency_id": {"delta": "STRING", "postgres": "TEXT"},
    "grant_funding_agency_name": {"delta": "STRING", "postgres": "TEXT"},
    "federal_agency_name": {"delta": "STRING", "postgres": "TEXT"},
    "treasury_symbol": {"delta": "STRING", "postgres": "TEXT"},
    "dunsplus4": {"delta": "STRING", "postgres": "TEXT"},
    "recovery_model_q1": {"delta": "BOOLEAN", "postgres": "BOOLEAN"},
    "recovery_model_q2": {"delta": "BOOLEAN", "postgres": "BOOLEAN"},
    "compensation_q1": {"delta": "BOOLEAN", "postgres": "BOOLEAN"},
    "compensation_q2": {"delta": "BOOLEAN", "postgres": "BOOLEAN"},
    "high_comp_officer1_full_na": {"delta": "STRING", "postgres": "TEXT"},
    "high_comp_officer1_amount": {"delta": "NUMERIC(23,2)", "postgres": "NUMERIC(23,2)"},
    "high_comp_officer2_full_na": {"delta": "STRING", "postgres": "TEXT"},
    "high_comp_officer2_amount": {"delta": "NUMERIC(23,2)", "postgres": "NUMERIC(23,2)"},
    "high_comp_officer3_full_na": {"delta": "STRING", "postgres": "TEXT"},
    "high_comp_officer3_amount": {"delta": "NUMERIC(23,2)", "postgres": "NUMERIC(23,2)"},
    "high_comp_officer4_full_na": {"delta": "STRING", "postgres": "TEXT"},
    "high_comp_officer4_amount": {"delta": "NUMERIC(23,2)", "postgres": "NUMERIC(23,2)"},
    "high_comp_officer5_full_na": {"delta": "STRING", "postgres": "TEXT"},
    "high_comp_officer5_amount": {"delta": "NUMERIC(23,2)", "postgres": "NUMERIC(23,2)"},
    # Additional Subaward Fields (from Broker)
    "sub_id": {"delta": "INTEGER", "postgres": "INTEGER"},
    "sub_parent_id": {"delta": "INTEGER", "postgres": "INTEGER"},
    "sub_federal_agency_id": {"delta": "STRING", "postgres": "TEXT"},
    "sub_federal_agency_name": {"delta": "STRING", "postgres": "TEXT"},
    "sub_funding_agency_id": {"delta": "STRING", "postgres": "TEXT"},
    "sub_funding_agency_name": {"delta": "STRING", "postgres": "TEXT"},
    "sub_funding_office_id": {"delta": "STRING", "postgres": "TEXT"},
    "sub_funding_office_name": {"delta": "STRING", "postgres": "TEXT"},
    "sub_naics": {"delta": "STRING", "postgres": "TEXT"},
    "sub_cfda_numbers": {"delta": "STRING", "postgres": "TEXT"},
    "sub_dunsplus4": {"delta": "STRING", "postgres": "TEXT"},
    "sub_recovery_subcontract_amt": {"delta": "STRING", "postgres": "TEXT"},
    "sub_recovery_model_q1": {"delta": "BOOLEAN", "postgres": "BOOLEAN"},
    "sub_recovery_model_q2": {"delta": "BOOLEAN", "postgres": "BOOLEAN"},
    "sub_compensation_q1": {"delta": "BOOLEAN", "postgres": "BOOLEAN"},
    "sub_compensation_q2": {"delta": "BOOLEAN", "postgres": "BOOLEAN"},
    # USAS Links (and associated derivations)
    "award_id": {"delta": "LONG", "postgres": "BIGINT"},
    "prime_award_group": {"delta": "STRING", "postgres": "TEXT"},
    "prime_award_type": {"delta": "STRING", "postgres": "TEXT"},
    "piid": {"delta": "STRING", "postgres": "TEXT"},
    "fain": {"delta": "STRING", "postgres": "TEXT"},
    "latest_transaction_id": {"delta": "LONG", "postgres": "BIGINT"},
    "last_modified_date": {"delta": "DATE", "postgres": "DATE"},
    "awarding_agency_id": {"delta": "INTEGER", "postgres": "INTEGER"},
    "awarding_toptier_agency_name": {"delta": "STRING", "postgres": "TEXT"},
    "awarding_toptier_agency_abbreviation": {"delta": "STRING", "postgres": "TEXT"},
    "awarding_subtier_agency_name": {"delta": "STRING", "postgres": "TEXT"},
    "awarding_subtier_agency_abbreviation": {"delta": "STRING", "postgres": "TEXT"},
    "funding_agency_id": {"delta": "INTEGER", "postgres": "INTEGER"},
    "funding_subtier_agency_abbreviation": {"delta": "STRING", "postgres": "TEXT"},
    "funding_subtier_agency_name": {"delta": "STRING", "postgres": "TEXT"},
    "funding_toptier_agency_abbreviation": {"delta": "STRING", "postgres": "TEXT"},
    "funding_toptier_agency_name": {"delta": "STRING", "postgres": "TEXT"},
    "cfda_id": {"delta": "INTEGER", "postgres": "INTEGER"},
    "cfda_number": {"delta": "STRING", "postgres": "TEXT"},
    "cfda_title": {"delta": "STRING", "postgres": "TEXT"},
    # USAS Derived Fields
    "sub_fiscal_year": {"delta": "INTEGER NOT NULL", "postgres": "INTEGER NOT NULL"},
    "sub_total_obl_bin": {"delta": "STRING NOT NULL", "postgres": "TEXT NOT NULL"},
    "sub_awardee_or_recipient_legal": {"delta": "STRING", "postgres": "TEXT"},
    "sub_ultimate_parent_legal_enti": {"delta": "STRING", "postgres": "TEXT"},
    "business_type_code": {"delta": "STRING", "postgres": "TEXT"},
    "business_categories": {"delta": "ARRAY<STRING>", "postgres": "TEXT[]"},
    "treasury_account_identifiers": {"delta": "ARRAY<INTEGER>", "postgres": "INTEGER[]"},
    "pulled_from": {"delta": "STRING", "postgres": "TEXT"},
    "type_of_contract_pricing": {"delta": "STRING", "postgres": "TEXT"},
    "type_set_aside": {"delta": "STRING", "postgres": "TEXT"},
    "extent_competed": {"delta": "STRING", "postgres": "TEXT"},
    "product_or_service_code": {"delta": "STRING", "postgres": "TEXT"},
    "product_or_service_description": {"delta": "STRING", "postgres": "TEXT"},
    "legal_entity_congressional_current": {"delta": "STRING", "postgres": "TEXT"},
    "sub_legal_entity_country_code": {"delta": "STRING", "postgres": "TEXT"},
    "sub_legal_entity_country_name": {"delta": "STRING", "postgres": "TEXT"},
    "sub_legal_entity_zip5": {"delta": "STRING", "postgres": "TEXT"},
    "sub_legal_entity_city_code": {"delta": "STRING", "postgres": "TEXT"},
    "sub_legal_entity_congressional": {"delta": "STRING", "postgres": "TEXT"},
    "sub_legal_entity_congressional_current": {"delta": "STRING", "postgres": "TEXT"},
    "place_of_performance_congressional_current": {"delta": "STRING", "postgres": "TEXT"},
    "place_of_perform_scope": {"delta": "STRING", "postgres": "TEXT"},
    "sub_place_of_perform_country_co": {"delta": "STRING", "postgres": "TEXT"},
    "sub_place_of_perform_country_name": {"delta": "STRING", "postgres": "TEXT"},
    "sub_place_of_perform_zip5": {"delta": "STRING", "postgres": "TEXT"},
    "sub_place_of_perform_city_code": {"delta": "STRING", "postgres": "TEXT"},
    "sub_place_of_perform_congressio": {"delta": "STRING", "postgres": "TEXT"},
    "sub_place_of_performance_congressional_current": {"delta": "STRING", "postgres": "TEXT"},
    "legal_entity_state_fips": {"delta": "STRING", "postgres": "TEXT"},
    "place_of_perform_state_fips": {"delta": "STRING", "postgres": "TEXT"},
    "legal_entity_county_fips": {"delta": "STRING", "postgres": "TEXT"},
    "place_of_perform_county_fips": {"delta": "STRING", "postgres": "TEXT"},
    "pop_county_name": {"delta": "STRING", "postgres": "TEXT"},
    "program_activities": {"delta": "STRING", "postgres": "JSONB", "gold": False},
    "prime_award_recipient_id": {"delta": "STRING", "postgres": "TEXT"},
<<<<<<< HEAD
    "sub_award_recipient_id": {"delta": "STRING", "postgres": "TEXT"},
=======
    "subaward_recipient_hash": {"delta": "STRING", "postgres": "TEXT"},
    "subaward_recipient_level": {"delta": "STRING", "postgres": "TEXT"},
    "awarding_toptier_agency_code": {"delta": "STRING", "postgres": "TEXT"},
    "funding_toptier_agency_code": {"delta": "STRING", "postgres": "TEXT"},
>>>>>>> ec1957cf
}
SUBAWARD_SEARCH_POSTGRES_VECTORS = {
    "keyword_ts_vector": ["sub_awardee_or_recipient_legal", "product_or_service_description", "subaward_description"],
    "award_ts_vector": ["award_piid_fain", "subaward_number"],
    "recipient_name_ts_vector": ["sub_awardee_or_recipient_legal"],
}
SUBAWARD_SEARCH_DELTA_COLUMNS = {k: v["delta"] for k, v in SUBAWARD_SEARCH_COLUMNS.items()}
SUBAWARD_SEARCH_POSTGRES_COLUMNS = {
    **{k: v["postgres"] for k, v in SUBAWARD_SEARCH_COLUMNS.items()},
    **dict.fromkeys(SUBAWARD_SEARCH_POSTGRES_VECTORS, "TSVECTOR"),
}

special_cases = tuple(sc for sc in SPECIAL_CASES)

subaward_search_create_sql_string = rf"""
    CREATE OR REPLACE TABLE {{DESTINATION_TABLE}} (
        {", ".join([f'{key} {val}' for key, val in SUBAWARD_SEARCH_DELTA_COLUMNS.items()])}
    )
    USING DELTA
    LOCATION 's3a://{{SPARK_S3_BUCKET}}/{{DELTA_LAKE_S3_PATH}}/{{DESTINATION_DATABASE}}/{{DESTINATION_TABLE}}'
"""

subaward_search_load_sql_string = rf"""
    WITH location_summary AS (
        SELECT
            UPPER(feature_name) as feature_name,
            state_alpha,
            county_numeric,
            UPPER(county_name) as county_name,
            census_code,
            ROW_NUMBER() OVER (PARTITION BY UPPER(feature_name), state_alpha ORDER BY UPPER(feature_name), state_alpha, county_sequence, coalesce(date_edited, date_created) DESC, id DESC) as row_num
        FROM
            global_temp.ref_city_county_state_code
        WHERE
            feature_class = 'Populated Place'
            AND COALESCE(feature_name, '') <>  ''
            AND COALESCE(state_alpha, '') <> ''
    ),
    recipient_summary AS (
        SELECT
          legal_business_name AS recipient_name,
          uei,
          duns,
          ROW_NUMBER() OVER(PARTITION BY uei ORDER BY uei, duns NULLS LAST, legal_business_name NULLS LAST) AS row
        FROM
            rpt.recipient_lookup AS rlv
    ),
    tas_summary AS (
        SELECT
            faba.award_id,
            SORT_ARRAY(COLLECT_SET(CAST(taa.treasury_account_identifier AS INTEGER))) AS treasury_account_identifiers,
            COLLECT_SET(
                TO_JSON(
                    NAMED_STRUCT(
                        'name', UPPER(rpa.program_activity_name),
                        'code', LPAD(rpa.program_activity_code, 4, "0")
                    )
                )
            ) AS program_activities
        FROM
            global_temp.treasury_appropriation_account AS taa
        INNER JOIN
            int.financial_accounts_by_awards AS faba
                ON taa.treasury_account_identifier = faba.treasury_account_id
        LEFT JOIN
            global_temp.ref_program_activity AS rpa
                ON faba.program_activity_id = rpa.id
        WHERE
            faba.award_id IS NOT NULL
        GROUP BY
            faba.award_id
    ),
    state_fips AS (
        SELECT
            fips,
            code as state_code
        FROM
            global_temp.state_data
        GROUP BY
            fips,
            state_code
    ),
    county_fips AS (
        SELECT
            state_numeric,
            county_numeric,
            county_name,
            state_alpha
        FROM
            global_temp.ref_city_county_state_code
        GROUP BY
            state_numeric,
            county_numeric,
            county_name,
            state_alpha
    ),
    cd_city_grouped_rownum AS (
      SELECT
        *,
        ROW_NUMBER() OVER (PARTITION BY(city_name, state_abbreviation) ORDER BY city_name, state_abbreviation ASC) AS row_num
      FROM global_temp.cd_city_grouped
    ),
    cd_city_grouped_distinct AS (
        SELECT
            city_name,
            state_abbreviation,
            congressional_district_no
        FROM cd_city_grouped_rownum
        WHERE row_num = 1
    ),
    recipient_hash_and_level AS (
        SELECT
            recipient_hash,
            recipient_level,
            recipient_hash || '-' || recipient_level AS award_recipient_id
        FROM
            rpt.recipient_profile
        WHERE
            recipient_level != 'P'
            AND
            recipient_name NOT IN {special_cases}
    )
    INSERT OVERWRITE {{DESTINATION_DATABASE}}.{{DESTINATION_TABLE}}
    (
        {", ".join([key for key in SUBAWARD_SEARCH_DELTA_COLUMNS])}
    )
    SELECT
        -- Broker Subaward Table Meta
        bs.created_at AS broker_created_at,
        bs.updated_at AS broker_updated_at,
        CAST(bs.id AS LONG) AS broker_subaward_id,

        -- Prime Award Fields (from Broker)
        bs.unique_award_key,
        bs.award_id AS award_piid_fain,
        bs.parent_award_id,
        CAST(bs.award_amount AS NUMERIC(23,2)),
        CAST(bs.action_date AS DATE),
        bs.fy,
        bs.awarding_agency_code,
        bs.awarding_agency_name,
        bs.awarding_sub_tier_agency_c,
        bs.awarding_sub_tier_agency_n,
        bs.awarding_office_code,
        bs.awarding_office_name,
        bs.funding_agency_code,
        bs.funding_agency_name,
        bs.funding_sub_tier_agency_co,
        bs.funding_sub_tier_agency_na,
        bs.funding_office_code,
        bs.funding_office_name,
        bs.awardee_or_recipient_uniqu,
        bs.awardee_or_recipient_uei,
        UPPER(bs.awardee_or_recipient_legal) AS awardee_or_recipient_legal,
        bs.dba_name,
        bs.ultimate_parent_unique_ide,
        bs.ultimate_parent_uei,
        bs.ultimate_parent_legal_enti,
        bs.legal_entity_country_code,
        bs.legal_entity_country_name,
        bs.legal_entity_state_code,
        bs.legal_entity_state_name,
        bs.legal_entity_zip,
        bs.legal_entity_county_code,
        bs.legal_entity_county_name,
        bs.legal_entity_congressional,
        bs.legal_entity_foreign_posta,
        bs.legal_entity_city_name,
        bs.legal_entity_address_line1,
        bs.business_types,
        bs.place_of_perform_country_co,
        bs.place_of_perform_country_na,
        bs.place_of_perform_state_code,
        bs.place_of_perform_state_name,
        bs.place_of_performance_zip,
        bs.place_of_performance_county_code AS place_of_perform_county_code,
        bs.place_of_performance_county_name AS place_of_perform_county_name,
        bs.place_of_perform_congressio,
        bs.place_of_perform_city_name,
        bs.place_of_perform_street,
        bs.award_description,
        bs.naics,
        bs.naics_description,
        bs.assistance_listing_numbers AS cfda_numbers,
        bs.assistance_listing_titles AS cfda_titles,

        -- Subaward Fields (from Broker)
        bs.subaward_type,
        CAST(bs.subaward_report_year AS SHORT),
        CAST(bs.subaward_report_month AS SHORT),
        UPPER(bs.subaward_number) AS subaward_number,
        COALESCE(CAST(bs.subaward_amount AS NUMERIC(23,2)), 0.00),
        CAST(bs.sub_action_date AS DATE),
        UPPER(bs.sub_awardee_or_recipient_uniqu) AS sub_awardee_or_recipient_uniqu,
        UPPER(bs.sub_awardee_or_recipient_uei) AS sub_awardee_or_recipient_uei,
        UPPER(bs.sub_awardee_or_recipient_legal) AS sub_awardee_or_recipient_legal_raw,
        UPPER(bs.sub_dba_name) AS sub_dba_name,
        UPPER(bs.sub_ultimate_parent_unique_ide) AS sub_ultimate_parent_unique_ide,
        UPPER(bs.sub_ultimate_parent_uei) AS sub_ultimate_parent_uei,
        UPPER(bs.sub_ultimate_parent_legal_enti) AS sub_ultimate_parent_legal_enti_raw,
        UPPER(bs.sub_legal_entity_country_code) AS sub_legal_entity_country_code_raw,
        bs.sub_legal_entity_country_name AS sub_legal_entity_country_name_raw,
        UPPER(bs.sub_legal_entity_state_code) AS sub_legal_entity_state_code,
        UPPER(bs.sub_legal_entity_state_name) AS sub_legal_entity_state_name,
        bs.sub_legal_entity_zip,
        bs.sub_legal_entity_county_code,
        UPPER(bs.sub_legal_entity_county_name) AS sub_legal_entity_county_name,
        UPPER(bs.sub_legal_entity_congressional) AS sub_legal_entity_congressional_raw,
        bs.sub_legal_entity_foreign_posta,
        UPPER(bs.sub_legal_entity_city_name) AS sub_legal_entity_city_name,
        UPPER(bs.sub_legal_entity_address_line1) AS sub_legal_entity_address_line1,
        UPPER(bs.sub_business_types) AS sub_business_types,
        UPPER(bs.sub_place_of_perform_country_co) AS sub_place_of_perform_country_co_raw,
        bs.sub_place_of_perform_country_na,
        UPPER(bs.sub_place_of_perform_state_code) AS sub_place_of_perform_state_code,
        UPPER(bs.sub_place_of_perform_state_name) AS sub_place_of_perform_state_name,
        bs.sub_place_of_performance_zip,
        bs.sub_place_of_performance_county_code AS sub_place_of_perform_county_code,
        UPPER(bs.sub_place_of_performance_county_name) AS sub_place_of_perform_county_name,
        UPPER(bs.sub_place_of_perform_congressio) AS sub_place_of_perform_congressio_raw,
        UPPER(bs.sub_place_of_perform_city_name) AS sub_place_of_perform_city_name,
        UPPER(bs.sub_place_of_perform_street) AS sub_place_of_perform_street,
        UPPER(bs.subaward_description) AS subaward_description,
        bs.sub_high_comp_officer1_full_na,
        CAST(bs.sub_high_comp_officer1_amount AS NUMERIC(23,2)),
        bs.sub_high_comp_officer2_full_na,
        CAST(bs.sub_high_comp_officer2_amount AS NUMERIC(23,2)),
        bs.sub_high_comp_officer3_full_na,
        CAST(bs.sub_high_comp_officer3_amount AS NUMERIC(23,2)),
        bs.sub_high_comp_officer4_full_na,
        CAST(bs.sub_high_comp_officer4_amount AS NUMERIC(23,2)),
        bs.sub_high_comp_officer5_full_na,
        CAST(bs.sub_high_comp_officer5_amount AS NUMERIC(23,2)),

        -- Additional Prime Award Fields (from Broker)
        bs.prime_id,
        UPPER(bs.internal_id) AS internal_id,
        CAST(bs.date_submitted AS TIMESTAMP),
        bs.report_type,
        bs.transaction_type,
        bs.program_title,
        bs.contract_agency_code,
        bs.contract_idv_agency_code,
        bs.grant_funding_agency_id,
        bs.grant_funding_agency_name,
        bs.federal_agency_name,
        bs.treasury_symbol,
        bs.dunsplus4,
        CAST(bs.recovery_model_q1 AS BOOLEAN),
        CAST(bs.recovery_model_q2 AS BOOLEAN),
        CAST(bs.compensation_q1 AS BOOLEAN),
        CAST(bs.compensation_q2 AS BOOLEAN),
        bs.high_comp_officer1_full_na,
        CAST(bs.high_comp_officer1_amount AS NUMERIC(23,2)),
        bs.high_comp_officer2_full_na,
        CAST(bs.high_comp_officer2_amount AS NUMERIC(23,2)),
        bs.high_comp_officer3_full_na,
        CAST(bs.high_comp_officer3_amount AS NUMERIC(23,2)),
        bs.high_comp_officer4_full_na,
        CAST(bs.high_comp_officer4_amount AS NUMERIC(23,2)),
        bs.high_comp_officer5_full_na,
        CAST(bs.high_comp_officer5_amount AS NUMERIC(23,2)),

        -- Additional Subaward Fields (from Broker)
        bs.sub_id,
        bs.sub_parent_id,
        bs.sub_federal_agency_id,
        bs.sub_federal_agency_name,
        bs.sub_funding_agency_id,
        bs.sub_funding_agency_name,
        bs.sub_funding_office_id,
        bs.sub_funding_office_name,
        bs.sub_naics,
        bs.sub_assistance_listing_numbers AS sub_cfda_numbers,
        bs.sub_dunsplus4,
        bs.sub_recovery_subcontract_amt,
        CAST(bs.sub_recovery_model_q1 AS BOOLEAN),
        CAST(bs.sub_recovery_model_q2 AS BOOLEAN),
        CAST(bs.sub_compensation_q1 AS BOOLEAN),
        CAST(bs.sub_compensation_q2 AS BOOLEAN),

        -- USAS Links (and associated derivations)
        a.id AS award_id,
        CASE
          WHEN bs.subaward_type = 'sub-grant' THEN 'grant'
          WHEN bs.subaward_type = 'sub-contract' THEN 'procurement'
          ELSE NULL
        END AS prime_award_group,
        a.type AS prime_award_type,
        CASE
            WHEN bs.subaward_type = 'sub-contract' THEN bs.award_id
            ELSE NULL
        END AS piid,
        CASE
          WHEN bs.subaward_type = 'sub-grant' THEN bs.award_id
          ELSE NULL
        END AS fain,
        a.latest_transaction_id,
        a.last_modified_date,

        a.awarding_agency_id,
        taa.name AS awarding_toptier_agency_name,
        taa.abbreviation AS awarding_toptier_agency_abbreviation,
        saa.name AS awarding_subtier_agency_name,
        saa.abbreviation AS awarding_subtier_agency_abbreviation,
        a.funding_agency_id,
        sfa.abbreviation AS funding_subtier_agency_abbreviation,
        sfa.name AS funding_subtier_agency_name,
        tfa.abbreviation AS funding_toptier_agency_abbreviation,
        tfa.name AS funding_toptier_agency_name,

        cfda.id AS cfda_id,
        cfda.program_number AS cfda_number,
        cfda.program_title AS cfda_title,

        -- USAS Derived Fields
        YEAR(CAST(bs.sub_action_date AS DATE) + interval '3 months') AS sub_fiscal_year,
        CASE
              WHEN CAST(bs.subaward_amount AS NUMERIC(23,2)) IS NULL THEN NULL
              WHEN COALESCE(CAST(bs.subaward_amount AS NUMERIC(23,2)), 0.00) < 1000000.0 THEN '<1M'         -- under $1 million
              WHEN COALESCE(CAST(bs.subaward_amount AS NUMERIC(23,2)), 0.00) = 1000000.0 THEN '1M'          -- $1 million
              WHEN COALESCE(CAST(bs.subaward_amount AS NUMERIC(23,2)), 0.00) < 25000000.0 THEN '1M..25M'     -- under $25 million
              WHEN COALESCE(CAST(bs.subaward_amount AS NUMERIC(23,2)), 0.00) = 25000000.0 THEN '25M'         -- $25 million
              WHEN COALESCE(CAST(bs.subaward_amount AS NUMERIC(23,2)), 0.00) < 100000000.0 THEN '25M..100M'   -- under $100 million
              WHEN COALESCE(CAST(bs.subaward_amount AS NUMERIC(23,2)), 0.00) = 100000000.0 THEN '100M'        -- $100 million
              WHEN COALESCE(CAST(bs.subaward_amount AS NUMERIC(23,2)), 0.00) < 500000000.0 THEN '100M..500M'  -- under $500 million
              WHEN COALESCE(CAST(bs.subaward_amount AS NUMERIC(23,2)), 0.00) = 500000000.0 THEN '500M'        -- $500 million
              ELSE '>500M'                               --  over $500 million
        END AS sub_total_obl_bin,
        UPPER(COALESCE(recipient_lookup.recipient_name, bs.sub_awardee_or_recipient_legal)) AS sub_awardee_or_recipient_legal,
        UPPER(COALESCE(parent_recipient_lookup.recipient_name, bs.sub_ultimate_parent_legal_enti)) AS sub_ultimate_parent_legal_enti,
        NULL AS business_type_code,
        COALESCE(tn.business_categories, array()) AS business_categories,
        tas.treasury_account_identifiers,
        fpds.pulled_from,
        fpds.type_of_contract_pricing,
        fpds.type_set_aside,
        fpds.extent_competed,
        fpds.product_or_service_code,
        psc.description AS product_or_service_description,

        LATEST_CURRENT_CD.recipient_location_congressional_code_current AS legal_entity_congressional_current,
        COALESCE(UPPER(bs.sub_legal_entity_country_code), 'USA') AS sub_legal_entity_country_code,
        rcc.country_name AS sub_legal_entity_country_name,
        LEFT(COALESCE(bs.sub_legal_entity_zip, ''), 5) AS sub_legal_entity_zip5,
        rec.census_code AS sub_legal_entity_city_code,
        LPAD(CAST(CAST(REGEXP_EXTRACT(UPPER(bs.sub_legal_entity_congressional), '^[A-Z]*(\\d+)(?:\\.\\d+)?$', 1) AS SHORT) AS STRING), 2, '0') AS sub_legal_entity_congressional,
        (CASE
            WHEN (
                UPPER(bs.sub_legal_entity_country_code) <> 'USA'
            ) THEN NULL
            ELSE COALESCE(rl_cd_state_grouped.congressional_district_no, rl_zips.congressional_district_no, rl_cd_zips_grouped.congressional_district_no, rl_cd_city_grouped.congressional_district_no, rl_cd_county_grouped.congressional_district_no)
        END) AS sub_legal_entity_congressional_current,

        LATEST_CURRENT_CD.pop_congressional_code_current AS place_of_performance_congressional_current,
        fabs.place_of_performance_scope AS place_of_perform_scope,
        COALESCE(UPPER(bs.sub_place_of_perform_country_co), 'USA') AS sub_place_of_perform_country_co,
        pcc.country_name AS sub_place_of_perform_country_name,
        LEFT(COALESCE(sub_place_of_performance_zip, ''), 5) AS sub_place_of_perform_zip5,
        pop.census_code AS sub_place_of_perform_city_code,
        LPAD(CAST(CAST(REGEXP_EXTRACT(UPPER(bs.sub_place_of_perform_congressio), '^[A-Z]*(\\d+)(?:\\.\\d+)?$', 1) AS SHORT) AS STRING), 2, '0') AS sub_place_of_perform_congressio,
        (CASE
            WHEN (
                UPPER(bs.sub_place_of_perform_country_co) <> 'USA'
            ) THEN NULL
            ELSE COALESCE(pop_cd_state_grouped.congressional_district_no, pop_zips.congressional_district_no, pop_cd_zips_grouped.congressional_district_no, pop_cd_city_grouped.congressional_district_no, pop_cd_county_grouped.congressional_district_no)
        END) AS sub_place_of_performance_congressional_current,
        rl_state_fips.fips AS legal_entity_state_fips,
        pop_state_fips.fips AS place_of_perform_state_fips,
        CONCAT(rl_state_fips.fips, rl_county_fips.county_numeric) AS legal_entity_county_fips,
        CONCAT(pop_state_fips.fips, pop_county_fips.county_numeric) AS place_of_perform_county_fips,
        UPPER(COALESCE(fpds.place_of_perform_county_na, fabs.place_of_perform_county_na)) AS pop_county_name,
        tas.program_activities,
<<<<<<< HEAD
        recipient_award_id.award_recipient_id as prime_award_recipient_id,
        sub_recipient_award_id.award_recipient_id as sub_award_recipient_id
=======
        RECIPIENT_HASH_AND_LEVEL.prime_award_recipient_id,
        SUB_RECIPIENT_HASH_AND_LEVEL.subaward_recipient_hash,
        SUB_RECIPIENT_HASH_AND_LEVEL.subaward_recipient_level,
        taa.toptier_code AS awarding_toptier_agency_code,
        tfa.toptier_code AS funding_toptier_agency_code
>>>>>>> ec1957cf
    FROM
        raw.subaward AS bs
    LEFT OUTER JOIN
        int.awards AS a
            ON a.generated_unique_award_id = bs.unique_award_key
    LEFT OUTER JOIN
        int.transaction_normalized AS tn
            ON tn.id = a.latest_transaction_id
    LEFT OUTER JOIN
        int.transaction_fpds AS fpds
            ON fpds.transaction_id = a.latest_transaction_id
    LEFT OUTER JOIN
        int.transaction_fabs AS fabs
            ON fabs.transaction_id = a.latest_transaction_id
    LEFT OUTER JOIN
        global_temp.agency AS aa
            ON aa.id = a.awarding_agency_id
    LEFT OUTER JOIN
        global_temp.toptier_agency AS taa
            ON taa.toptier_agency_id = aa.toptier_agency_id
    LEFT OUTER JOIN
        global_temp.subtier_agency AS saa
            ON saa.subtier_agency_id = aa.subtier_agency_id
    LEFT OUTER JOIN
        global_temp.agency AS fa
            ON fa.id = a.funding_agency_id
    LEFT OUTER JOIN
        global_temp.toptier_agency AS tfa
            ON tfa.toptier_agency_id = fa.toptier_agency_id
    LEFT OUTER JOIN
        global_temp.subtier_agency AS sfa
            ON sfa.subtier_agency_id = fa.subtier_agency_id
    LEFT OUTER JOIN
        tas_summary AS tas
            ON tas.award_id = a.id
    LEFT OUTER JOIN
        recipient_summary AS recipient_lookup
            ON (recipient_lookup.uei = UPPER(bs.sub_awardee_or_recipient_uei)
                AND bs.sub_awardee_or_recipient_uei IS NOT NULL AND recipient_lookup.row = 1)
    LEFT OUTER JOIN
        recipient_summary AS parent_recipient_lookup
            ON (parent_recipient_lookup.uei = UPPER(bs.sub_ultimate_parent_uei)
                AND bs.sub_ultimate_parent_uei IS NOT NULL AND parent_recipient_lookup.row = 1)
    LEFT OUTER JOIN
        int.transaction_current_cd_lookup AS LATEST_CURRENT_CD
            ON a.latest_transaction_id = LATEST_CURRENT_CD.transaction_id
    LEFT OUTER JOIN
        location_summary AS pop
            ON (pop.feature_name = UPPER(bs.sub_place_of_perform_city_name)
                AND pop.state_alpha = UPPER(bs.sub_place_of_perform_state_code)
                AND pop.row_num = 1)
    LEFT OUTER JOIN
        location_summary AS rec
            ON (rec.feature_name = UPPER(bs.sub_legal_entity_city_name)
                AND rec.state_alpha = UPPER(bs.sub_legal_entity_state_code)
                AND rec.row_num = 1)
    LEFT OUTER JOIN
        global_temp.ref_country_code AS pcc
            ON (pcc.country_code = UPPER(bs.sub_place_of_perform_country_co)
                AND bs.sub_place_of_perform_country_co IS NOT NULL)
    LEFT OUTER JOIN
        global_temp.ref_country_code AS rcc
            ON (rcc.country_code = UPPER(bs.sub_legal_entity_country_code)
                AND bs.sub_legal_entity_country_code IS NOT NULL)
    -- Congressional District '90' represents multiple congressional districts
    LEFT OUTER JOIN
        global_temp.cd_state_grouped pop_cd_state_grouped ON (
            pop_cd_state_grouped.state_abbreviation=UPPER(bs.sub_place_of_perform_state_code)
            AND pop_cd_state_grouped.congressional_district_no <> '90'
        )
    LEFT OUTER JOIN
        global_temp.cd_state_grouped rl_cd_state_grouped ON (
            rl_cd_state_grouped.state_abbreviation=UPPER(bs.sub_legal_entity_state_code)
            AND rl_cd_state_grouped.congressional_district_no <> '90'
        )
    LEFT OUTER JOIN
        raw.zips pop_zips ON (
            pop_zips.zip5=LEFT(COALESCE(sub_place_of_performance_zip, ''), 5)
            AND pop_zips.zip_last4=RIGHT(COALESCE(sub_place_of_performance_zip, ''), 4)
        )
    LEFT OUTER JOIN
        raw.zips rl_zips ON (
            rl_zips.zip5=LEFT(COALESCE(bs.sub_legal_entity_zip, ''), 5)
            AND rl_zips.zip_last4=RIGHT(COALESCE(bs.sub_legal_entity_zip, ''), 4)
        )
    LEFT OUTER JOIN
        global_temp.cd_zips_grouped pop_cd_zips_grouped ON (
            pop_cd_zips_grouped.zip5=LEFT(COALESCE(sub_place_of_performance_zip, ''), 5)
            AND pop_cd_zips_grouped.state_abbreviation=UPPER(bs.sub_place_of_perform_state_code)
        )
    LEFT OUTER JOIN
        global_temp.cd_zips_grouped rl_cd_zips_grouped ON (
            rl_cd_zips_grouped.zip5=LEFT(COALESCE(bs.sub_legal_entity_zip, ''), 5)
            AND rl_cd_zips_grouped.state_abbreviation=UPPER(bs.sub_legal_entity_state_code)
        )
    LEFT OUTER JOIN
        cd_city_grouped_distinct pop_cd_city_grouped ON (
            pop_cd_city_grouped.city_name=UPPER(bs.sub_place_of_perform_city_name)
            AND pop_cd_city_grouped.state_abbreviation=UPPER(bs.sub_place_of_perform_state_code)
        )
    LEFT OUTER JOIN
        cd_city_grouped_distinct rl_cd_city_grouped ON (
            rl_cd_city_grouped.city_name=UPPER(bs.sub_legal_entity_city_name)
            AND rl_cd_city_grouped.state_abbreviation=UPPER(bs.sub_legal_entity_state_code)
        )
    LEFT OUTER JOIN
        global_temp.cd_county_grouped pop_cd_county_grouped ON (
            pop_cd_county_grouped.county_number=LPAD(CAST(CAST(REGEXP_EXTRACT(pop.county_numeric, '^[A-Z]*(\\d+)(?:\\.\\d+)?$', 1) AS SHORT) AS STRING), 3, '0')
            AND pop_cd_county_grouped.state_abbreviation=UPPER(bs.sub_place_of_perform_state_code)
        )
    LEFT OUTER JOIN
        global_temp.cd_county_grouped rl_cd_county_grouped ON (
            rl_cd_county_grouped.county_number=LPAD(CAST(CAST(REGEXP_EXTRACT(rec.county_numeric, '^[A-Z]*(\\d+)(?:\\.\\d+)?$', 1) AS SHORT) AS STRING), 3, '0')
            AND rl_cd_county_grouped.state_abbreviation=UPPER(bs.sub_legal_entity_state_code)
        )
    LEFT OUTER JOIN
        global_temp.psc
            ON fpds.product_or_service_code = psc.code
    LEFT OUTER JOIN
        global_temp.references_cfda AS cfda
            ON cfda.program_number = split(bs.assistance_listing_numbers, ',')[0]
    LEFT OUTER JOIN state_fips AS pop_state_fips
        ON pop_state_fips.state_code = bs.place_of_perform_state_code
    LEFT OUTER JOIN state_fips AS rl_state_fips
        ON rl_state_fips.state_code = bs.legal_entity_state_code
    LEFT OUTER JOIN county_fips AS pop_county_fips
        ON UPPER(pop_county_fips.county_name) = UPPER(COALESCE(fpds.place_of_perform_county_na, fabs.place_of_perform_county_na))
            AND pop_county_fips.state_alpha = bs.place_of_perform_state_code
    LEFT OUTER JOIN county_fips AS rl_county_fips
        ON UPPER(rl_county_fips.county_name) = UPPER(COALESCE(fpds.legal_entity_county_name, fabs.legal_entity_county_name))
            AND rl_county_fips.state_alpha = bs.legal_entity_state_code
    LEFT OUTER JOIN recipient_hash_and_level AS recipient_award_id ON (
        recipient_award_id.recipient_hash = REGEXP_REPLACE(
            MD5(
                UPPER(
                    CASE
                        WHEN bs.awardee_or_recipient_uei IS NOT NULL
                            THEN CONCAT("uei-", bs.awardee_or_recipient_uei)
                        WHEN bs.awardee_or_recipient_uniqu IS NOT NULL
                            THEN CONCAT("duns-", bs.awardee_or_recipient_uniqu)
                        ELSE
                            CONCAT("name-", COALESCE(bs.awardee_or_recipient_legal, ""))
                    END
                )
            ),
            '^(\.{{{{8}}}})(\.{{{{4}}}})(\.{{{{4}}}})(\.{{{{4}}}})(\.{{{{12}}}})$',
            '\$1-\$2-\$3-\$4-\$5'
        )
        AND
        recipient_award_id.recipient_level = CASE
            WHEN bs.ultimate_parent_uei IS NULL OR bs.ultimate_parent_uei = ''
                THEN 'R'
            ELSE 'C'
        END
    )
<<<<<<< HEAD
    LEFT OUTER JOIN recipient_hash_and_level AS sub_recipient_award_id ON (
        sub_recipient_award_id.recipient_hash = REGEXP_REPLACE(
=======
    LEFT OUTER JOIN (
        SELECT
            recipient_hash AS subaward_recipient_hash,
            recipient_level AS subaward_recipient_level
        FROM
            rpt.recipient_profile
        WHERE
            recipient_level != 'P'
            AND
            recipient_name NOT IN {special_cases}
    ) SUB_RECIPIENT_HASH_AND_LEVEL ON (
        SUB_RECIPIENT_HASH_AND_LEVEL.subaward_recipient_hash = REGEXP_REPLACE(
>>>>>>> ec1957cf
            MD5(
                UPPER(
                    CASE
                        WHEN bs.sub_awardee_or_recipient_uei IS NOT NULL
                            THEN CONCAT("uei-", bs.sub_awardee_or_recipient_uei)
                        WHEN bs.sub_awardee_or_recipient_uniqu IS NOT NULL
                            THEN CONCAT("duns-", bs.sub_awardee_or_recipient_uniqu)
                        ELSE
                            CONCAT("name-", COALESCE(bs.sub_awardee_or_recipient_legal, ""))
                    END
                )
            ),
            '^(\.{{{{8}}}})(\.{{{{4}}}})(\.{{{{4}}}})(\.{{{{4}}}})(\.{{{{12}}}})$',
            '\$1-\$2-\$3-\$4-\$5'
        )
        AND
<<<<<<< HEAD
        sub_recipient_award_id.recipient_level = CASE
=======
        SUB_RECIPIENT_HASH_AND_LEVEL.subaward_recipient_level = CASE
>>>>>>> ec1957cf
            WHEN bs.sub_ultimate_parent_uei IS NULL OR bs.sub_ultimate_parent_uei = ''
                THEN 'R'
            ELSE 'C'
        END
    )
    -- Subaward numbers are crucial for identifying subawards and so those without subaward numbers won't be surfaced.
    WHERE
        bs.subaward_number IS NOT NULL
        AND bs.sub_action_date IS NOT NULL
        AND bs.subaward_amount IS NOT NULL
"""<|MERGE_RESOLUTION|>--- conflicted
+++ resolved
@@ -207,14 +207,10 @@
     "pop_county_name": {"delta": "STRING", "postgres": "TEXT"},
     "program_activities": {"delta": "STRING", "postgres": "JSONB", "gold": False},
     "prime_award_recipient_id": {"delta": "STRING", "postgres": "TEXT"},
-<<<<<<< HEAD
-    "sub_award_recipient_id": {"delta": "STRING", "postgres": "TEXT"},
-=======
     "subaward_recipient_hash": {"delta": "STRING", "postgres": "TEXT"},
     "subaward_recipient_level": {"delta": "STRING", "postgres": "TEXT"},
     "awarding_toptier_agency_code": {"delta": "STRING", "postgres": "TEXT"},
     "funding_toptier_agency_code": {"delta": "STRING", "postgres": "TEXT"},
->>>>>>> ec1957cf
 }
 SUBAWARD_SEARCH_POSTGRES_VECTORS = {
     "keyword_ts_vector": ["sub_awardee_or_recipient_legal", "product_or_service_description", "subaward_description"],
@@ -285,6 +281,8 @@
         WHERE
             faba.award_id IS NOT NULL
         GROUP BY
+        
+        
             faba.award_id
     ),
     state_fips AS (
@@ -588,16 +586,11 @@
         CONCAT(pop_state_fips.fips, pop_county_fips.county_numeric) AS place_of_perform_county_fips,
         UPPER(COALESCE(fpds.place_of_perform_county_na, fabs.place_of_perform_county_na)) AS pop_county_name,
         tas.program_activities,
-<<<<<<< HEAD
-        recipient_award_id.award_recipient_id as prime_award_recipient_id,
-        sub_recipient_award_id.award_recipient_id as sub_award_recipient_id
-=======
         RECIPIENT_HASH_AND_LEVEL.prime_award_recipient_id,
         SUB_RECIPIENT_HASH_AND_LEVEL.subaward_recipient_hash,
         SUB_RECIPIENT_HASH_AND_LEVEL.subaward_recipient_level,
         taa.toptier_code AS awarding_toptier_agency_code,
         tfa.toptier_code AS funding_toptier_agency_code
->>>>>>> ec1957cf
     FROM
         raw.subaward AS bs
     LEFT OUTER JOIN
@@ -753,10 +746,6 @@
             ELSE 'C'
         END
     )
-<<<<<<< HEAD
-    LEFT OUTER JOIN recipient_hash_and_level AS sub_recipient_award_id ON (
-        sub_recipient_award_id.recipient_hash = REGEXP_REPLACE(
-=======
     LEFT OUTER JOIN (
         SELECT
             recipient_hash AS subaward_recipient_hash,
@@ -769,7 +758,6 @@
             recipient_name NOT IN {special_cases}
     ) SUB_RECIPIENT_HASH_AND_LEVEL ON (
         SUB_RECIPIENT_HASH_AND_LEVEL.subaward_recipient_hash = REGEXP_REPLACE(
->>>>>>> ec1957cf
             MD5(
                 UPPER(
                     CASE
@@ -786,11 +774,7 @@
             '\$1-\$2-\$3-\$4-\$5'
         )
         AND
-<<<<<<< HEAD
-        sub_recipient_award_id.recipient_level = CASE
-=======
         SUB_RECIPIENT_HASH_AND_LEVEL.subaward_recipient_level = CASE
->>>>>>> ec1957cf
             WHEN bs.sub_ultimate_parent_uei IS NULL OR bs.sub_ultimate_parent_uei = ''
                 THEN 'R'
             ELSE 'C'
