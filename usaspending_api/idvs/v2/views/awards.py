--- conflicted
+++ resolved
@@ -59,13 +59,8 @@
     from
         parent_award pap
         inner join parent_award pac on pac.parent_award_id = pap.award_id
-<<<<<<< HEAD
         inner join vw_awards ac on ac.id = pac.award_id
-        inner join transaction_fpds tf on tf.transaction_id = ac.latest_transaction_id
-=======
-        inner join awards ac on ac.id = pac.award_id
         inner join vw_transaction_fpds tf on tf.transaction_id = ac.latest_transaction_id
->>>>>>> 62721118
         left outer join agency a on a.id = ac.funding_agency_id
         left outer join agency b on b.id = ac.awarding_agency_id
         left outer join toptier_agency tta on tta.toptier_agency_id = a.toptier_agency_id
