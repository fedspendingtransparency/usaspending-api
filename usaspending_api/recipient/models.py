--- conflicted
+++ resolved
@@ -163,28 +163,3 @@
             PartialIndex(fields=["uei"], unique=True, where=PQ(uei__isnull=False)),
             PartialIndex(fields=["parent_uei"], unique=False, where=PQ(parent_uei__isnull=False)),
         ]
-
-
-<<<<<<< HEAD
-class RecipientAgency(models.Model):
-    id = models.BigAutoField(auto_created=True, primary_key=True, serialize=False)
-    fiscal_year = models.IntegerField(db_index=True)
-    toptier_code = models.TextField(db_index=True)
-    recipient_hash = models.UUIDField(db_index=True)
-    recipient_name = models.TextField(null=True)
-    recipient_amount = models.DecimalField(max_digits=23, decimal_places=2)
-
-    class Meta:
-        managed = True
-        db_table = "recipient_agency"
-=======
-class SummaryAwardRecipient(models.Model):
-    award_id = models.BigIntegerField(primary_key=True)
-    action_date = models.DateField(blank=True, db_index=True)
-    recipient_hash = models.UUIDField(null=True, db_index=True)
-    parent_uei = models.TextField(null=True, db_index=True)
-
-    class Meta:
-        managed = True
-        db_table = "summary_award_recipient"
->>>>>>> f699f232
