--- conflicted
+++ resolved
@@ -35,11 +35,7 @@
     "recipient_profile_load_sql_strings",
     "RECIPIENT_PROFILE_DELTA_COLUMNS",
     "RECIPIENT_PROFILE_POSTGRES_COLUMNS",
-<<<<<<< HEAD
-=======
     "RPT_RECIPIENT_PROFILE_DELTA_COLUMNS",
-    "sam_recipient_sql_string",
->>>>>>> cb57278c
     "SAM_RECIPIENT_COLUMNS",
     "SAM_RECIPIENT_POSTGRES_COLUMNS",
     "SAM_RECIPIENT_DELTA_COLUMNS",
