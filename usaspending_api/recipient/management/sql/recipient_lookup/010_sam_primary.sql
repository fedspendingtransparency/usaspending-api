--- conflicted
+++ resolved
@@ -21,11 +21,7 @@
   zip5
 )
 SELECT
-<<<<<<< HEAD
   DISTINCT ON (uei, awardee_or_recipient_uniqu, legal_business_name)
-=======
-  DISTINCT ON (awardee_or_recipient_uniqu, uei, legal_business_name)
->>>>>>> 1825206c
   MD5(UPPER(
     CASE WHEN uei IS NOT NULL THEN CONCAT('uei-', uei)
     ELSE CONCAT('duns-', awardee_or_recipient_uniqu) END
@@ -50,9 +46,5 @@
   zip AS zip5
 FROM duns
 WHERE COALESCE(uei, awardee_or_recipient_uniqu) IS NOT NULL AND legal_business_name IS NOT NULL
-<<<<<<< HEAD
 ORDER BY uei, awardee_or_recipient_uniqu, legal_business_name, update_date DESC
-=======
-ORDER BY awardee_or_recipient_uniqu, uei, legal_business_name, update_date DESC
->>>>>>> 1825206c
 ON CONFLICT (recipient_hash) DO NOTHING;