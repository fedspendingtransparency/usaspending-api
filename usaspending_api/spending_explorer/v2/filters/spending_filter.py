--- conflicted
+++ resolved
@@ -5,7 +5,6 @@
 from usaspending_api.references.models import Agency
 from usaspending_api.common.exceptions import InvalidParameterException
 from usaspending_api.references.constants import DOD_ARMED_FORCES_CGAC, DOD_CGAC
-from django.db.models import Q
 
 logger = logging.getLogger(__name__)
 
@@ -66,15 +65,11 @@
 
             # recipient
             elif key == "recipient":
-<<<<<<< HEAD
-                alt_set = alt_set.filter(award__recipient__recipient_name=value)
-=======
                 or_alt_set = alt_set.filter(
                     Q(award__latest_transaction__assistance_data__awardee_or_recipient_legal=value)
                     | Q(award__latest_transaction__contract_data__awardee_or_recipient_legal=value)
                 )
                 alt_set &= or_alt_set
->>>>>>> d6cb1cae
 
             # award, award_category
             elif key == "award" or key == "award_category":
@@ -123,18 +118,11 @@
 
             # recipient
             elif key == "recipient":
-<<<<<<< HEAD
-                queryset = queryset.filter(
-                    treasury_account__in=alt_set.filter(award__recipient__recipient_name=value).values_list(
-                        "treasury_account_id", flat=True
-                    )
-=======
                 and_queryset = queryset.filter(
                     treasury_account__in=alt_set.filter(
                         Q(award__latest_transaction__contract_data__awardee_or_recipient_legal=value)
                         | Q(award__latest_transaction__assistance_data__awardee_or_recipient_legal=value)
                     ).values_list("treasury_account_id", flat=True)
->>>>>>> d6cb1cae
                 )
 
             # award, award_category
