--- conflicted
+++ resolved
@@ -5,12 +5,8 @@
 from usaspending_api.agency.v2.views.federal_account_count import FederalAccountCount
 from usaspending_api.agency.v2.views.object_class_count import ObjectClassCount
 from usaspending_api.agency.v2.views.program_activity_count import ProgramActivityCount
-<<<<<<< HEAD
+from usaspending_api.agency.v2.views.program_activity_list import ProgramActivityList
 
-=======
-from usaspending_api.agency.v2.views.federal_account_count import FederalAccountCount
-from usaspending_api.agency.v2.views.program_activity_list import ProgramActivityList
->>>>>>> 8694839f
 
 urlpatterns = [
     re_path(
@@ -22,8 +18,8 @@
                 path("budgetary_resources/", BudgetaryResources.as_view()),
                 path("federal_account/count/", FederalAccountCount.as_view()),
                 path("object_class/count/", ObjectClassCount.as_view()),
+                path("program_activity/", ProgramActivityList.as_view()),
                 path("program_activity/count/", ProgramActivityCount.as_view()),
-                path("program_activity/", ProgramActivityList.as_view()),
             ]
         ),
     )
