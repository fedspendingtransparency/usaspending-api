--- conflicted
+++ resolved
@@ -52,16 +52,6 @@
     def standard_response_messages(self):
         return [get_account_data_time_period_message()] if self.fiscal_year < 2017 else []
 
-<<<<<<< HEAD
-    @cached_property
-    def pagination(self):
-        if self.request.method == "GET":
-            return None
-        sortable_columns = ["name", "obligated_amount", "gross_outlay_amount"]
-        default_sort_column = "obligated_amount"
-        model = customize_pagination_with_sort_columns(sortable_columns, default_sort_column)
-        request_data = TinyShield(model).block(self.request.data)
-=======
 
 class ListMixin:
     @cached_property
@@ -70,7 +60,6 @@
         default_sort_column = "obligated_amount"
         model = customize_pagination_with_sort_columns(sortable_columns, default_sort_column)
         request_data = TinyShield(model).block(self.request.query_params)
->>>>>>> c760ee4d
         return Pagination(
             page=request_data["page"],
             limit=request_data["limit"],
@@ -82,10 +71,4 @@
 
     @property
     def filter(self):
-<<<<<<< HEAD
-        if self.request.method == "GET":
-            return None
-        return self.request.data.get("filter")
-=======
-        return self.request.query_params.get("filter")
->>>>>>> c760ee4d
+        return self.request.query_params.get("filter")