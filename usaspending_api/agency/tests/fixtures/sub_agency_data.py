import pytest

from model_bakery import baker

from usaspending_api.awards.models import TransactionNormalized, TransactionFPDS, TransactionFABS


@pytest.fixture
def sub_agency_data_1():

    # Submission
    dsws = baker.make(
        "submissions.DABSSubmissionWindowSchedule",
        submission_reveal_date="2021-04-09",
        submission_fiscal_year=2021,
        submission_fiscal_month=7,
        submission_fiscal_quarter=3,
        is_quarter=False,
        period_start_date="2021-03-01",
        period_end_date="2021-04-01",
    )
    baker.make("submissions.SubmissionAttributes", toptier_code="001", submission_window=dsws)
    baker.make("submissions.SubmissionAttributes", toptier_code="002", submission_window=dsws)
    baker.make("submissions.SubmissionAttributes", toptier_code="003", submission_window=dsws)

    # Toptier and Awarding Agency
    toptier_agency_1 = baker.make("references.ToptierAgency", toptier_code="001", name="Agency 1")
    toptier_agency_2 = baker.make("references.ToptierAgency", toptier_code="002", name="Agency 2")
    toptier_agency_3 = baker.make("references.ToptierAgency", toptier_code="003", name="Agency 3")
    subtier_agency_1 = baker.make(
        "references.SubtierAgency",
        subtier_code="0001",
        name="Sub-Agency 1",
        abbreviation="A1",
    )
    subtier_agency_2 = baker.make(
        "references.SubtierAgency", subtier_code="0002", name="Sub-Agency 2", abbreviation="A2"
    )
    subtier_agency_3 = baker.make(
        "references.SubtierAgency", subtier_code="0003", name="Sub-Agency 3", abbreviation="A3"
    )
    awarding_agency_1 = baker.make(
        "references.Agency", toptier_agency=toptier_agency_1, subtier_agency=subtier_agency_1, toptier_flag=True
    )
    awarding_agency_2 = baker.make(
        "references.Agency", toptier_agency=toptier_agency_2, subtier_agency=subtier_agency_2, toptier_flag=True
    )
    awarding_agency_3 = baker.make(
        "references.Agency", toptier_agency=toptier_agency_3, subtier_agency=subtier_agency_3, toptier_flag=True
    )
    baker.make("references.Office", office_code="0001", office_name="Office 1")
    baker.make("references.Office", office_code="0002", office_name="Office 2")

    # Awards
    award_contract = baker.make(
        "awards.Award",
        category="contract",
        date_signed="2021-04-01",
    )
    award_idv = baker.make(
        "awards.Award",
        category="idv",
        date_signed="2020-04-01",
    )
    award_grant = baker.make(
        "awards.Award",
        category="grant",
        date_signed="2021-04-01",
    )
    award_loan = baker.make(
        "awards.Award",
        category="loans",
        date_signed="2021-04-01",
    )
    award_dp = baker.make(
        "awards.Award",
        category="direct payment",
        date_signed="2021-04-01",
    )

    contract_transaction = baker.make(
        TransactionNormalized,
        award=award_contract,
        federal_action_obligation=101,
        action_date="2021-04-01",
        awarding_agency=awarding_agency_1,
        funding_agency=awarding_agency_1,
        is_fpds=True,
        type="A",
    )
    baker.make(
        TransactionFPDS,
        transaction=contract_transaction,
        awarding_agency_code="001",
<<<<<<< HEAD
        awarding_agency_name="Agency 1",
        funding_agency_code="001",
        funding_agency_name="Agency 1",
        awarding_sub_tier_agency_c="0001",
        awarding_sub_tier_agency_n="Sub-Agency 1",
        funding_sub_tier_agency_co="0001",
        funding_sub_tier_agency_na="Sub-Agency 1",
        awarding_office_name="Office 1",
=======
        funding_agency_code="001",
        awarding_sub_tier_agency_c="0001",
        funding_sub_tier_agency_co="0001",
>>>>>>> 638f6b16
        awarding_office_code="0001",
        funding_office_code="0002",
    )

    no_office_transaction = baker.make(
        TransactionNormalized,
        award=award_contract,
        federal_action_obligation=110,
        action_date="2021-04-01",
        awarding_agency=awarding_agency_3,
        funding_agency=awarding_agency_3,
        is_fpds=True,
        type="B",
    )
    baker.make(
        TransactionFPDS,
        transaction=no_office_transaction,
        awarding_agency_code="003",
<<<<<<< HEAD
        awarding_agency_name="Agency 3",
        funding_agency_code="003",
        funding_agency_name="Agency 3",
        awarding_sub_tier_agency_c="0003",
        awarding_sub_tier_agency_n="Sub-Agency 3",
        funding_sub_tier_agency_co="0003",
        funding_sub_tier_agency_na="Sub-Agency 3",
=======
        funding_agency_code="003",
        awarding_sub_tier_agency_c="0003",
        funding_sub_tier_agency_co="0003",
>>>>>>> 638f6b16
        awarding_office_name=None,
        awarding_office_code=None,
        funding_office_name=None,
        funding_office_code=None,
    )

    idv_transaction = baker.make(
        TransactionNormalized,
        award=award_idv,
        federal_action_obligation=102,
        action_date="2021-04-01",
        awarding_agency=awarding_agency_1,
        is_fpds=True,
        type="IDV_A",
    )
    baker.make(
        TransactionFPDS,
        transaction=idv_transaction,
        awarding_agency_code="001",
<<<<<<< HEAD
        awarding_agency_name="Agency 1",
        awarding_sub_tier_agency_c="0001",
        awarding_sub_tier_agency_n="Sub-Agency 1",
        awarding_office_name="Office 1",
=======
        awarding_sub_tier_agency_c="0001",
>>>>>>> 638f6b16
        awarding_office_code="0001",
    )

    grant_transaction = baker.make(
        TransactionNormalized,
        award=award_grant,
        federal_action_obligation=103,
        action_date="2021-04-01",
        awarding_agency=awarding_agency_1,
        is_fpds=False,
        type="04",
    )
    baker.make(
        TransactionFABS,
        transaction=grant_transaction,
        awarding_agency_code="001",
<<<<<<< HEAD
        awarding_agency_name="Agency 1",
        awarding_sub_tier_agency_c="0001",
        awarding_sub_tier_agency_n="Sub-Agency 1",
        awarding_office_name="Office 2",
=======
        awarding_sub_tier_agency_c="0001",
>>>>>>> 638f6b16
        awarding_office_code="0002",
    )
    loan_transaction = baker.make(
        TransactionNormalized,
        award=award_loan,
        federal_action_obligation=104,
        action_date="2021-04-01",
        awarding_agency=awarding_agency_1,
        is_fpds=False,
        type="09",
    )
    baker.make(
        TransactionFABS,
        transaction=loan_transaction,
        awarding_agency_code="001",
<<<<<<< HEAD
        awarding_agency_name="Agency 1",
        awarding_sub_tier_agency_c="0001",
        awarding_sub_tier_agency_n="Sub-Agency 1",
=======
        awarding_sub_tier_agency_c="0001",
>>>>>>> 638f6b16
        awarding_office_name="Office 2",
        awarding_office_code="0002",
    )
    directpayment_transaction = baker.make(
        TransactionNormalized,
        award=award_dp,
        federal_action_obligation=105,
        action_date="2021-04-01",
        awarding_agency=awarding_agency_1,
        is_fpds=False,
        type="10",
    )
    baker.make(
        TransactionFABS,
        transaction=directpayment_transaction,
        awarding_agency_code="001",
<<<<<<< HEAD
        awarding_agency_name="Agency 1",
        awarding_sub_tier_agency_c="0001",
        awarding_sub_tier_agency_n="Sub-Agency 1",
        awarding_office_name="Office 2",
=======
        awarding_sub_tier_agency_c="0001",
>>>>>>> 638f6b16
        awarding_office_code="0002",
    )

    # Alternate Year
    idv_2 = baker.make(
        TransactionNormalized,
        award=award_idv,
        federal_action_obligation=300,
        action_date="2020-04-01",
        awarding_agency=awarding_agency_1,
        is_fpds=True,
    )
    baker.make(
        TransactionFPDS,
        transaction=idv_2,
        awarding_agency_code="001",
<<<<<<< HEAD
        awarding_agency_name="Agency 1",
        awarding_sub_tier_agency_c="0001",
        awarding_sub_tier_agency_n="Sub-Agency 1",
        awarding_office_name="Office 1",
=======
        awarding_sub_tier_agency_c="0001",
>>>>>>> 638f6b16
        awarding_office_code="0001",
    )

    # Alternate Agency
    idv_3 = baker.make(
        TransactionNormalized,
        award=award_idv,
        federal_action_obligation=400,
        action_date="2021-04-01",
        awarding_agency=awarding_agency_2,
        is_fpds=True,
    )
    baker.make(
        TransactionFPDS,
        transaction=idv_3,
        awarding_agency_code="002",
<<<<<<< HEAD
        awarding_agency_name="Agency 2",
        awarding_sub_tier_agency_c="0002",
        awarding_sub_tier_agency_n="Sub-Agency 2",
        awarding_office_name="Office 2",
=======
        awarding_sub_tier_agency_c="0002",
>>>>>>> 638f6b16
        awarding_office_code="0002",
    )<|MERGE_RESOLUTION|>--- conflicted
+++ resolved
@@ -92,20 +92,9 @@
         TransactionFPDS,
         transaction=contract_transaction,
         awarding_agency_code="001",
-<<<<<<< HEAD
-        awarding_agency_name="Agency 1",
         funding_agency_code="001",
-        funding_agency_name="Agency 1",
-        awarding_sub_tier_agency_c="0001",
-        awarding_sub_tier_agency_n="Sub-Agency 1",
+        awarding_sub_tier_agency_c="0001",
         funding_sub_tier_agency_co="0001",
-        funding_sub_tier_agency_na="Sub-Agency 1",
-        awarding_office_name="Office 1",
-=======
-        funding_agency_code="001",
-        awarding_sub_tier_agency_c="0001",
-        funding_sub_tier_agency_co="0001",
->>>>>>> 638f6b16
         awarding_office_code="0001",
         funding_office_code="0002",
     )
@@ -124,19 +113,9 @@
         TransactionFPDS,
         transaction=no_office_transaction,
         awarding_agency_code="003",
-<<<<<<< HEAD
-        awarding_agency_name="Agency 3",
-        funding_agency_code="003",
-        funding_agency_name="Agency 3",
-        awarding_sub_tier_agency_c="0003",
-        awarding_sub_tier_agency_n="Sub-Agency 3",
-        funding_sub_tier_agency_co="0003",
-        funding_sub_tier_agency_na="Sub-Agency 3",
-=======
         funding_agency_code="003",
         awarding_sub_tier_agency_c="0003",
         funding_sub_tier_agency_co="0003",
->>>>>>> 638f6b16
         awarding_office_name=None,
         awarding_office_code=None,
         funding_office_name=None,
@@ -156,14 +135,7 @@
         TransactionFPDS,
         transaction=idv_transaction,
         awarding_agency_code="001",
-<<<<<<< HEAD
-        awarding_agency_name="Agency 1",
-        awarding_sub_tier_agency_c="0001",
-        awarding_sub_tier_agency_n="Sub-Agency 1",
-        awarding_office_name="Office 1",
-=======
-        awarding_sub_tier_agency_c="0001",
->>>>>>> 638f6b16
+        awarding_sub_tier_agency_c="0001",
         awarding_office_code="0001",
     )
 
@@ -180,14 +152,7 @@
         TransactionFABS,
         transaction=grant_transaction,
         awarding_agency_code="001",
-<<<<<<< HEAD
-        awarding_agency_name="Agency 1",
-        awarding_sub_tier_agency_c="0001",
-        awarding_sub_tier_agency_n="Sub-Agency 1",
-        awarding_office_name="Office 2",
-=======
-        awarding_sub_tier_agency_c="0001",
->>>>>>> 638f6b16
+        awarding_sub_tier_agency_c="0001",
         awarding_office_code="0002",
     )
     loan_transaction = baker.make(
@@ -203,13 +168,7 @@
         TransactionFABS,
         transaction=loan_transaction,
         awarding_agency_code="001",
-<<<<<<< HEAD
-        awarding_agency_name="Agency 1",
-        awarding_sub_tier_agency_c="0001",
-        awarding_sub_tier_agency_n="Sub-Agency 1",
-=======
-        awarding_sub_tier_agency_c="0001",
->>>>>>> 638f6b16
+        awarding_sub_tier_agency_c="0001",
         awarding_office_name="Office 2",
         awarding_office_code="0002",
     )
@@ -226,14 +185,7 @@
         TransactionFABS,
         transaction=directpayment_transaction,
         awarding_agency_code="001",
-<<<<<<< HEAD
-        awarding_agency_name="Agency 1",
-        awarding_sub_tier_agency_c="0001",
-        awarding_sub_tier_agency_n="Sub-Agency 1",
-        awarding_office_name="Office 2",
-=======
-        awarding_sub_tier_agency_c="0001",
->>>>>>> 638f6b16
+        awarding_sub_tier_agency_c="0001",
         awarding_office_code="0002",
     )
 
@@ -250,14 +202,7 @@
         TransactionFPDS,
         transaction=idv_2,
         awarding_agency_code="001",
-<<<<<<< HEAD
-        awarding_agency_name="Agency 1",
-        awarding_sub_tier_agency_c="0001",
-        awarding_sub_tier_agency_n="Sub-Agency 1",
-        awarding_office_name="Office 1",
-=======
-        awarding_sub_tier_agency_c="0001",
->>>>>>> 638f6b16
+        awarding_sub_tier_agency_c="0001",
         awarding_office_code="0001",
     )
 
@@ -274,13 +219,6 @@
         TransactionFPDS,
         transaction=idv_3,
         awarding_agency_code="002",
-<<<<<<< HEAD
-        awarding_agency_name="Agency 2",
         awarding_sub_tier_agency_c="0002",
-        awarding_sub_tier_agency_n="Sub-Agency 2",
-        awarding_office_name="Office 2",
-=======
-        awarding_sub_tier_agency_c="0002",
->>>>>>> 638f6b16
         awarding_office_code="0002",
     )