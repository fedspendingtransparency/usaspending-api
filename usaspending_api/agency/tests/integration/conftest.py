import pytest

from model_mommy import mommy
from usaspending_api.common.helpers.fiscal_year_helpers import current_fiscal_year


@pytest.fixture
def agency_account_data():
    ta1 = mommy.make("references.ToptierAgency", toptier_code="007")
<<<<<<< HEAD
    # ta2 = mommy.make("references.ToptierAgency", toptier_code="008")
    # ta3 = mommy.make("references.ToptierAgency", toptier_code="009")
=======
    ta2 = mommy.make("references.ToptierAgency", toptier_code="008")
    ta3 = mommy.make("references.ToptierAgency", toptier_code="009")
>>>>>>> c760ee4d
    ta4 = mommy.make("references.ToptierAgency", toptier_code="010")
    sub1 = mommy.make("submissions.SubmissionAttributes", reporting_fiscal_year=current_fiscal_year())
    sub2 = mommy.make("submissions.SubmissionAttributes", reporting_fiscal_year=2017)
    sub3 = mommy.make("submissions.SubmissionAttributes", reporting_fiscal_year=2018)
    sub4 = mommy.make("submissions.SubmissionAttributes", reporting_fiscal_year=2019)
    sub5 = mommy.make("submissions.SubmissionAttributes", reporting_fiscal_year=2016)
    fa1 = mommy.make("accounts.FederalAccount")
    fa2 = mommy.make("accounts.FederalAccount")
    fa3 = mommy.make("accounts.FederalAccount")
    fa4 = mommy.make("accounts.FederalAccount")
    tas1 = mommy.make(
        "accounts.TreasuryAppropriationAccount",
        funding_toptier_agency=ta1,
        budget_function_code=100,
        budget_function_title="NAME 1",
        budget_subfunction_code=1100,
        budget_subfunction_title="NAME 1A",
        federal_account=fa1,
    )
    tas2 = mommy.make(
        "accounts.TreasuryAppropriationAccount",
        funding_toptier_agency=ta1,
        budget_function_code=200,
        budget_function_title="NAME 2",
        budget_subfunction_code=2100,
        budget_subfunction_title="NAME 2A",
        federal_account=fa2,
    )
    tas3 = mommy.make(
        "accounts.TreasuryAppropriationAccount",
        funding_toptier_agency=ta1,
        budget_function_code=300,
        budget_function_title="NAME 3",
        budget_subfunction_code=3100,
        budget_subfunction_title="NAME 3A",
        federal_account=fa3,
    )
    tas4 = mommy.make(
        "accounts.TreasuryAppropriationAccount",
        funding_toptier_agency=ta4,
        budget_function_code=400,
<<<<<<< HEAD
        budget_function_title="NAME 4",
        budget_subfunction_code=4100,
        budget_subfunction_title="NAME 4A",
=======
        budget_subfunction_code=4100,
>>>>>>> c760ee4d
        federal_account=fa4,
    )

    mommy.make("accounts.AppropriationAccountBalances", treasury_account_identifier=tas1)
    mommy.make("accounts.AppropriationAccountBalances", treasury_account_identifier=tas2)
    mommy.make("accounts.AppropriationAccountBalances", treasury_account_identifier=tas3)
    mommy.make("accounts.AppropriationAccountBalances", treasury_account_identifier=tas4)

    pa1 = mommy.make("references.RefProgramActivity", program_activity_code="000", program_activity_name="NAME 1")
    pa2 = mommy.make("references.RefProgramActivity", program_activity_code="1000", program_activity_name="NAME 2")
    pa3 = mommy.make("references.RefProgramActivity", program_activity_code="4567", program_activity_name="NAME 3")
    pa4 = mommy.make("references.RefProgramActivity", program_activity_code="111", program_activity_name="NAME 4")
    pa5 = mommy.make("references.RefProgramActivity", program_activity_code="1234", program_activity_name="NAME 5")

    oc = "references.ObjectClass"
    oc1 = mommy.make(
        oc, major_object_class=10, major_object_class_name="Other", object_class=100, object_class_name="equipment"
    )
    oc2 = mommy.make(
        oc, major_object_class=10, major_object_class_name="Other", object_class=110, object_class_name="hvac"
    )
    oc3 = mommy.make(
        oc, major_object_class=10, major_object_class_name="Other", object_class=120, object_class_name="supplies"
    )
    oc4 = mommy.make(
        oc, major_object_class=10, major_object_class_name="Other", object_class=130, object_class_name="interest"
    )
    oc5 = mommy.make(
        oc, major_object_class=10, major_object_class_name="Other", object_class=140, object_class_name="interest"
    )

    fabpaoc = "financial_activities.FinancialAccountsByProgramActivityObjectClass"
    mommy.make(
        fabpaoc,
        final_of_fy=True,
        treasury_account=tas1,
        submission=sub1,
        program_activity=pa1,
        object_class=oc1,
        obligations_incurred_by_program_object_class_cpe=1,
        gross_outlay_amount_by_program_object_class_cpe=10000000,
    )
    mommy.make(
        fabpaoc,
        final_of_fy=True,
<<<<<<< HEAD
        treasury_account=tas2,
=======
        treasury_account=tas1,
>>>>>>> c760ee4d
        submission=sub1,
        program_activity=pa2,
        object_class=oc2,
        obligations_incurred_by_program_object_class_cpe=10,
        gross_outlay_amount_by_program_object_class_cpe=1000000,
    )
    mommy.make(
        fabpaoc,
        final_of_fy=True,
<<<<<<< HEAD
        treasury_account=tas3,
=======
        treasury_account=tas1,
>>>>>>> c760ee4d
        submission=sub1,
        program_activity=pa3,
        object_class=oc3,
        obligations_incurred_by_program_object_class_cpe=100,
        gross_outlay_amount_by_program_object_class_cpe=100000,
    )
    mommy.make(
        fabpaoc,
        final_of_fy=True,
        treasury_account=tas2,
        submission=sub2,
        program_activity=pa4,
        object_class=oc4,
        obligations_incurred_by_program_object_class_cpe=1000,
        gross_outlay_amount_by_program_object_class_cpe=10000,
    )
    mommy.make(
        fabpaoc,
        final_of_fy=True,
        treasury_account=tas2,
        submission=sub3,
        program_activity=pa4,
        object_class=oc3,
        obligations_incurred_by_program_object_class_cpe=10000,
        gross_outlay_amount_by_program_object_class_cpe=1000,
    )
    mommy.make(
        fabpaoc,
        final_of_fy=True,
        treasury_account=tas3,
        submission=sub3,
        program_activity=pa4,
        object_class=oc3,
        obligations_incurred_by_program_object_class_cpe=100000,
        gross_outlay_amount_by_program_object_class_cpe=100,
    )
    mommy.make(
        fabpaoc,
        final_of_fy=True,
        treasury_account=tas3,
        submission=sub4,
        program_activity=pa4,
        object_class=oc4,
        obligations_incurred_by_program_object_class_cpe=1000000,
        gross_outlay_amount_by_program_object_class_cpe=10,
    )
    mommy.make(
        fabpaoc,
        final_of_fy=True,
        treasury_account=tas3,
        submission=sub4,
        program_activity=pa4,
        object_class=oc4,
        obligations_incurred_by_program_object_class_cpe=10000000,
        gross_outlay_amount_by_program_object_class_cpe=1,
    )
    mommy.make(
        fabpaoc,
        final_of_fy=True,
        treasury_account=tas4,
        submission=sub5,
        program_activity=pa5,
        object_class=oc5,
        obligations_incurred_by_program_object_class_cpe=0,
        gross_outlay_amount_by_program_object_class_cpe=0,
    )


__all__ = ["agency_account_data"]<|MERGE_RESOLUTION|>--- conflicted
+++ resolved
@@ -7,13 +7,8 @@
 @pytest.fixture
 def agency_account_data():
     ta1 = mommy.make("references.ToptierAgency", toptier_code="007")
-<<<<<<< HEAD
-    # ta2 = mommy.make("references.ToptierAgency", toptier_code="008")
-    # ta3 = mommy.make("references.ToptierAgency", toptier_code="009")
-=======
     ta2 = mommy.make("references.ToptierAgency", toptier_code="008")
     ta3 = mommy.make("references.ToptierAgency", toptier_code="009")
->>>>>>> c760ee4d
     ta4 = mommy.make("references.ToptierAgency", toptier_code="010")
     sub1 = mommy.make("submissions.SubmissionAttributes", reporting_fiscal_year=current_fiscal_year())
     sub2 = mommy.make("submissions.SubmissionAttributes", reporting_fiscal_year=2017)
@@ -55,13 +50,9 @@
         "accounts.TreasuryAppropriationAccount",
         funding_toptier_agency=ta4,
         budget_function_code=400,
-<<<<<<< HEAD
         budget_function_title="NAME 4",
         budget_subfunction_code=4100,
         budget_subfunction_title="NAME 4A",
-=======
-        budget_subfunction_code=4100,
->>>>>>> c760ee4d
         federal_account=fa4,
     )
 
@@ -107,11 +98,7 @@
     mommy.make(
         fabpaoc,
         final_of_fy=True,
-<<<<<<< HEAD
-        treasury_account=tas2,
-=======
         treasury_account=tas1,
->>>>>>> c760ee4d
         submission=sub1,
         program_activity=pa2,
         object_class=oc2,
@@ -121,11 +108,7 @@
     mommy.make(
         fabpaoc,
         final_of_fy=True,
-<<<<<<< HEAD
-        treasury_account=tas3,
-=======
         treasury_account=tas1,
->>>>>>> c760ee4d
         submission=sub1,
         program_activity=pa3,
         object_class=oc3,
