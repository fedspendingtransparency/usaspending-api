--- conflicted
+++ resolved
@@ -2,11 +2,7 @@
 
 from decimal import Decimal
 from model_mommy import mommy
-<<<<<<< HEAD
-=======
-from rest_framework import status
 from datetime import datetime, timezone
->>>>>>> 928d269d
 from usaspending_api.common.helpers.fiscal_year_helpers import current_fiscal_year
 
 
