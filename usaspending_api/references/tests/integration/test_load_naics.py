--- conflicted
+++ resolved
@@ -19,14 +19,11 @@
     naics_count_2012 = naics.filter(year=2012).count()
     naics_count_2002 = naics.filter(year=2002).count()
     naics_count_all = naics.count()
-<<<<<<< HEAD
+    naics_long_desc_2017 = NAICS.objects.get(pk=111411)
     naics_retired_count_2012 = naics.filter(year_retired=2012).count()
     naics_retired_count_2002 = naics.filter(year_retired=2002).count()
     naics_retired_count_2007 = naics.filter(year_retired=2007).count()
     naics_retired_count_2017 = naics.filter(year_retired=2017).count()
-=======
-    naics_long_desc_2017 = NAICS.objects.get(pk=111411)
->>>>>>> 9ce3190e
 
     naics_2012_named_entry = NAICS.objects.get(pk=541712)
 
@@ -35,14 +32,11 @@
     assert naics_count_2012 == 32
     assert naics_count_2017 == 1392
     assert naics_count_all == 1627
-<<<<<<< HEAD
-    assert naics_retired_count_2012 == 188
-    assert naics_retired_count_2002 == 0
-    assert naics_retired_count_2007 == 15
-    assert naics_retired_count_2017 == 32
-=======
     assert (
         naics_long_desc_2017.long_description
         == "This U.S. industry comprises establishments primarily engaged in growing mushrooms under cover in mines underground, or in other controlled environments."
     )
->>>>>>> 9ce3190e
+    assert naics_retired_count_2012 == 188
+    assert naics_retired_count_2002 == 0
+    assert naics_retired_count_2007 == 15
+    assert naics_retired_count_2017 == 32