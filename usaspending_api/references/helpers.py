from django.db.models import Q
from typing import Optional
from usaspending_api.references.constants import DOD_ARMED_FORCES_CGAC, DOD_ARMED_FORCES_TAS_CGAC_FREC
from usaspending_api.references.models.cgac import CGAC
from usaspending_api.references.models.frec import FREC


<<<<<<< HEAD
=======
def canonicalize_string(val):
    """
    Return version of string in UPPERCASE and without redundant whitespace.
    """

    try:
        return " ".join(val.upper().split())
    except AttributeError:  # was not upper-able, so was not a string
        return val


def dod_tas_agency_filter(field_name=None, funding=True):
    """
    IMPORANT:  As of this writing, we do not receive FREC (fr_entity_code) for Awarding Agencies so any
    attempt to filter Awarding Agencies by TAS would be incomplete.  If we ever do receive Awarding FRECs,
    we will need to update this function accordingly.

    The Department of Defense Treasury Appropriation Symbol filter is not 100% straightforward since it
    includes multiple subsumed agencies and TAS symbols.  To this end, let's encapsulate that logic here
    in a nice, convenient little function.

    field_name is the foreign key field name that points to the TreasuryAppropriationAccount
    (treasury_appropriation_account) table (which is our Treasury Appropriation Symbol table).  As of this
    writing, field name can be:

        "treasury_account" for FinancialAccountsByAwards or TasProgramActivityObjectClassQuarterly
        "treasury_account_identifier" for AppropriationAccountBalancesQuarterly
        "treasuryappropriationaccount" for FederalAccount

    If field_name is None, it is assumed the filter is directly against the TreasuryAppropriationAccount
    table/model.

    funding is a boolean flag used to toggle between Funding and Awarding agency filtering.  See caveat
    above for important information regarding Awarding agencies.
    """
    valid_field_names = (None, "treasury_account", "treasury_account_identifier", "treasuryappropriationaccount")
    if field_name not in valid_field_names:
        raise RuntimeError(f"field_name is expected to be one of {valid_field_names}.")

    prefix = f"{field_name}__" if field_name is not None else ""

    # Funding agency is identified by AID (agency_id) and potentially AID FREC (fr_entity_code).
    taa_filter = Q(**{f"{prefix}agency_id__in": DOD_ARMED_FORCES_CGAC})
    for cgac, frec in DOD_ARMED_FORCES_TAS_CGAC_FREC:
        taa_filter |= Q(Q(**{f"{prefix}agency_id": cgac}) & Q(**{f"{prefix}fr_entity_code": frec}))

    # Awarding agency.
    if funding is False:
        # Awarding Agency is identified by ATA (allocation_transfer_agency_id).  If ATA is missing, then
        # the Awarding Agency is the Funding Agency.
        taa_filter = Q(
            Q(**{f"{prefix}allocation_transfer_agency_id__in": DOD_ARMED_FORCES_CGAC})
            | Q(Q(**{f"{prefix}allocation_transfer_agency_id__isnull": True}) & taa_filter)
        )

    return taa_filter


>>>>>>> 373267d5
def retrive_agency_name_from_code(code: str) -> Optional[str]:
    """Return the agency name associated with the provided CGAC or FREC"""

    cgac_agency = CGAC.objects.filter(cgac_code=code).values("agency_name").first()
    if cgac_agency:
        return cgac_agency["agency_name"]

    frec_agency = FREC.objects.filter(frec_code=code).values("agency_name").first()
    if frec_agency:
        return frec_agency["agency_name"]

    return None<|MERGE_RESOLUTION|>--- conflicted
+++ resolved
@@ -3,19 +3,6 @@
 from usaspending_api.references.constants import DOD_ARMED_FORCES_CGAC, DOD_ARMED_FORCES_TAS_CGAC_FREC
 from usaspending_api.references.models.cgac import CGAC
 from usaspending_api.references.models.frec import FREC
-
-
-<<<<<<< HEAD
-=======
-def canonicalize_string(val):
-    """
-    Return version of string in UPPERCASE and without redundant whitespace.
-    """
-
-    try:
-        return " ".join(val.upper().split())
-    except AttributeError:  # was not upper-able, so was not a string
-        return val
 
 
 def dod_tas_agency_filter(field_name=None, funding=True):
@@ -65,7 +52,6 @@
     return taa_filter
 
 
->>>>>>> 373267d5
 def retrive_agency_name_from_code(code: str) -> Optional[str]:
     """Return the agency name associated with the provided CGAC or FREC"""
 
