--- conflicted
+++ resolved
@@ -9,12 +9,6 @@
     GlossaryAutocompleteViewSet,
     NAICSAutocompleteViewSet,
     PSCAutocompleteViewSet,
-<<<<<<< HEAD
-    GlossaryAutocompleteViewSet,
-    AwardingAgencyOfficeAutocompleteViewSet,
-    FundingAgencyOfficeAutocompleteViewSet,
-=======
->>>>>>> c3d6945e
 )
 from usaspending_api.references.v2.views.city import CityAutocompleteViewSet
 from usaspending_api.references.v2.views.location_autocomplete import LocationAutocompleteViewSet
