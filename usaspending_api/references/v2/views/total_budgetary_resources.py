--- conflicted
+++ resolved
@@ -1,71 +1,49 @@
-from django.db.models import Sum
-from usaspending_api.common.cache_decorator import cache_response
-from usaspending_api.references.models.gtas_sf133_balances import GTASSF133Balances
-
-from rest_framework.request import Request
-from rest_framework.response import Response
-from rest_framework.views import APIView
-from usaspending_api.common.exceptions import InvalidParameterException, UnprocessableEntityException
-
-
-class TotalBudgetaryResources(APIView):
-    @cache_response()
-    def get(self, request: Request) -> Response:
-        fiscal_year = request.query_params.get("fiscal_year")
-        fiscal_period = request.query_params.get("fiscal_period")
-        gtas_queryset = {}
-
-        if fiscal_period:
-            if not fiscal_year:
-                raise InvalidParameterException("fiscal_period was provided without any fiscal_year.")
-            else:
-                if fiscal_period < 1 or fiscal_period > 12:
-                    raise UnprocessableEntityException(f"fiscal_period must be in the range 1-12")
-
-<<<<<<< HEAD
-                gtas_queryset = (
-                    GTASSF133Balances.objects.filter(fiscal_year=fiscal_year)
-                    .filter(fiscal_period=fiscal_period)
-                    .values("fiscal_year")
-                    .values("fiscal_period")
-                    .annotate(
-                        total_budgetary_resources=Sum("total_budgetary_resources_cpe"),
-                    )
-                )
-        else:
-            gtas_queryset = (
-                GTASSF133Balances.objects.values("fiscal_year")
-                .values("fiscal_period")
-                .annotate(
-                    total_budgetary_resources=Sum("total_budgetary_resources_cpe"),
-                )
-            )
-
-        print(gtas_queryset)
-=======
-                gtas = (
-                    GTASSF133Balances.objects.filter(fiscal_year=fiscal_year, fiscal_period=fiscal_period)
-                    .values("fiscal_year", "fiscal_period")
-                    .annotate(total_budgetary_resources=Sum("total_budgetary_resources_cpe"),)
-                )
-        else:
-            gtas = (
-                GTASSF133Balances.objects.values("fiscal_year", "fiscal_period")
-                .annotate(total_budgetary_resources=Sum("total_budgetary_resources_cpe"),)
-            )
-
-        print(gtas.query)
-        print(gtas)
->>>>>>> 77de0268
-
-        response = {"results": []}
-        for gtas in gtas_queryset:
-            response["results"].append(
-                {
-                    "fiscal_year": gtas.fiscal_year,
-                    "fiscal_period": gtas.fiscal_period,
-                    "total_budgetary_resources": float(gtas.total_budgetary_resources),
-                },
-            )
-
-        return Response(response)
+from django.db.models import Sum
+from usaspending_api.common.cache_decorator import cache_response
+from usaspending_api.references.models.gtas_sf133_balances import GTASSF133Balances
+
+from rest_framework.request import Request
+from rest_framework.response import Response
+from rest_framework.views import APIView
+from usaspending_api.common.exceptions import InvalidParameterException, UnprocessableEntityException
+
+
+class TotalBudgetaryResources(APIView):
+    @cache_response()
+    def get(self, request: Request) -> Response:
+        fiscal_year = request.query_params.get("fiscal_year")
+        fiscal_period = request.query_params.get("fiscal_period")
+        gtas_queryset = {}
+
+        if fiscal_period:
+            if not fiscal_year:
+                raise InvalidParameterException("fiscal_period was provided without any fiscal_year.")
+            else:
+                if fiscal_period < 1 or fiscal_period > 12:
+                    raise UnprocessableEntityException(f"fiscal_period must be in the range 1-12")
+
+                gtas_queryset = (
+                    GTASSF133Balances.objects.filter(fiscal_year=fiscal_year, fiscal_period=fiscal_period)
+                    .values("fiscal_year", "fiscal_period")
+                    .annotate(total_budgetary_resources=Sum("total_budgetary_resources_cpe"),)
+                )
+        else:
+            gtas_queryset = (
+                GTASSF133Balances.objects.values("fiscal_year", "fiscal_period")
+                .annotate(total_budgetary_resources=Sum("total_budgetary_resources_cpe"),)
+            )
+
+        print(gtas_queryset.query)
+        print(gtas_queryset)
+
+        response = {"results": []}
+        for gtas in gtas_queryset:
+            response["results"].append(
+                {
+                    "fiscal_year": gtas.fiscal_year,
+                    "fiscal_period": gtas.fiscal_period,
+                    "total_budgetary_resources": float(gtas.total_budgetary_resources),
+                },
+            )
+
+        return Response(response)