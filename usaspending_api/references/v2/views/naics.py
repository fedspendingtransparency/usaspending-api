--- conflicted
+++ resolved
@@ -70,23 +70,12 @@
 
     def _filter_search(self, naics_filter: dict) -> dict:
         search_filter = Q(description__icontains=naics_filter["description__icontains"])
-<<<<<<< HEAD
         search_filter |= Q(code__icontains=naics_filter["description__icontains"])
         if naics_filter.get("code"):
             search_filter &= Q(code__startswith=naics_filter["code"])
         tier1_codes = set()
         tier2_codes = set()
         tier3_codes = set()
-=======
-        if naics_filter.get("code"):
-            search_filter |= Q(code__startswith=naics_filter["code"])
-        if naics_filter.get("description__icontains").isnumeric():
-            search_filter |= Q(code__icontains=naics_filter["description__icontains"])
-        tier1_codes = set()
-        tier2_codes = set()
-        tier3_codes = set()
-
->>>>>>> e1e72bc6
         naics = list(NAICS.objects.annotate(text_len=Length("code")).filter(search_filter))
         tier3_naics = [naic for naic in naics if len(naic.code) == 6]
         tier2_naics = [naic for naic in naics if len(naic.code) == 4]
@@ -123,10 +112,6 @@
             result["count"] = 1
             tier2_results[naic.code[:4]]["children"].append(result)
             tier2_results[naic.code[:4]]["children"].sort(key=lambda x: x["naics"])
-<<<<<<< HEAD
-
-=======
->>>>>>> e1e72bc6
         tier1_results = {}
         for naic in tier1:
             result = OrderedDict()
