--- conflicted
+++ resolved
@@ -61,11 +61,6 @@
             }
         elif cfda_code:
             qs = qs.filter(program_number__startswith=cfda_code)
-<<<<<<< HEAD
-            annotations = {"code": F("program_number"), "description": F("program_title")}
-            results = qs.annotate(**annotations).values(**annotations).order_by(*page.robust_order_by_fields)
-            return results
-=======
 
         if cfda_code or cfda_filter:
             annotations["children"] = ArrayAgg(
@@ -78,7 +73,6 @@
                     output_field=JSONField(),
                 )
             )
->>>>>>> 968c853b
 
         results = (
             qs.annotate(
