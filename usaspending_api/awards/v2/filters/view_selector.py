--- conflicted
+++ resolved
@@ -168,11 +168,7 @@
             'extent_competed_type_codes',
             'federal_account_ids',
             'object_class',
-<<<<<<< HEAD
-            'program_activity',
-=======
             'program_activity'
->>>>>>> bea6d47b
         ],
         'prevent_values': {},
         'examine_values': {},
