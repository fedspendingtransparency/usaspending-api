import logging
from django.db.models import Q

from usaspending_api.common.exceptions import InvalidParameterException
from usaspending_api.awards.v2.filters.location_filter_geocode import geocode_filter_locations
from usaspending_api.references.models import PSC, NAICS
<<<<<<< HEAD
from usaspending_api.awards.v2.lookups.lookups import contract_type_mapping
from usaspending_api.references.constants import WEBSITE_AWARD_BINS
from usaspending_api.common.helpers import dates_are_fiscal_year_bookends
from usaspending_api.common.helpers import generate_all_fiscal_years_in_range
from usaspending_api.common.helpers import generate_date_from_string
=======
from .filter_helpers import date_or_fy_queryset, total_obligation_queryset
>>>>>>> a26a00e6

logger = logging.getLogger(__name__)


# TODO: Performance when multiple false values are initially provided
def transaction_filter(filters, model):
    queryset = model.objects.all()
    for key, value in filters.items():
        # check for valid key
        if value is None:
            raise InvalidParameterException('Invalid filter: ' + key + ' has null as its value.')

        key_list = ['keyword',
                    'time_period',
                    'award_type_codes',
                    'agencies',
                    'legal_entities',
                    'recipient_search_text',
                    'recipient_scope',
                    'recipient_locations',
                    'recipient_type_names',
                    'place_of_performance_scope',
                    'place_of_performance_locations',
                    'award_amounts',
                    'award_ids',
                    'program_numbers',
                    'naics_codes',
                    'psc_codes',
                    'contract_pricing_type_codes',
                    'set_aside_type_codes',
                    'extent_competed_type_codes']

        if key not in key_list:
            raise InvalidParameterException('Invalid filter: ' + key + ' does not exist.')

        if key == "keyword":
            keyword = value

            compound_or = Q(recipient_name__icontains=keyword) | \
                Q(piid=keyword) | \
                Q(fain=keyword) | \
                Q(recipient_unique_id=keyword) | \
                Q(parent_recipient_unique_id=keyword)

            if keyword.isnumeric():
                naics_list = NAICS.objects.all().filter(
                    code__icontains=keyword).values('code')
            else:
                naics_list = NAICS.objects.all().filter(
                    description__icontains=keyword).values('code')

            if naics_list:
                compound_or |= Q(naics_code__in=naics_list)

            if len(keyword) == 4 and PSC.objects.all().filter(code=keyword).exists():
                psc_list = PSC.objects.all().filter(code=keyword).values('code')
            else:
                psc_list = PSC.objects.all().filter(description__icontains=keyword).values('code')
            if psc_list.exists():
                compound_or |= Q(psc_code__in=psc_list)

            queryset = queryset.filter(compound_or)

        # time_period
        elif key == "time_period":
            success, or_queryset = date_or_fy_queryset(value, model, "fiscal_year",
                                                       "action_date")
            if success:
                queryset &= or_queryset

        # award_type_codes
        elif key == "award_type_codes":
            or_queryset = []

            idv_flag = all(i in value for i in contract_type_mapping.keys())

            for v in value:
                or_queryset.append(v)
            if len(or_queryset) != 0:
<<<<<<< HEAD
                filter_obj = Q(type__in=or_queryset)
                if idv_flag:
                    filter_obj |= Q(pulled_from='IDV')
                queryset &= UniversalTransactionView.objects.filter(filter_obj)
=======
                queryset &= model.objects.filter(type__in=or_queryset)
>>>>>>> a26a00e6

        # agencies
        elif key == "agencies":
            # TODO: Make function to match agencies in award filter throwing dupe error
            funding_toptier = []
            funding_subtier = []
            awarding_toptier = []
            awarding_subtier = []
            for v in value:
                type = v["type"]
                tier = v["tier"]
                name = v["name"]
                if type == "funding":
                    if tier == "toptier":
                        funding_toptier.append(name)
                    elif tier == "subtier":
                        funding_subtier.append(name)
                    else:
                        raise InvalidParameterException('Invalid filter: agencies ' + tier + ' tier is invalid.')
                elif type == "awarding":
                    if tier == "toptier":
                        awarding_toptier.append(name)
                    elif tier == "subtier":
                        awarding_subtier.append(name)
                    else:
                        raise InvalidParameterException('Invalid filter: agencies ' + tier + ' tier is invalid.')
                else:
                    raise InvalidParameterException('Invalid filter: agencies ' + type + ' type is invalid.')
            if len(funding_toptier) != 0:
                queryset &= model.objects.filter(
                    funding_toptier_agency_name__in=funding_toptier
                )
            if len(funding_subtier) != 0:
                queryset &= model.objects.filter(
                    funding_subtier_agency_name__in=funding_subtier
                )
            if len(awarding_toptier) != 0:
                queryset &= model.objects.filter(
                    awarding_toptier_agency_name__in=awarding_toptier
                )
            if len(awarding_subtier) != 0:
                queryset &= model.objects.filter(
                    awarding_subtier_agency_name__in=awarding_subtier
                )

        elif key == "legal_entities":
            or_queryset = []
            for v in value:
                or_queryset.append(v)
            if len(or_queryset) != 0:
                queryset &= model.objects.filter(
                    recipient_id__in=or_queryset
                )

        # recipient_search_text
        elif key == "recipient_search_text":
            if len(value) != 1:
                raise InvalidParameterException('Invalid filter: recipient_search_text must have exactly one value.')
            recipient_string = str(value[0])

            filter_obj = Q(recipient_name__icontains=recipient_string)

            if len(recipient_string) == 9:
                filter_obj |= Q(recipient_unique_id__iexact=recipient_string)

            queryset &= model.objects.filter(filter_obj)

        # recipient_location_scope (broken till data reload)
        elif key == "recipient_scope":
            if value == "domestic":
                queryset = queryset.filter(
                    recipient_location_country_name="UNITED STATES"
                )
            elif value == "foreign":
                queryset = queryset.exclude(
                    recipient_location_country_name="UNITED STATES"
                )
            else:
                raise InvalidParameterException(
                    'Invalid filter: recipient_scope type is invalid.')

        # recipient_location
        elif key == "recipient_locations":
            or_queryset = geocode_filter_locations(
                'recipient_location', value, model, True
            )

            queryset &= or_queryset

        # recipient_type_names
        elif key == "recipient_type_names":
<<<<<<< HEAD
            if len(value) != 0:
                queryset &= UniversalTransactionView.objects.filter(business_categories__overlap=value)
=======
            or_queryset = []
            for v in value:
                or_queryset.append(v)
            if len(or_queryset) != 0:
                queryset &= model.objects.filter(
                    business_categories__overlap=value
                )
>>>>>>> a26a00e6

        # place_of_performance_scope
        elif key == "place_of_performance_scope":
            if value == "domestic":
                queryset = queryset.filter(pop_country_name="UNITED STATES")
            elif value == "foreign":
                queryset = queryset.exclude(pop_country_name="UNITED STATES")
            else:
                raise InvalidParameterException('Invalid filter: place_of_performance_scope is invalid.')

        # place_of_performance
        elif key == "place_of_performance_locations":
            or_queryset = geocode_filter_locations(
                'pop', value, model, True
            )
            queryset &= or_queryset

        # award_amounts
        elif key == "award_amounts":
            success, or_queryset = total_obligation_queryset(value, model)
            if success:
                queryset &= or_queryset

        # award_ids
        elif key == "award_ids":
            or_queryset = []
            for v in value:
                or_queryset.append(v)
            if len(or_queryset) != 0:
                queryset &= model.objects.filter(award_id__in=or_queryset)

        # program_numbers
        elif key == "program_numbers":
            or_queryset = []
            for v in value:
                or_queryset.append(v)
            if len(or_queryset) != 0:
                queryset &= model.objects.filter(
                    cfda_number__in=or_queryset)

        # naics_codes
        elif key == "naics_codes":
            or_queryset = []
            for v in value:
                or_queryset.append(v)
            if len(or_queryset) != 0:
                queryset &= model.objects.filter(
                    naics_code__in=or_queryset)

        # psc_codes
        elif key == "psc_codes":
            or_queryset = []
            for v in value:
                or_queryset.append(v)
            if len(or_queryset) != 0:
                queryset &= model.objects.filter(
                    psc_code__in=or_queryset)

        # contract_pricing_type_codes
        elif key == "contract_pricing_type_codes":
            or_queryset = []
            for v in value:
                or_queryset.append(v)
            if len(or_queryset) != 0:
                queryset &= model.objects.filter(
                    type_of_contract_pricing__in=or_queryset)

        # set_aside_type_codes
        elif key == "set_aside_type_codes":
            or_queryset = []
            for v in value:
                or_queryset.append(v)
            if len(or_queryset) != 0:
                queryset &= model.objects.filter(
                    type_set_aside__in=or_queryset)

        # extent_competed_type_codes
        elif key == "extent_competed_type_codes":
            or_queryset = []
            for v in value:
                or_queryset.append(v)
            if len(or_queryset) != 0:
<<<<<<< HEAD
                queryset &= UniversalTransactionView.objects.filter(
                    extent_competed__in=or_queryset)

    return queryset


# TODO: Performance when multiple false values are initially provided
def award_filter(filters):

    queryset = UniversalAwardView.objects.filter()
    for key, value in filters.items():

        if value is None:
            raise InvalidParameterException('Invalid filter: ' + key + ' has null as its value.')

        key_list = ['keyword',
                    'time_period',
                    'award_type_codes',
                    'agencies',
                    'legal_entities',
                    'recipient_search_text',
                    'recipient_scope',
                    'recipient_locations',
                    'recipient_type_names',
                    'place_of_performance_scope',
                    'place_of_performance_locations',
                    'award_amounts',
                    'award_ids',
                    'program_numbers',
                    'naics_codes',
                    'psc_codes',
                    'contract_pricing_type_codes',
                    'set_aside_type_codes',
                    'extent_competed_type_codes'
                    ]

        if key not in key_list:
            raise InvalidParameterException('Invalid filter: ' + key + ' does not exist.')

        if key == "keyword":
            keyword = value

            compound_or = Q(recipient_name__icontains=keyword) | \
                Q(piid=keyword) | \
                Q(fain=keyword) | \
                Q(recipient_unique_id=keyword) | \
                Q(parent_recipient_unique_id=keyword)

            if keyword.isnumeric():
                naics_list = NAICS.objects.all().filter(
                    code__icontains=keyword).values('code')
            else:
                naics_list = NAICS.objects.all().filter(
                    description__icontains=keyword).values('code')

            if naics_list:
                compound_or |= Q(naics_code__in=naics_list)
                # naics_q = Q(naics_code__in=naics_list)

            if len(keyword) == 4 and PSC.objects.all().filter(code=keyword).exists():
                psc_list = PSC.objects.all().filter(code=keyword).values('code')
            else:
                psc_list = PSC.objects.all().filter(description__icontains=keyword).values('code')
            if psc_list.exists():
                compound_or |= Q(product_or_service_code__in=psc_list)

            queryset = queryset.filter(compound_or)

        elif key == "time_period":
            success, or_queryset = date_or_fy_queryset(value, UniversalAwardView, "issued_date_fiscal_year",
                                                       "issued_date")
            if success:
                queryset &= or_queryset

        elif key == "award_type_codes":
            or_queryset = []

            idv_flag = all(i in value for i in contract_type_mapping.keys())

            for v in value:
                or_queryset.append(v)
            if len(or_queryset) != 0:
                filter_obj = Q(type__in=or_queryset)
                if idv_flag:
                    filter_obj |= Q(pulled_from='IDV')
                queryset &= UniversalAwardView.objects.filter(filter_obj)

        elif key == "agencies":
            # TODO: Make function to match agencies in award filter throwing dupe error
            or_queryset = None
            funding_toptier = []
            funding_subtier = []
            awarding_toptier = []
            awarding_subtier = []
            for v in value:
                type = v["type"]
                tier = v["tier"]
                name = v["name"]
                if type == "funding":
                    if tier == "toptier":
                        funding_toptier.append(name)
                    elif tier == "subtier":
                        funding_subtier.append(name)
                    else:
                        raise InvalidParameterException('Invalid filter: agencies ' + tier + ' tier is invalid.')
                elif type == "awarding":
                    if tier == "toptier":
                        awarding_toptier.append(name)
                    elif tier == "subtier":
                        awarding_subtier.append(name)
                    else:
                        raise InvalidParameterException('Invalid filter: agencies ' + tier + ' tier is invalid.')
                else:
                    raise InvalidParameterException('Invalid filter: agencies ' + type + ' type is invalid.')
            if len(funding_toptier) != 0:
                queryset &= UniversalAwardView.objects.filter(funding_toptier_agency_name__in=funding_toptier)
            if len(funding_subtier) != 0:
                queryset &= UniversalAwardView.objects.filter(funding_subtier_agency_name__in=funding_subtier)
            if len(awarding_toptier) != 0:
                queryset &= UniversalAwardView.objects.filter(awarding_toptier_agency_name__in=awarding_toptier)
            if len(awarding_subtier) != 0:
                queryset &= UniversalAwardView.objects.filter(awarding_subtier_agency_name__in=awarding_subtier)

        elif key == "legal_entities":
            or_queryset = []
            for v in value:
                or_queryset.append(v)
            if len(or_queryset) != 0:
                queryset &= UniversalAwardView.objects.filter(recipient_id__in=or_queryset)

        elif key == "recipient_search_text":
            if len(value) != 1:
                raise InvalidParameterException('Invalid filter: recipient_search_text must have exactly one value.')
            recipient_string = str(value[0])

            filter_obj = Q(recipient_name__icontains=recipient_string)

            if len(recipient_string) == 9:
                filter_obj |= Q(recipient_unique_id__iexact=recipient_string)

            queryset &= UniversalAwardView.objects.filter(filter_obj)

        elif key == "recipient_scope":
            if value == "domestic":
                queryset = queryset.filter(recipient_location_country_name="UNITED STATES")
            elif value == "foreign":
                queryset = queryset.exclude(recipient_location_country_name="UNITED STATES")
            else:
                raise InvalidParameterException('Invalid filter: recipient_scope type is invalid.')

        elif key == "recipient_locations":
            or_queryset = geocode_filter_locations(
                'recipient_location', value, 'UniversalAwardView', True
            )
            queryset &= or_queryset

        elif key == "recipient_type_names":
            if len(value) != 0:
                queryset &= UniversalAwardView.objects.filter(business_categories__overlap=value)

        elif key == "place_of_performance_scope":
            if value == "domestic":
                queryset = queryset.filter(pop_country_name="UNITED STATES")
            elif value == "foreign":
                queryset = queryset.exclude(pop_country_name="UNITED STATES")
            else:
                raise InvalidParameterException('Invalid filter: place_of_performance_scope is invalid.')

        elif key == "place_of_performance_locations":
            or_queryset = geocode_filter_locations(
                'pop', value, 'UniversalAwardView', True
            )

            queryset &= or_queryset

        elif key == "award_amounts":
            or_queryset = None
            queryset_init = False
            for v in value:
                if v.get("lower_bound") is not None and v.get("upper_bound") is not None:
                    if queryset_init:
                        or_queryset |= UniversalAwardView.objects.filter(
                            total_obligation__gt=v["lower_bound"],
                            total_obligation__lt=v["upper_bound"])
                    else:
                        queryset_init = True
                        or_queryset = UniversalAwardView.objects.filter(
                            total_obligation__gt=v["lower_bound"],
                            total_obligation__lt=v["upper_bound"])
                elif v.get("lower_bound") is not None:
                    if queryset_init:
                        or_queryset |= UniversalAwardView.objects.filter(
                            total_obligation__gt=v["lower_bound"])
                    else:
                        queryset_init = True
                        or_queryset = UniversalAwardView.objects.filter(
                            total_obligation__gt=v["lower_bound"])
                elif v.get("upper_bound") is not None:
                    if queryset_init:
                        or_queryset |= UniversalAwardView.objects.filter(
                            total_obligation__lt=v["upper_bound"])
                    else:
                        queryset_init = True
                        or_queryset = UniversalAwardView.objects.filter(
                            total_obligation__lt=v["upper_bound"])
                else:
                    raise InvalidParameterException('Invalid filter: award amount has incorrect object.')
            if queryset_init:
                queryset &= or_queryset

        elif key == "award_ids":
            or_queryset = []
            for v in value:
                or_queryset.append(v)
            if len(or_queryset) != 0:
                queryset &= UniversalAwardView.objects.filter(award_id__in=or_queryset)

        elif key == "program_numbers":
            or_queryset = []
            for v in value:
                or_queryset.append(v)
            if len(or_queryset) != 0:
                queryset &= UniversalAwardView.objects.filter(
                    cfda_number__in=or_queryset)

        elif key == "naics_codes":
            or_queryset = []
            for v in value:
                or_queryset.append(v)
            if len(or_queryset) != 0:
                queryset &= UniversalAwardView.objects.filter(
                    naics_code__in=or_queryset)

        elif key == "psc_codes":
            or_queryset = []
            for v in value:
                or_queryset.append(v)
            if len(or_queryset) != 0:
                queryset &= UniversalAwardView.objects.filter(
                    product_or_service_code__in=or_queryset)

        elif key == "contract_pricing_type_codes":
            or_queryset = []
            for v in value:
                or_queryset.append(v)
            if len(or_queryset) != 0:
                queryset &= UniversalAwardView.objects.filter(
                    type_of_contract_pricing__in=or_queryset)

        elif key == "set_aside_type_codes":
            or_queryset = []
            for v in value:
                or_queryset.append(v)
            if len(or_queryset) != 0:
                queryset &= UniversalAwardView.objects.filter(
                    type_set_aside__in=or_queryset)

        elif key == "extent_competed_type_codes":
            or_queryset = []
            for v in value:
                or_queryset.append(v)
            if len(or_queryset) != 0:
                queryset &= UniversalAwardView.objects.filter(
=======
                queryset &= model.objects.filter(
>>>>>>> a26a00e6
                    extent_competed__in=or_queryset)

    return queryset<|MERGE_RESOLUTION|>--- conflicted
+++ resolved
@@ -4,15 +4,7 @@
 from usaspending_api.common.exceptions import InvalidParameterException
 from usaspending_api.awards.v2.filters.location_filter_geocode import geocode_filter_locations
 from usaspending_api.references.models import PSC, NAICS
-<<<<<<< HEAD
-from usaspending_api.awards.v2.lookups.lookups import contract_type_mapping
-from usaspending_api.references.constants import WEBSITE_AWARD_BINS
-from usaspending_api.common.helpers import dates_are_fiscal_year_bookends
-from usaspending_api.common.helpers import generate_all_fiscal_years_in_range
-from usaspending_api.common.helpers import generate_date_from_string
-=======
 from .filter_helpers import date_or_fy_queryset, total_obligation_queryset
->>>>>>> a26a00e6
 
 logger = logging.getLogger(__name__)
 
@@ -92,14 +84,7 @@
             for v in value:
                 or_queryset.append(v)
             if len(or_queryset) != 0:
-<<<<<<< HEAD
-                filter_obj = Q(type__in=or_queryset)
-                if idv_flag:
-                    filter_obj |= Q(pulled_from='IDV')
-                queryset &= UniversalTransactionView.objects.filter(filter_obj)
-=======
                 queryset &= model.objects.filter(type__in=or_queryset)
->>>>>>> a26a00e6
 
         # agencies
         elif key == "agencies":
@@ -191,10 +176,6 @@
 
         # recipient_type_names
         elif key == "recipient_type_names":
-<<<<<<< HEAD
-            if len(value) != 0:
-                queryset &= UniversalTransactionView.objects.filter(business_categories__overlap=value)
-=======
             or_queryset = []
             for v in value:
                 or_queryset.append(v)
@@ -202,7 +183,6 @@
                 queryset &= model.objects.filter(
                     business_categories__overlap=value
                 )
->>>>>>> a26a00e6
 
         # place_of_performance_scope
         elif key == "place_of_performance_scope":
@@ -285,273 +265,7 @@
             for v in value:
                 or_queryset.append(v)
             if len(or_queryset) != 0:
-<<<<<<< HEAD
-                queryset &= UniversalTransactionView.objects.filter(
+                queryset &= model.objects.filter(
                     extent_competed__in=or_queryset)
 
-    return queryset
-
-
-# TODO: Performance when multiple false values are initially provided
-def award_filter(filters):
-
-    queryset = UniversalAwardView.objects.filter()
-    for key, value in filters.items():
-
-        if value is None:
-            raise InvalidParameterException('Invalid filter: ' + key + ' has null as its value.')
-
-        key_list = ['keyword',
-                    'time_period',
-                    'award_type_codes',
-                    'agencies',
-                    'legal_entities',
-                    'recipient_search_text',
-                    'recipient_scope',
-                    'recipient_locations',
-                    'recipient_type_names',
-                    'place_of_performance_scope',
-                    'place_of_performance_locations',
-                    'award_amounts',
-                    'award_ids',
-                    'program_numbers',
-                    'naics_codes',
-                    'psc_codes',
-                    'contract_pricing_type_codes',
-                    'set_aside_type_codes',
-                    'extent_competed_type_codes'
-                    ]
-
-        if key not in key_list:
-            raise InvalidParameterException('Invalid filter: ' + key + ' does not exist.')
-
-        if key == "keyword":
-            keyword = value
-
-            compound_or = Q(recipient_name__icontains=keyword) | \
-                Q(piid=keyword) | \
-                Q(fain=keyword) | \
-                Q(recipient_unique_id=keyword) | \
-                Q(parent_recipient_unique_id=keyword)
-
-            if keyword.isnumeric():
-                naics_list = NAICS.objects.all().filter(
-                    code__icontains=keyword).values('code')
-            else:
-                naics_list = NAICS.objects.all().filter(
-                    description__icontains=keyword).values('code')
-
-            if naics_list:
-                compound_or |= Q(naics_code__in=naics_list)
-                # naics_q = Q(naics_code__in=naics_list)
-
-            if len(keyword) == 4 and PSC.objects.all().filter(code=keyword).exists():
-                psc_list = PSC.objects.all().filter(code=keyword).values('code')
-            else:
-                psc_list = PSC.objects.all().filter(description__icontains=keyword).values('code')
-            if psc_list.exists():
-                compound_or |= Q(product_or_service_code__in=psc_list)
-
-            queryset = queryset.filter(compound_or)
-
-        elif key == "time_period":
-            success, or_queryset = date_or_fy_queryset(value, UniversalAwardView, "issued_date_fiscal_year",
-                                                       "issued_date")
-            if success:
-                queryset &= or_queryset
-
-        elif key == "award_type_codes":
-            or_queryset = []
-
-            idv_flag = all(i in value for i in contract_type_mapping.keys())
-
-            for v in value:
-                or_queryset.append(v)
-            if len(or_queryset) != 0:
-                filter_obj = Q(type__in=or_queryset)
-                if idv_flag:
-                    filter_obj |= Q(pulled_from='IDV')
-                queryset &= UniversalAwardView.objects.filter(filter_obj)
-
-        elif key == "agencies":
-            # TODO: Make function to match agencies in award filter throwing dupe error
-            or_queryset = None
-            funding_toptier = []
-            funding_subtier = []
-            awarding_toptier = []
-            awarding_subtier = []
-            for v in value:
-                type = v["type"]
-                tier = v["tier"]
-                name = v["name"]
-                if type == "funding":
-                    if tier == "toptier":
-                        funding_toptier.append(name)
-                    elif tier == "subtier":
-                        funding_subtier.append(name)
-                    else:
-                        raise InvalidParameterException('Invalid filter: agencies ' + tier + ' tier is invalid.')
-                elif type == "awarding":
-                    if tier == "toptier":
-                        awarding_toptier.append(name)
-                    elif tier == "subtier":
-                        awarding_subtier.append(name)
-                    else:
-                        raise InvalidParameterException('Invalid filter: agencies ' + tier + ' tier is invalid.')
-                else:
-                    raise InvalidParameterException('Invalid filter: agencies ' + type + ' type is invalid.')
-            if len(funding_toptier) != 0:
-                queryset &= UniversalAwardView.objects.filter(funding_toptier_agency_name__in=funding_toptier)
-            if len(funding_subtier) != 0:
-                queryset &= UniversalAwardView.objects.filter(funding_subtier_agency_name__in=funding_subtier)
-            if len(awarding_toptier) != 0:
-                queryset &= UniversalAwardView.objects.filter(awarding_toptier_agency_name__in=awarding_toptier)
-            if len(awarding_subtier) != 0:
-                queryset &= UniversalAwardView.objects.filter(awarding_subtier_agency_name__in=awarding_subtier)
-
-        elif key == "legal_entities":
-            or_queryset = []
-            for v in value:
-                or_queryset.append(v)
-            if len(or_queryset) != 0:
-                queryset &= UniversalAwardView.objects.filter(recipient_id__in=or_queryset)
-
-        elif key == "recipient_search_text":
-            if len(value) != 1:
-                raise InvalidParameterException('Invalid filter: recipient_search_text must have exactly one value.')
-            recipient_string = str(value[0])
-
-            filter_obj = Q(recipient_name__icontains=recipient_string)
-
-            if len(recipient_string) == 9:
-                filter_obj |= Q(recipient_unique_id__iexact=recipient_string)
-
-            queryset &= UniversalAwardView.objects.filter(filter_obj)
-
-        elif key == "recipient_scope":
-            if value == "domestic":
-                queryset = queryset.filter(recipient_location_country_name="UNITED STATES")
-            elif value == "foreign":
-                queryset = queryset.exclude(recipient_location_country_name="UNITED STATES")
-            else:
-                raise InvalidParameterException('Invalid filter: recipient_scope type is invalid.')
-
-        elif key == "recipient_locations":
-            or_queryset = geocode_filter_locations(
-                'recipient_location', value, 'UniversalAwardView', True
-            )
-            queryset &= or_queryset
-
-        elif key == "recipient_type_names":
-            if len(value) != 0:
-                queryset &= UniversalAwardView.objects.filter(business_categories__overlap=value)
-
-        elif key == "place_of_performance_scope":
-            if value == "domestic":
-                queryset = queryset.filter(pop_country_name="UNITED STATES")
-            elif value == "foreign":
-                queryset = queryset.exclude(pop_country_name="UNITED STATES")
-            else:
-                raise InvalidParameterException('Invalid filter: place_of_performance_scope is invalid.')
-
-        elif key == "place_of_performance_locations":
-            or_queryset = geocode_filter_locations(
-                'pop', value, 'UniversalAwardView', True
-            )
-
-            queryset &= or_queryset
-
-        elif key == "award_amounts":
-            or_queryset = None
-            queryset_init = False
-            for v in value:
-                if v.get("lower_bound") is not None and v.get("upper_bound") is not None:
-                    if queryset_init:
-                        or_queryset |= UniversalAwardView.objects.filter(
-                            total_obligation__gt=v["lower_bound"],
-                            total_obligation__lt=v["upper_bound"])
-                    else:
-                        queryset_init = True
-                        or_queryset = UniversalAwardView.objects.filter(
-                            total_obligation__gt=v["lower_bound"],
-                            total_obligation__lt=v["upper_bound"])
-                elif v.get("lower_bound") is not None:
-                    if queryset_init:
-                        or_queryset |= UniversalAwardView.objects.filter(
-                            total_obligation__gt=v["lower_bound"])
-                    else:
-                        queryset_init = True
-                        or_queryset = UniversalAwardView.objects.filter(
-                            total_obligation__gt=v["lower_bound"])
-                elif v.get("upper_bound") is not None:
-                    if queryset_init:
-                        or_queryset |= UniversalAwardView.objects.filter(
-                            total_obligation__lt=v["upper_bound"])
-                    else:
-                        queryset_init = True
-                        or_queryset = UniversalAwardView.objects.filter(
-                            total_obligation__lt=v["upper_bound"])
-                else:
-                    raise InvalidParameterException('Invalid filter: award amount has incorrect object.')
-            if queryset_init:
-                queryset &= or_queryset
-
-        elif key == "award_ids":
-            or_queryset = []
-            for v in value:
-                or_queryset.append(v)
-            if len(or_queryset) != 0:
-                queryset &= UniversalAwardView.objects.filter(award_id__in=or_queryset)
-
-        elif key == "program_numbers":
-            or_queryset = []
-            for v in value:
-                or_queryset.append(v)
-            if len(or_queryset) != 0:
-                queryset &= UniversalAwardView.objects.filter(
-                    cfda_number__in=or_queryset)
-
-        elif key == "naics_codes":
-            or_queryset = []
-            for v in value:
-                or_queryset.append(v)
-            if len(or_queryset) != 0:
-                queryset &= UniversalAwardView.objects.filter(
-                    naics_code__in=or_queryset)
-
-        elif key == "psc_codes":
-            or_queryset = []
-            for v in value:
-                or_queryset.append(v)
-            if len(or_queryset) != 0:
-                queryset &= UniversalAwardView.objects.filter(
-                    product_or_service_code__in=or_queryset)
-
-        elif key == "contract_pricing_type_codes":
-            or_queryset = []
-            for v in value:
-                or_queryset.append(v)
-            if len(or_queryset) != 0:
-                queryset &= UniversalAwardView.objects.filter(
-                    type_of_contract_pricing__in=or_queryset)
-
-        elif key == "set_aside_type_codes":
-            or_queryset = []
-            for v in value:
-                or_queryset.append(v)
-            if len(or_queryset) != 0:
-                queryset &= UniversalAwardView.objects.filter(
-                    type_set_aside__in=or_queryset)
-
-        elif key == "extent_competed_type_codes":
-            or_queryset = []
-            for v in value:
-                or_queryset.append(v)
-            if len(or_queryset) != 0:
-                queryset &= UniversalAwardView.objects.filter(
-=======
-                queryset &= model.objects.filter(
->>>>>>> a26a00e6
-                    extent_competed__in=or_queryset)
-
     return queryset