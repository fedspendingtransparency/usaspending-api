--- conflicted
+++ resolved
@@ -252,14 +252,10 @@
 
     if state_code:
         # If a state was provided, include it in the filter to limit hits
-<<<<<<< HEAD
         if bool_should:
             query["bool"]["must"].append({"match": {"{}_state_code".format(scope): es_sanitize(state_code).upper()}})
         else:
             query["must"].append({"match": {"{}_state_code".format(scope): es_sanitize(state_code).upper()}})
-=======
-        query["bool"]["must"].append({"match": {"{}_state_code".format(scope): es_sanitize(state_code).upper()}})
->>>>>>> 454ef28a
 
     return query
 
