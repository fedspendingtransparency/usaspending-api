from django.apps import apps
from usaspending_api.common.exceptions import InvalidParameterException


LOCATION_MAPPING = {
    'country': 'location_country_code',
    'state': 'state_code',
    'county': 'county_code',
    'district': 'congressional_code',
    'zip': 'zip5',
}


def geocode_filter_locations(scope, values, model, use_matview=False, default_model='awards'):
    """
    Function filter querysets on location table
    scope- place of performance or recipient location mappings
    values- array of location requests
    model- awards or transactions will create queryset for model
    returns queryset
    """
    q_str, loc_dict = return_query_strings(use_matview)
    queryset_init = False
    or_queryset = None

    for v in values:
        fields = v.keys()

        check_location_fields(fields)

        kwargs = {}
        for loc_scope in fields:
            if loc_dict.get(loc_scope) is not None:
                key_str = q_str.format(scope, loc_dict.get(loc_scope))
                kwargs[key_str] = get_fields_list(loc_dict.get(loc_scope), v.get(loc_scope), loc_dict)

<<<<<<< HEAD
        # model_name = apps.get_model(default_model, model)
=======
        if type(model) == str:
            model = apps.get_model(default_model, model)
>>>>>>> 36c4a9d5
        qs = model.objects.filter(**kwargs)

        if queryset_init:
            or_queryset |= qs
        else:
            queryset_init = True
            or_queryset = qs
    return or_queryset


def check_location_fields(fields):
    # Request must have country, and can only have 3 fields,
    # and must have state if there is county or district
    if 'country' not in fields or \
            ('state' not in fields and
                ('county' in fields or 'district' in fields)):

        raise InvalidParameterException(
            'Invalid filter: recipient has incorrect object.'
        )


def get_fields_list(scope, field_value, loc_dict):
    """List of values to search for; `field_value`, plus possibly variants on it"""
    if scope not in loc_dict.values():
        try:
            return [str(int(field_value)), field_value, str(float(field_value))]
        except ValueError:
            # if filter causes an error when casting to a float or integer
            # Example: 'ZZ' for an area without a congressional code
            return [field_value]
    return [field_value]


def return_query_strings(use_matview):
    # Returns query strings according based on mat view or database
    loc_dict = LOCATION_MAPPING
    q_str = '{0}__{1}__in'

    if use_matview:
        q_str = '{0}_{1}__in'
        loc_dict['country'] = 'country_code'

    return q_str, loc_dict<|MERGE_RESOLUTION|>--- conflicted
+++ resolved
@@ -34,12 +34,8 @@
                 key_str = q_str.format(scope, loc_dict.get(loc_scope))
                 kwargs[key_str] = get_fields_list(loc_dict.get(loc_scope), v.get(loc_scope), loc_dict)
 
-<<<<<<< HEAD
-        # model_name = apps.get_model(default_model, model)
-=======
         if type(model) == str:
             model = apps.get_model(default_model, model)
->>>>>>> 36c4a9d5
         qs = model.objects.filter(**kwargs)
 
         if queryset_init:
