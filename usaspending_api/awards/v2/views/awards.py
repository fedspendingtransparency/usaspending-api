--- conflicted
+++ resolved
@@ -1,30 +1,20 @@
 import logging
 
 from django.db.models import Max
-<<<<<<< HEAD
-from rest_framework.request import Request
-from rest_framework.response import Response
-
-
-from usaspending_api.awards.models import Award
-from usaspending_api.awards.serializers_v2.serializers import AwardContractSerializerV2, AwardMiscSerializerV2,\
-    AwardIDVSerializerV2
-=======
-from rest_framework import status
 from rest_framework.exceptions import NotFound
 from rest_framework.request import Request
 from rest_framework.response import Response
 
-from usaspending_api.awards.models import Award, ParentAward
+from usaspending_api.awards.models import Award
 from usaspending_api.awards.v2.data_layer.orm import (
     construct_contract_response,
     construct_idv_response,
     construct_assistance_response,
 )
->>>>>>> f6d99c2f
 from usaspending_api.common.cache_decorator import cache_response
 from usaspending_api.common.views import APIDocumentationView
 from usaspending_api.core.validator.tinyshield import TinyShield
+
 
 logger = logging.getLogger("console")
 
@@ -87,56 +77,4 @@
     def get(self, request: Request, requested_award: str) -> Response:
         request_data = self._parse_and_validate_request(requested_award)
         response = self._business_logic(request_data)
-<<<<<<< HEAD
-        return Response(response)
-=======
-        return Response(response)
-
-
-class IDVAmountsViewSet(APIDocumentationView):
-    """Return IDV values from parent_award table.
-    endpoint_doc: /awards/idvs/amounts.md
-    """
-
-    @staticmethod
-    def _parse_and_validate_request(requested_award: str) -> dict:
-        try:
-            request_dict = {'award_id': int(requested_award)}
-            models = [{'key': 'award_id', 'name': 'award_id', 'type': 'integer', 'optional': False}]
-        except ValueError:
-            request_dict = {'generated_unique_award_id': requested_award.upper()}
-            models = [{
-                'key': 'generated_unique_award_id',
-                'name': 'generated_unique_award_id',
-                'type': 'text',
-                'text_type': 'raw',
-                'optional': False,
-            }]
-        return TinyShield(models).block(request_dict)
-
-    @staticmethod
-    def _business_logic(request_data: dict) -> dict:
-        try:
-            parent_award = ParentAward.objects.get(**request_data)
-            return {
-                'data': OrderedDict((
-                    ('award_id', parent_award.award_id),
-                    ('generated_unique_award_id', parent_award.generated_unique_award_id),
-                    ('idv_count', parent_award.direct_idv_count),
-                    ('contract_count', parent_award.direct_contract_count),
-                    ('rollup_total_obligation', parent_award.rollup_total_obligation),
-                    ('rollup_base_and_all_options_value', parent_award.rollup_base_and_all_options_value),
-                    ('rollup_base_exercised_options_val', parent_award.rollup_base_exercised_options_val),
-                )),
-                'status': status.HTTP_200_OK
-            }
-        except ParentAward.DoesNotExist:
-            logger.info("No IDV Award found where '%s' is '%s'" % next(iter(request_data.items())))
-            raise NotFound("No IDV award found with this id")
-
-    @cache_response()
-    def get(self, request: Request, requested_award: str) -> Response:
-        """Return IDV counts and sums"""
-        request_data = self._parse_and_validate_request(requested_award)
-        return Response(**self._business_logic(request_data))
->>>>>>> f6d99c2f
+        return Response(response)