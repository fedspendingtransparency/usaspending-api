--- conflicted
+++ resolved
@@ -36,13 +36,6 @@
     }
 
     def __init__(self):
-<<<<<<< HEAD
-        """
-        Our TinyShield rules never change.  Encapsulate them here and store
-        them once in TINY_SHIELD_RULES.
-        """
-=======
->>>>>>> b39ead7c
         models = customize_pagination_with_sort_columns(
             list(TransactionViewSet.transaction_lookup.keys()),
             'action_date'
