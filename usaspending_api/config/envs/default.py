########################################################################################################################
# DEFAULT runtime configuration
# - Config variables declared here should cover ALL expected config variables for a "production" run
# - Non-Prod runtime env config may include additional config not defined here, to accommodate their different needs
# - Set config var to non-placeholder values here that are acceptable defaults for any runtime environment
# - Set config var to ENV_SPECIFIC_OVERRIDE where there is expected to be a replacement config value
#   in every runtime environment config
# - Values can be overridden if the same config variable is defined in a runtime-env-specific <env>.py file
# - Values will be overridden by ENVIRONMENT variables declared in a user's .env file if present at ../.env
# - See https://pydantic-docs.helpmanual.io/usage/settings/#field-value-priority for precedence of overrides
########################################################################################################################
import pathlib
from typing import ClassVar

from usaspending_api.config.utils import ENV_SPECIFIC_OVERRIDE, eval_default_factory
from pydantic import (
    AnyHttpUrl,
    BaseSettings,
    PostgresDsn,
    SecretStr,
    validator,
)
from pydantic.fields import ModelField

_PROJECT_NAME = "usaspending-api"
_PROJECT_ROOT_DIR = pathlib.Path(__file__).parent.parent.parent.resolve()
_SRC_ROOT_DIR = _PROJECT_ROOT_DIR / _PROJECT_NAME.replace("-", "_")


class DefaultConfig(BaseSettings):
    """Top-level config that defines all configuration variables, and their default, overridable values

    Attributes:
        POSTGRES_URL: (optional) Full URL to Postgres DB  that can be used to override the URL-by-parts
        POSTGRES_DB: The name of the Postgres DB that contains USAspending data
        POSTGRES_USER: Authorized user used to connect to the USAspending DB
        POSTGRES_PASSWORD: Password for the user used to connect to the USAspending DB
        POSTGRES_HOST: Host on which to to connect to the USAspending DB
        POSTGRES_PORT: Port on which to connect to the USAspending DB
        ES_URL: (optional) Full URL to Elasticsearch cluster that can be used to override the URL-by-parts
        ES_SCHEME: "http" or "https". Defaults to "https:
        ES_HOST: Host on which to connect to the USAspending Elasticsearch cluster
        ES_PORT: Port on which to connect to the USAspending Elasticsearch cluster, if different than 80 or 443
                 Defaults to empty string ("")
    """

    def __new__(cls, *args, **kwargs):
        if cls is DefaultConfig:
            raise NotImplementedError(
                "DefaultConfig is just the base config and should not be instantiated. "
                "Instantiate a subclass of this for a specific runtime environment."
            )
        return super().__new__(cls)

    # ==== [Global] ====
    ENV_CODE: ClassVar[str] = ENV_SPECIFIC_OVERRIDE
    COMPONENT_NAME: str = "USAspending API"
    PROJECT_LOG_DIR: str = str(_SRC_ROOT_DIR / "logs")

    # ==== [Postgres] ====
    POSTGRES_URL: str = None
    POSTGRES_DB: str = "data_store_api"
    POSTGRES_USER: str = ENV_SPECIFIC_OVERRIDE
    POSTGRES_PASSWORD: SecretStr = ENV_SPECIFIC_OVERRIDE
    POSTGRES_HOST: str = ENV_SPECIFIC_OVERRIDE
    POSTGRES_PORT: str = ENV_SPECIFIC_OVERRIDE
    POSTGRES_DSN: PostgresDsn = None  # FACTORY_PROVIDED_VALUE. See below validator-factory

    @validator("POSTGRES_DSN")
    def _POSTGRES_DSN_factory(cls, v, values, field: ModelField):
        def factory_func() -> PostgresDsn:
            """A factory that assembles the full DSN URL to the Postgres DB.

            If ``POSTGRES_URL`` is provided e.g. as an env var, it will be used. Otherwise this URL is assembled from
            the other ``POSTGRES_*`` config vars
            """
            path = None
            if values["POSTGRES_DB"]:
                path = "/" + values["POSTGRES_DB"]
            return PostgresDsn(
                url=values["POSTGRES_URL"],
                scheme="postgres",
                user=values["POSTGRES_USER"],
                password=values["POSTGRES_PASSWORD"].get_secret_value(),
                host=values["POSTGRES_HOST"],
                port=values["POSTGRES_PORT"],
                path=path,
            )

        return eval_default_factory(cls, v, values, field, factory_func)

    # ==== [Elasticsearch] ====
    # Where to connect to elasticsearch.
    ES_URL: str = None
    ES_SCHEME: str = "https"
    ES_HOST: str = ENV_SPECIFIC_OVERRIDE
    ES_PORT: str = ""

    ELASTICSEARCH_HOST: AnyHttpUrl = None  # FACTORY_PROVIDED_VALUE. See below validator-factory

    @validator("ELASTICSEARCH_HOST")
    def _ELASTICSEARCH_HOST_factory(cls, v, values, field: ModelField):
        def factory_func() -> AnyHttpUrl:
            """A factory that assembles the full URL to a single Elasticsearch host, to which ES cluster
            connections are made.

                If ``ES_URL`` is provided as e.g. an env var, it will be used. Otherwise this URL is assembled from the
                other ``ES_*`` config vars
            """
            return AnyHttpUrl(
                url=values["ES_URL"],
                scheme=values["ES_SCHEME"],
                host=values["ES_HOST"],
                port=values["ES_PORT"],
            )

        return eval_default_factory(cls, v, values, field, factory_func)

    # ==== [Spark] ====
    # SPARK_SCHEDULER_MODE = "FAIR"  # if used with weighted pools, could allow round-robin tasking of simultaneous jobs
    # TODO: have to deal with this if really wanting balanced (FAIR) task execution
    # WARN FairSchedulableBuilder: Fair Scheduler configuration file not found so jobs will be scheduled in FIFO
    # order. To use fair scheduling, configure pools in fairscheduler.xml or set spark.scheduler.allocation.file to a
    # file that contains the configuration.
    # 01:58:26 INFO FairSchedulableBuilder: Created default pool: default, schedulingMode: FIFO, minShare: 0, weight: 1
    SPARK_SCHEDULER_MODE: str = "FIFO"  # the default Spark scheduler mode

    # Ideal partition size based on a single Executor's task execution, and what it can handle in memory: ~128MB
    # Given the density of this data, 128 MB bulk-index request to Elasticsearch is about 75,000 docs
    # However ES does not appear to be able too handle that when several Executors make that request in parallel
    # Good tips from ES: https:#www.elastic.co/guide/en/elasticsearch/reference/6.2/tune-for-indexing-speed.html
    # Reducing to 10,000 DB rows per bulk indexing operation
    SPARK_PARTITION_ROWS: int = 10000
    SPARK_MAX_PARTITIONS: int = 100000

    # Spark is connecting JDBC to Elasticsearch here and this config calibrates the throughput from one to the other,
    # and have to accommodate limitations on either side of the pipe.
    # `partition_rows` above is how many data items come out of the JDBC side, and are handled by one Executor
    # process's task on a Spark cluster node.
    # But ES batch config below throttle how that Executor breaks the received data into batches going out to the
    # ES cluster.
    # So, given rows of 10,000, and max batch entries of 4000, the executor will still process all 10,000 rows before
    # quitting its task, it may just make 2 or 3 HTTP requests to ES to do it.

    # Assuming >=4GB RAM per vCPU of the data nodes in the ES cluster, use below config for calibrating the max
    # batch size of JSON docs for each bulk indexing HTTP request to the ES cluster
    # Indexing should get distributed among the cluster
    # Mileage may vary - try out different batch sizes
    # It may be better to see finer-grain metrics by using higher request rates with shorter index-durations,
    # rather than a busier indexing process (i.e. err on the smaller batch sizes to get feedback)
    # Aiming for a batch that yields each ES cluster data-node handling max 0.3-1MB per vCPU per batch request
    # Ex: 3-data-node cluster of i3.large.elasticsearch = 2 vCPU * 3 nodes = 6 vCPU: .75MB*6 ~= 4.5MB batches
    # Ex: 5-data-node cluster of i3.xlarge.elasticsearch = 4 vCPU * 5 nodes = 20 vCPU: .75MB*20 ~= 15MB batches
    ES_MAX_BATCH_BYTES: int = 10 * 1024 * 1024
    # Aiming for a batch that yields each ES cluster data-node handling max 100-400 doc entries per vCPU per request
    # Ex: 3-data-node cluster of i3.large.elasticsearch = 2 vCPU * 3 nodes = 6 vCPU: 300*6 = 1800 doc batches
    # Ex: 5-data-node cluster of i3.xlarge.elasticsearch = 4 vCPU * 5 nodes = 20 vCPU: 300*20 = 6000 doc batches
    ES_BATCH_ENTRIES: int = 4000

    # ==== [AWS] ====
    USE_AWS: bool = True
    AWS_REGION: str = "us-gov-west-1"
    AWS_ACCESS_KEY: SecretStr = ENV_SPECIFIC_OVERRIDE
    AWS_SECRET_KEY: SecretStr = ENV_SPECIFIC_OVERRIDE
<<<<<<< HEAD
    AWS_PROFILE: str = ENV_SPECIFIC_OVERRIDE
=======
    # Setting AWS_PROFILE to None so boto3 doesn't try to pick up the placeholder string as an actual profile to find
    AWS_PROFILE: str = None  # USER_SPECIFIC_OVERRIDE
>>>>>>> bb0a7b77
    SPARK_S3_BUCKET: str = ENV_SPECIFIC_OVERRIDE
    DELTA_LAKE_S3_PATH: str = "data/delta"  # path within SPARK_S3_BUCKET where output data will accumulate
    AWS_S3_ENDPOINT: str = "s3.us-gov-west-1.amazonaws.com"
    AWS_STS_ENDPOINT: str = "sts.us-gov-west-1.amazonaws.com"

    class Config:
        pass
        # supporting use of a user-provided (ang git-ignored) .env file for overrides
        env_file = str(_PROJECT_ROOT_DIR / ".env")
        env_file_encoding = "utf-8"<|MERGE_RESOLUTION|>--- conflicted
+++ resolved
@@ -162,12 +162,8 @@
     AWS_REGION: str = "us-gov-west-1"
     AWS_ACCESS_KEY: SecretStr = ENV_SPECIFIC_OVERRIDE
     AWS_SECRET_KEY: SecretStr = ENV_SPECIFIC_OVERRIDE
-<<<<<<< HEAD
-    AWS_PROFILE: str = ENV_SPECIFIC_OVERRIDE
-=======
     # Setting AWS_PROFILE to None so boto3 doesn't try to pick up the placeholder string as an actual profile to find
     AWS_PROFILE: str = None  # USER_SPECIFIC_OVERRIDE
->>>>>>> bb0a7b77
     SPARK_S3_BUCKET: str = ENV_SPECIFIC_OVERRIDE
     DELTA_LAKE_S3_PATH: str = "data/delta"  # path within SPARK_S3_BUCKET where output data will accumulate
     AWS_S3_ENDPOINT: str = "s3.us-gov-west-1.amazonaws.com"
