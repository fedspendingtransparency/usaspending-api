--- conflicted
+++ resolved
@@ -163,12 +163,8 @@
     AWS_SECRET_KEY: SecretStr = ENV_SPECIFIC_OVERRIDE
     AWS_PROFILE: str = ENV_SPECIFIC_OVERRIDE
     AWS_S3_BUCKET: str = ENV_SPECIFIC_OVERRIDE
-<<<<<<< HEAD
     AWS_S3_OUTPUT_PATH: str = "data/delta"  # path within AWS_S3_BUCKET where output data will accumulate
-=======
-    AWS_S3_OUTPUT_PATH: str = "output"  # path within AWS_S3_BUCKET where output data will accumulate
     AWS_S3_ENDPOINT: str = "s3.us-gov-west-1.amazonaws.com"
->>>>>>> 1ed900ac
     AWS_STS_ENDPOINT: str = "sts.us-gov-west-1.amazonaws.com"
 
     class Config:
