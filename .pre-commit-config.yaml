exclude: /(\.git|\.venv|venv|migrations)/
repos:
-   repo: https://github.com/pre-commit/pre-commit-hooks
    rev: v4.5.0
    hooks:
    -   id: debug-statements
-   repo: https://github.com/pycqa/flake8.git
    rev: 7.1.0
    hooks:
    -   id: flake8
        language_version: python3.10.12
-   repo: https://github.com/psf/black
    rev: 24.10.0
    hooks:
    -   id: black
<<<<<<< HEAD
        language_version: python3.10.12
=======
        language_version: python3.8
        additional_dependencies:
            - "click==8.0.4"
>>>>>>> 656e36c1
<|MERGE_RESOLUTION|>--- conflicted
+++ resolved
@@ -13,10 +13,6 @@
     rev: 24.10.0
     hooks:
     -   id: black
-<<<<<<< HEAD
         language_version: python3.10.12
-=======
-        language_version: python3.8
         additional_dependencies:
-            - "click==8.0.4"
->>>>>>> 656e36c1
+            - "click==8.0.4"